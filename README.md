--- conflicted
+++ resolved
@@ -162,12 +162,8 @@
 Spine Toolbox coding style follows [PEP-8](https://www.python.org/dev/peps/pep-0008/) Python style
 guide with the following variations:  
 
-<<<<<<< HEAD
-#### OPTION 3: Installing PySide2 by building sources (Python 2 & 3)
-=======
 - Maximum line length is 120 characters. Longer lines are acceptable if there's a sound reason.
 - Google style docstrings with the title and input parameters are required for all classes, functions, and methods. For small functions or methods only the summary is necessary. No need for attributes and return values in all.
->>>>>>> 26b2a784
 
 ### Test-driven development is your friend
 
