--- conflicted
+++ resolved
@@ -157,11 +157,7 @@
 
     def test_SetSettings_serialization_to_dictionary(self):
         domain_metadatas = [
-<<<<<<< HEAD
-            gdx.SetMetadata(gdx.ExportFlag.NON_EXPORTABLE, gdx.Origin.INDEXING),
-=======
             gdx.SetMetadata(gdx.ExportFlag.EXPORTABLE, gdx.Origin.INDEXING),
->>>>>>> afe4e370
             gdx.SetMetadata(gdx.ExportFlag.NON_EXPORTABLE),
         ]
         set_metadatas = [
