--- conflicted
+++ resolved
@@ -17,11 +17,8 @@
 """
 
 from setuptools import setup, find_packages
-from spinetoolbox.config import (
-    REQUIRED_SPINEDB_API_VERSION,
-    REQUIRED_SPINE_ENGINE_VERSION,
-    PREFERRED_SPINE_ITEMS_VERSION,
-)
+
+from spinetoolbox.config import REQUIRED_SPINEDB_API_VERSION, REQUIRED_SPINE_ENGINE_VERSION
 
 with open("README.md", encoding="utf8") as readme_file:
     readme = readme_file.read()
@@ -38,19 +35,6 @@
     "sqlalchemy >=1.3, <1.4",
     "spinedb_api >= {}".format(REQUIRED_SPINEDB_API_VERSION),
     "spine_engine >= {}".format(REQUIRED_SPINE_ENGINE_VERSION),
-<<<<<<< HEAD
-    "numpy >= 1.15.1",
-    "matplotlib >= 3.0",
-    "scipy >= 1.1.0",
-    "networkx > 2.2",
-    "cx_Oracle >= 6.3.1",
-    "pandas >= 0.24.0",
-    "pymysql >= 0.9.2",
-    "pyodbc >= 4.0.23",
-    "psycopg2 >= 2.7.4",
-    "jill >= 0.8.1",
-    "spine_items >={}".format(PREFERRED_SPINE_ITEMS_VERSION),
-=======
     "numpy >= 1.20.2",
     "matplotlib!=3.2.1, >3.0, <3.3.1",
     "scipy >= 1.6.3",
@@ -61,7 +45,6 @@
     "pyodbc >= 4.0.30",
     "psycopg2 >= 2.8.6",
     "jill >= 0.9.2",
->>>>>>> 80ab3525
 ]
 
 setup(
