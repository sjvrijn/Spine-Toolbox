# Changelog
All **notable** changes to this project are documented here.

The format is based on [Keep a Changelog](http://keepachangelog.com/en/1.0.0/)

## [Unreleased]

### Added
- Executable Tool Specifications can be used to run any (shell) command. This enhancement
  duplicates the functionality of Gimlet project items and makes them obsolete.
- There is now an option to select if new scenarios or tools are automatically used
  for filtering in Link properties.
- The new "Filer validation" button in Link properties allows forcing at least one scenario or tool
  filter to be checked.
- Python 3.11 support
- PySide6 support. The app has been ported from PySide2 to PySide6.
- In addition to dragging and dropping, 
  it is now possible to copy alternatives from Alternative tree and paste them to the scenario tree
  in Database editor.
- Scenarios can now be copied and pasted between databases in Database editor.
- Scenarios can now be duplicated in Database editor.
- Tool project item's Python and Julia consoles can now be killed from the right-click context menu.
  A killed console can be restored by restarting it.
- A new option "Kill consoles at the end of execution" has been added to Tool properties
  that kills Python and Julia console processes after execution saving some memory and computing resources.

### Changed
- The console settings of Python tools as well as the command and shell settings of executable tools
  are now treated as project-specific data
  and stored in ``<project root>/.spinetoolbox/local/specification_local_data.json``.
  This should make it easier to share projects over e.g. Git.
- Scenario and tool filters are now ON by default.
  If new scenario or tool is added to a database it will be automatically selected in outgoing connections.
  NOTE: In existing projects, if a connection did not have any scenarios/tools selected,
  they will all be selected when opening a project for the first time after this change.
  If this is not desired, the scenarios/tools need to be deselected manually
  before saving the project on disk.
- Project name is now the project directory name and cannot be changed unless by moving the project to another 
  directory manually or by using the File -> Save project as... menu item.
- Scenario filters now filter unrelated scenarios and alternatives as well.
- Alternative/Scenario tree in Database editor has been split into separate Alternative tree and Scenario tree docks.
  This will hopefully make dragging and dropping alternatives to scenarios easier.
<<<<<<< HEAD
- Names for duplicate items/scenarios/etc now use the format `prefix (xx)` instead of `prefix xx`.
  Duplicating a previously duplicated item now has the number `xx` incremented instead of having a new number appended.
=======
- Logic of executing selected project items. URL's passed by unselected Data Transformers are not included automatically 
  into selective execution anymore. When selecting project items for execution, make sure to select also preceding 
  Data Transformers if needed.
>>>>>>> bb77c8e9

### Deprecated

### Removed
- Python 3.7 support
- GdxExporter project item. Please use Exporter instead.
- Gimlet project item. Please use Tool instead.
- The possibility to import parameter values when importing object groups using Importer.
  Existing mappings will not import group parameters anymore.
  Please add explicit parameter import mappings if needed.
- The possibility to export parameter values when exporting object groups using Exporter.
  Existing mappings will not export group parameters anymore.
  Please add explicit parameter export mappings if needed.
- Execute in work setting in Tool Specification Editor. Please use Execute in work setting 
  in Tool Properties instead.

### Fixed

### Security

## [0.6.5] - 2021-09-08

### Added
- Support for loops has been added. Loops can be created using a special *loop link* which is initiated by
  holding down the **Alt** key while drawing a new link in Design view.
- Performance boost for Spine Db Editor when working with large databases.

### Changed
- Installation does not require cx-Oracle and psycopg2 packages anymore.
- install_requires and requirements.txt files have been revised.

### Fixed
- Spine Db Editor Graph View works on Python 3.7 again.
- Spine Db Editor Graph View 'Add objects' and 'Save position' actions.
- Export to SQLite in Spine Db Editor

## [0.6.3] - 2021-09-03

### Added
- Plenty of stability improvements and bug fixes

### Fixed
- Fixed 'ImportError: DLL load failed while importing win32api' on (Conda) Python 3.8 when trying to execute Tools
  in Jupyter Console

## [0.6.1] - 2021-06-28

### Added
- Data Transformer now supports parameter value transformations.
- Project execution shortcuts: F5 to execute all DAGs, F6 to execute selected items
  and F7 to stop execution.
- Time series, maps and other compound values have gained the ability to have names for their indexes.
  Index names can be edited in parameter value editors, and they are also supported by Importer and Exporter items.
- Support for running Python Tools (specifications) in a Conda environment
- Execution mode (kernel spec, console, interpreter) can now be selected individually for each Python 
  Tool specification

### Changed
- Data Transformer's specification editor has now a new interface.
- Parameter renaming in Data Transformer requires now entity class names to identify the parameters.
  Data Transformer's icon will show a notification if class names are missing.
- Installation instructions advice to install directly from PyPI. 
- Stand-alone DB Editor is now opened with the `spine-db-editor [URL]` command
- Python settings on the *Tools* page of *File->Settings* are now the default settings for new Python Tool
  specifications. I.e. they are not global settings anymore.

### Deprecated
- GdxExporter has been deprecated. Use the general purpose Exporter item instead.
  GdxExporter will be removed in a future release. Please replace existing items by Exporter.

## [0.6.0-final.2] - 2021-06-03

### Fixed
- [win-x64] Running Python or Julia Tools does not open an extra console window anymore

### Security
- urllib3 v1.26.5 now required because of a security vulnerability in earlier versions

## [0.6.0-final.1] - 2021-06-01

### Fixed
- Event Log and Item Execution Logs now automatically scroll to the bottom when there are new messages
- [win-x64] Resolve correct GAMS, Python, and Julia paths in Settings->Tools

## [0.6.0-final.0] - 2021-05-07

### Added
- Support for parallel/multicore processing
- New project item: Data Transformer. Can be used to configure Spine database filters for successor items.
  Currently, it supports renaming entity classes.
- New project item: Exporter. A general-purpose tabular data exporter.
- Support for version 3 Spine Toolbox projects and an automatic upgrade of version 2 projects to version 3.
- Support for version 4 Spine Toolbox projects.
- Support for version 5 Spine Toolbox projects.
- Support for version 6 Spine Toolbox projects.
- Support to create sysimages for Julia tools.
- New requirement: jill, for installing Julia.
- The SpineOpt configuration assistant has been moved from File->Configuration assistants,
  to File->Settings->Tools->Julia, and renamed to SpineOpt Installer.
- New wizard to install Julia, accessible from File->Settings->Tools->Julia.
- File->Close project option
- Support for Python 3.8
- Automated kernel creation, if the user selects to run tools in console without having created a kernel.
- Option to pack CSV resource files into one datapackage.json file for advertising, available from Link properties.
- Option to color project item icons in the toolbar, available frm File->Settings->General.
- Reorganize project item icons in the toolbar with drag and drop.

### Changed
- Project Item (Tool, Data Store, Importer, etc.) code has been removed from Spine Toolbox. 
  Project Items are now in a separate package called spine_items, which is upgraded at Spine 
  Toolbox's startup. 
- Importer item now applies the same mapping to all input files. If the user needs to apply different 
  mappings, they need to create different Importers. The specification can be shared using the json file.
- The .gdx exporter project item is now called GdxExporter.
- [win-x64] Installer does not require admin rights anymore
- [win-x64] Installer always asks for an installation directory, even if a previous installation exists
- [win-x64] Installer wizard style changed to modern

### Removed
- Combiner project item. The same functionality can be achieved by connecting a Data Store to another Data Store.
- Upgrade support for original (.proj file based) Spine Toolbox projects.
- Python 3.6 is no longer supported.
- The Spine Datapackage Editor is gone. There wasn't enough reason to keep this widget
- The app no longer checks that Spine dependencies are up to date. Users are asked to follow the upgrade procedure
  which involves manually upgrading requirements after pulling the latest master branch.

### Fixed
- [win-x64] returning_process.py when frozen
- Traceback in GdxExporter when there are indexing settings for a parameter that is not in the database
- Bug in installing Plugins
- Traceback when removing Plugins

## [0.5.0-final.1] - 2020-02-03

### Added
- Tutorial for case study A5 in the documentation

### Fixed
- [win-x64] Fixed /tools/python.exe by adding sitecustomize.py and a missing python37.dll

## [0.5.0-final.0] - 2020-12-14

### Added
- Exporting graphs as PDF files from the *Graph* menu in the Data Store form.
- Pruning entire classes from the graph view. The option is available both from the *Graph* menu and
  from *Entity Graph* context menus. Also, pruned items can be restored gradually.
- A new Input type *Indexed parameter expansion* is now available in Data Store view's Pivot table.
  In this Input type the indexes, e.g. time stamps of time series get expanded as a new dimension in the table.
- Import editor now has a new Source type: Table name. It can be used e.g. to pick an Excel sheet's
  or GAMS domain's name as the object class name.
- Import editor now supports multidimensional maps. The number of dimensions can be set using the 
  *Map dimensions* spin box in mappings options.
- Executing a project from the command line without opening the Toolbox GUI (i.e. headless execution).
  The headless execution is enabled by the new command line option ``--execute-only``.
- Toolbox now supports scenarios and alternatives. They can be accessed via Data store view's new Alternative tree.
- New Project Item: Gimlet. Can be used to run any command as part of the workflow 
  with or without a shell. Supported shells at the moment are cmd and powershell for 
  Windows and bash for other OS's.
- Python and Julia Kernel spec Editor. Provides the means to make new kernel specs for Python Console and Julia 
  Console without leaving Spine Toolbox. Kernel (spec) Editor can be found in Settings->Tools tab.
- [win-x64] Includes Tools/python.exe for running Python Tools for systems that do not have a Python installation.
  Also, pyvenv.cfg and path.pth files for configuring the included python.exe.

### Fixed
- Signal disconnection issue in Graph View
- Bugs in removing objects and object classes in Spine db editor's Graph View

### Changed
- Data Store Form is now called 'Spine database editor'
- Spine db editor Graph View behavior. Now selecting objects in the object tree not only shows those objects but also 
  all the cascading relationships. One can still go back to the previous behavior in Settings.
- Moving object items in the graph view also causes relationship icons to follow. This behavior can be disabled in the
  Settings.
- Required PySide2 version is now 5.14. The version is checked at startup.
- Indexed parameter handling has been overhauled in Exporter allowing parameters to share indexing domains.
  **Note**: Due to numerous changes in the backend, Exporters in old project files will not load properly
  and need to be re-configured.
- The way Exporter handles missing parameter values and None values has changed. The item now ignores missing
  values instead of replacing them by the default value. Further, there is a new option to replace None values by
  the default value and another option to replace Nones by not-a-numbers or skip exporting them.
- The numerical indicator on the upper left corner of project items no longer indicates the execution order for
  each individual item because the exact order is not know before the Execute button is actually clicked.
  The number still indicates the execution order but may show the same numbers for items in different parallel
  branches.
- Project.json file format has been upgraded to version 2. Version 1 project.json files are upgraded to version 2
  automatically when a project is opened.
- Default Python interpreter is now {sys.executable} i.e. the one that was used in launching the app.
  This affects the Python used by Python Tool specifications and the PyCall used by SpineOpt.jl configuration 
  assistant.
- [win-x64] Default Python interpreter is the Python in user's PATH if available. If Python is not defined in
  user's PATH, the default Python interpreter is the <app_install_dir>/Tools/python.exe.
- User's now need to explicitly choose the kernel specs for the Python Console and the Julia Console. They are 
  not chosen (nor created) automatically anymore. The kernel specs can be selected in the drop-down menus 
  in application Settings->Tools.
- Database revision handling has been improved. Id est, the app does not offer to upgrade databases 
  that are more recent than the current version of Spine Toolbox can handle.
- Links to User Guide and Getting Started documents open only the online versions. The docs have been 
  published on readthedocs.org.
- Clearing the line edits for Julia executable and Python Interpreter (in Settings->Tools) shows
  the full paths to their respective files as placeholder text.

### Deprecated
- CustomQtKernelManager class

### Removed
- python_repl_widget.py
- julia_repl_widget.py

## [0.4.0-final.0] - 2020-04-03

### Added
- A small notification icon is painted next to project items in the design view whenever they 
  are missing some configuration. Hovering the icon shows tips for completing the 
  configuration.
- A small icon is painted next to the project items in the design view to show the order in 
  which they will be executed
- Main Window menu 'File -> Open recent'. Shortcut for opening a recent project.
- A new project item *Exporter* allows a database contained in a *Data Store* to be exported 
  as GAMS `.gdx` file.
- It is now possible to copy and paste project items for example between projects.
- It is now possible to duplicate project items.
- Changes made in the tree view are also seen in the graph view and viceversa.
- New Setting: *Sticky selection in Graph View*. Enables users to select if they want to use 
  multi-selection or single selection in the Graph view Object tree when selecting items with 
  the **left-mouse button**.
- Projects can be saved to any directory
- Project name can be changed in Settings
- The graph view features a short live demonstration that new users can follow to discover 
  the basic functionality.
- New Setting: *Curved links*. When active, links on the Design View follow a smooth curve 
  rather than a straight line.
- When execution traverses a link, a small animation is played to denote the flow of data. 
  Users can set how quick they want this animation to be in Settings. The fastest setting 
  effectively disables the animation.
- Special 'tag' command line arguments are now available in Tool Specification which expand 
  to, for example, input database URLS or paths to optional input files when a Tool is executed.
- It is now possible to undo/redo database changes in the Data Store form.
- It is now possible to visualize the history of database changes in the Data Store form. The 
  option is available in the Session menu.
- Support for Tool command line arguments. You can now give Tool (project item) command line 
  arguments in addition to Tool Specification command line arguments.
- Undo/Redo in Design View
- It is now possible to add new plots to existing plot windows in Data Store View.
- Objects in Data Store's Tree View are sorted alphabetically
- A new parameter value type, *map* has been added. There is now a dedicated editor to 
  modify maps. Plotting of non-nested maps is supported, as well.
- [win-x64] importer_program.py has been built as an independent application. This program is 
  now distributed with the Spine Toolbox single-file installer. When installing Spine Toolbox,
  the Importer Program app can be found in the Spine Toolbox install directory 
  (/importer_program).
- Import preview window now supports copy-pasting mappings and options from a source table to 
  another
- Import preview window header context-menus for the preview table which, allows users to 
  change all data types at once.
- Provide data for EditRole for nicer editor experience in MappingSpecModel.
- Red background is displayed for invalid values in MappingSpecModel
- Object tooltips now show the descriptions Data Store view's

### Fixed
- Data advertised by a project item during execution is only accessible by its direct 
  successors. In other words, resources are passed to the next items in line but not beyond.
- [win-x64] Executing the Importer project item has been fixed on Windows release version
- Bug fixes for Data Store View
  - Disappearing object names in entity graph
  - Spine db manager error dialogs
- Tool configuration assistant for SpineModel.jl
- [win-x64] A problem with displaying special characters in Process Log when executing the 
  Importer project item.
- The context menu in Graph view's pivot table resulted in a traceback when an entity class 
  did not have parameter definitions.
- Combobox delegate in Import preview window had wrong list of choices.
- Don't set mapping to NoneMapping if user gives a None value.
- Exporter now also exports empty object classes and empty parameters into GDX files
- A bug that sometimes made duplicate entries to File->Open recents menu
- Bug where an Excel import with empty rows would return a None in it's get_data_iterator
- [win-x64] Executing Julia tools in the embedded Julia Console
- [win-x64] Setting up Python Console. Installing ipykernel and kernel specs now works.
- [win-x64] Setting up Julia Console. Installing IJulia and kernel specs now works.
- Column indexing in Import Editor. When entering a time or time pattern index column 
  manually in Import Editor's lower right corner table, the colors in the preview table 
  failed to update. This should fix the bug and allow column selection both by column index 
  or column header text.

### Changed
- spinetoolbox is now a Python package. To start the app, use command 
  `python -m spinetoolbox` or `python spinetoolbox.py` as spinetoolbox.py has been moved to 
  repository root. 
- Tool templates are now called Tool specifications
- File->Open Project opens a file dialog, where you can open projects by selecting an old 
  <project_name>.proj file or a Spine Toolbox Project directory. Valid Spine Toolbox projects 
  are decorated with the Spine logo.
- Old style projects (.proj files) cannot be opened anymore. The old style projects need to 
  be upgraded before opening. You can upgrade your .proj file projects into new ones with 
  *Project Upgrade Wizard* found in `File->Upgrade project` menu item.
- Project information is not saved to a <project_name>.proj file anymore. This information 
  is now located in file <project_dir>/.spinetoolbox/project.json. Every Spine Toolbox project 
  has this file.
- Work directory is now a global setting instead of a project setting
- Renamed *Data Interface* project item to *Importer*. The corresponding category 
  *Data Importers* was renamed to *Importers*.
- Tree, graph, and tabular views have been merged into one consolidated view. You can choose 
  your preferred style from the Data Store View's `View` menu.
- The graph view behavior has changed. Now selecting objects in the object tree not only 
  shows those objects but also all the cascading relationships. This is to facilitate exploring 
  the system without a previous knowledge.
- importer_program.py now uses the Python interpreter that the app was started with and not 
  the one that is given by user in Settings -> Tools.
- Importer now uses QProcessExecutionManager for running the importer_program.py

### Removed
- The status bar of the Data store view is gone. Instead, notifications are printed in a box 
  on the right side of the form.
- Saving project information to .proj files is not happening anymore

## [0.3] - 2019-09-06

### Added
- Welcome message including a link to Getting Started guide.
- Zooming (by using the mouse wheel) is now enabled in Design View. You can also select multiple project.
  items by pressing the Ctrl-key down and dragging the mouse.
- New project item icons on Design View.
- Two options for the Design View background (grid or solid). See Settings (F1).
- Python Console (menu View -> Dock Widgets -> Python Console).
- Python interpreter can be selected in Settings (Also Python 2.7 supported).
- Support for Python Tool templates
- Python Tool execution using the command line approach.
- Python Tool execution using the embedded Python Console (checkbox in Settings)
- The Data Store treeview now also has a relationship tree.
- Support for reordering columns in the treeview.
- Selecting 'edit object classes' in the treeview now also allows the icon to be selected.
- Play button to main window Toolbar that executes all Directed Acyclic Graphs in the Project one after another.
- Another Play button to main window Toolbar to execute selected Directed Acyclic Graph. Selecting a DAG happens by
  selecting one or more project items belonging to the wanted DAG in the Design View or in Project Items list.
- Stop button to main window Toolbar, which terminates execution.
- Possibility to specify a dedicated Julia project or environment for Spine Toolbox in the settings.
- Feature to Export project to GraphML format. Each graph in Design View is written to its own file. To do this, just
  select *Export project to GraphML* from the Project Item list context-menu or from *File ->
  Export project to GraphML*.
- New project item: *Data Interface*
- Parameter and relationship parameter values can now be edited in a dedicated editor window in Tree, Graph and Tabular
  views. The editor is accessible by right-clicking a value and selecting `Open in editor...`.
- It is now possible to plot parameter and relationship parameter values in Tree, Graph and Tabular views.

### Fixed
- There is now an upper limit on how much text is logged in Event Log and Process Log. The oldest lines are removed
  if the limit is exceeded. This fixes a problem with excessive memory usage when running long processes.
- Mouse click problems in Design View
- Mouse cursor problem in Tool Configuration Assistant
- Welcome message is now shown for first time users
- NameError: SpineDBAPIError when executing Data Stores.
- .py files in *spinedb_api\alembic\versions* are now copied to the installation bundle without compiling them to
  .pyc files first. Also, if there's a previous version installed, *spinedb_api\alembic* directory is deleted
  before installation begins [Win-x64].
- Added missing modules from *spinedb_api\alembic\versions* package into installation bundle [Win-x64].
- *numpy* is now deleted before installation begins so installing over an existing installation of Spine Toolbox
  works again [Win-x64].
- *packaging* and *appdirs* packages are now included in the installation bundle [Win-x64].

### Changed
- Selecting the Julia environment in Settings now requires picking the Julia interpreter **file**
  (e.g. julia.exe on Windows) instead of the directory where the Julia interpreter is located.
- Selecting the GAMS program (**file**) in Settings now requires picking the GAMS program (e.g. gams.exe
  on Windows) instead of the directory where the GAMS program is located.
- All application Settings are now saved using Qt's QSettings class. Old configuration file,
  *conf/settings.conf* file has been removed.
- New Spine databases can be created in any backend supported by spinedb_api. The Data Store item properties
  have been changed to allow for this.
- Executing Directed Acyclic Graphs instead of just Tools.
- Executing project items does not happen from the Tool Properties anymore. It happens instead by pressing the
  Play button in the main window Toolbar.

### Removed
- An unnecessary error dialog in Import Preview widget.
- ConfigurationParser class in configuration.py.
- Execute button in Tool Properties.
- Stop button in Tool Properties.
- Console window that opened in addition to the application window is not shown anymore [Win-x64].

## [0.2] - 2019-01-17

### Added
- New Setting. You can now select whether to delete project item's data directory
  when removing a project item.
- Graph View is also available from Data Store items, allowing to insert new
  relationships more graphically.
- You can now execute Tools in the work directory or the source directory (where the
  main program file is located). The Setting is in the Tool template editor and in Tool
  properties.
- Tabular view: New view for Data Store items, allowing to view and edit data in a
  pivot table.
- Tool Properties now shows all information about the attached Tool template
- Context-menus for Data Connection Properties, Tool Properties, and View Properties
- Support for optional input files for Tool templates. You can now use Unix style wildcards (`*` and `?`)
  to specify the optional files that a Tool may exploit, e.g. `*.csv`.
- Wildcard support for Tool template output files
- Tool template output files now support subdirectories
- You can now create a new (blank) main program file in the Tool template editor by pressing the the *+* button
  and selecting `Make new main program`
- A shortcut to Tool template main directory, accessible e.g. in Tool Properties context-menu
- New Setting. You can select whether the zoom in the Graph view is smooth or discrete
- Windows installer default location is /Program Files/SpineToolbox/. When new versions are released, the
  installer will automatically upgrade Spine Toolbox to a new version in that directory.
- Support for executing Executable type tools in Linux&Mac. (Windows support was added previously)
- Tool configuration assistant. Available in menu `File->Tool configuration assistant`. Checks automatically
  if the Julia you have selected in Settings supports running Spine Model. If not, the required packages are
  automatically installed.

### Fixed
- Better support for scaling screen resolutions
- Exporting a datapackage to Spine format failed if datapackage.json was not explicitly saved

### Changed
- Importing items with names into a spinedatabase moved to spinedatabase_api to
  allow for easier adding of new import formats in future versions.
- Tool template list is now located in the Project dock widget below the list of Project items
- New look for Spine Datapackage editor

### Removed
- Templates tab in `Project` dock widget.

## [0.1.75] - 2018-11-23

### Added
- New Setting (F1). You can now select whether to delete project item's data
  directory when removing a project item.
- Application icon (Spine symbol)
- New installer for 64-bit Windows:
    - Installation file extension is now *.exe* instead of *.msi*
    - Show license file before installation (users must agree to continue)
    - Default install folder is now `C:\Program Files\ `.
    - **No** need to *Run as Administrator* even if installed to the default location
    because write permissions for sub-folders that need them (\conf, \projects,
    \work) are set automatically
    - Create a shortcut on desktop (if wanted)
    - Create a Start Menu folder (if wanted)
    - Uninstaller. Available in the Start Menu folder or in Windows
    Add/Remove Programs
    - Remove app related registry entries when uninstalling (if wanted)

### Fixed
- Data Package editor. Some files were missing from the tabulator package.
- Bug when exiting the app when there is no project open in close_view_forms() when
  exiting the application without a project open

### Changed
- settings.conf file is now in /conf directory

## [0.1.71] - 2018-11-19

### Added
- Added PyMySQL package, which was missing from the previous release
- Improved Graph View for the View project item (work in progress)

### Changed
- Some main window components have been renamed
    - Main view is now called *Design View*
    - Julia REPL is now called *Julia Console*
    - Subprocess Output is now called *Process Log*
    - Project item info window is now called *Properties*

## [0.1.7] - 2018-11-01

### Added
- New option to refresh the data store tree view and get latest changes from the database.
- Several performance enhancements in tree view form (accessing internal data more efficiently,
  optimizing queries to the database.)
- Now the data store tree view offers to commit pending changes at exit.
- Better support for batch operations in data store tree view.
- data store tree view can be fully operated by using the keyboard.
- New options to edit object tree items in the data store tree view, including changing the objects involved
  in a relationship.
- The dialogs to add/edit tree view items are not closed in case of an error, so the user can adjust their choices
  and try again.
- Stop button now terminates tool execution.
- New context menu options to fully expand and collapse object tree items in the data store tree view.
- The autofilter in the data store tree view now also filters work in progress rows.
- In the Data store item controls, the path to the SQLite file can be specified by dropping a file.
- Parameter and parameter value tables in the data store tree view now have an empty row at the end,
  which can be used to enter data more easily.
- JSON data can be visualized and edited more easily in the data store tree view.
- Tools can now execute (Windows) batch files and other executables (.exe). Linux support pending.
- About Qt dialog added to Help menu

### Fixed
- Clicking on the open treeview button while the data store tree view is open now raises it, rather than opening a
  second one.
- Work folder is not created for Tools if the Tool template requirements are not met.
- Result folder is not created if the Tool template fails to start.
- The embedded Julia REPL now uses the Julia that is given in application Settings (F1).
  Previously, this used the default Julia of your OS.

### Removed
- Connections tab has been removed (actually, it is just hidden and can be restored with a keyboard shortcut)
- Refresh Tools button on Templates tab has been removed as it was not needed anymore
- Set Debug message level in Settings has been removed

## [0.1.5] - 2018-09-28

### Added
- Advanced copy/pasting and multiple selection support for the data store tree view.
- Import data from Excel files into the data store tree view.
- Export Spine database from the data store tree view into an Excel file.
- Save at exit prompt.
- Import data from datapackage into the data store tree view.
- Restore Dock Widgets in the main window.
- Parameter tables can be filtered by clicking on their headings in the data store tree view.
- Parameter and parameter values are added and edited directly in the data store tree view,
  without need for an additional dialog.
- On-the-fly creation of necessary relationships when entering parameters in data store tree view.
- View item feature for visualizing networks from a Spine database. A view item can visualize databases
  from all data store items connected to it.
- Packages numpy, scipy, and matplotlib are now mandatory requirements.
- Drag files between data connections. File items can be dragged from the references and data lists.
  Data connection items can be selected by hovering them while dragging a file. Dropping files onto a Data Connection
  item copies them to its data directory.
- datapackage.json files in data connections are now opened with the Spine datapackage form. This is a dedicated
  interface to prepare the datapackage for importing in the data store tree view.
- The data store tree view does not lock the database when there are uncommitted changes anymore.

### Changed
- Changed DBAPI package mysqlclient (GPL license, not good) to pymysql (MIT license, good)
- spinedatabase_api is not included in Spine Toolbox repository anymore. It is a required
  package from now on.
- Data Store item can have only one database, not many. When opening a project created with a
  previous version, the first database in the list of saved references will be loaded for each Data Store.
- In the data store tree view, the object tree presents all relationship classes at the same level,
  regardless of how many object classes are involved. The same applies for relationships and objects.
- In the data store tree view, the relationship parameter value view now has different columns for each object
  in the relationship.

## [0.1] - 2018-08-20

### Added
- Basic functionality<|MERGE_RESOLUTION|>--- conflicted
+++ resolved
@@ -40,14 +40,11 @@
 - Scenario filters now filter unrelated scenarios and alternatives as well.
 - Alternative/Scenario tree in Database editor has been split into separate Alternative tree and Scenario tree docks.
   This will hopefully make dragging and dropping alternatives to scenarios easier.
-<<<<<<< HEAD
-- Names for duplicate items/scenarios/etc now use the format `prefix (xx)` instead of `prefix xx`.
-  Duplicating a previously duplicated item now has the number `xx` incremented instead of having a new number appended.
-=======
 - Logic of executing selected project items. URL's passed by unselected Data Transformers are not included automatically 
   into selective execution anymore. When selecting project items for execution, make sure to select also preceding 
   Data Transformers if needed.
->>>>>>> bb77c8e9
+- Names for duplicate items/scenarios/etc now use the format `prefix (xx)` instead of `prefix xx`.
+  Duplicating a previously duplicated item now has the number `xx` incremented instead of having a new number appended.
 
 ### Deprecated
 
