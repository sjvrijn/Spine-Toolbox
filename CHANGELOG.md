# Changelog
All **notable** changes to this project are documented here.

The format is based on [Keep a Changelog](http://keepachangelog.com/en/1.0.0/)

## [Unreleased]

### Added
- A small notification icon is painted next to project items in the design view whenever they are missing some
  configuration. Hovering the icon shows tips for completing the configuration.
- A small icon is painted next to the project items in the design view to show the order in which they will be
  executed
- Main Window menu 'File -> Open recent'. Shortcut for opening a recent project.
- A new project item *Exporter* allows a database contained in a *Data Store* to be exported as GAMS `.gdx` file.
- It is now possible to copy, paste and duplicate project items on the Design View.
- Changes made in the tree view are also seen in the graph view and viceversa.
- New Setting: *Sticky selection in Graph View*. Enables users to select if they want to use multi-selection or 
  single selection in the Graph view Object tree when selecting items with the **left-mouse button**.

### Changed
- spinetoolbox is now a Python package. To start the app, use command `python -m spinetoolbox` or
  `python spinetoolbox.py` as spinetoolbox.py has been moved to repository root. 
- Tool templates are now called Tool specifications
<<<<<<< HEAD
- Status bar notification messages in tree and graph views are replaced by an icon. When hovered the icon shows 
  the message, and it's removed when clicked.
=======
- Renamed *Data Interface* project item to *Importer*.
  The corresponding category *Data Importers* was renamed to *Importers*.
>>>>>>> 83f1dfc1

### Deprecated

### Removed

### Fixed
- Data advertised by a project item during execution is only accessible by its direct children.
  In other words, resources are passed to the next items in line but not beyond.

### Security

## [0.3] - 2019-09-06

### Added
- Welcome message including a link to Getting Started guide.
- Zooming (by using the mouse wheel) is now enabled in Design View. You can also select multiple project.
  items by pressing the Ctrl-key down and dragging the mouse.
- New project item icons on Design View.
- Two options for the Design View background (grid or solid). See Settings (F1).
- Python Console (menu View -> Dock Widgets -> Python Console).
- Python interpreter can be selected in Settings (Also Python 2.7 supported).
- Support for Python Tool templates
- Python Tool execution using the command line approach.
- Python Tool execution using the embedded Python Console (checkbox in Settings)
- The Data Store treeview now also has a relationship tree.
- Support for reordering columns in the treeview.
- Selecting 'edit object classes' in the treeview now also allows the icon to be selected.
- Play button to main window Toolbar that executes all Directed Acyclic Graphs in the Project one after another.
- Another Play button to main window Toolbar to execute selected Directed Acyclic Graph. Selecting a DAG happens by
  selecting one or more project items belonging to the wanted DAG in the Design View or in Project Items list.
- Stop button to main window Toolbar, which terminates execution.
- Possibility to specify a dedicated Julia project or environment for Spine Toolbox in the settings.
- Feature to Export project to GraphML format. Each graph in Design View is written to its own file. To do this, just
  select *Export project to GraphML* from the Project Item list context-menu or from *File ->
  Export project to GraphML*.
- New project item: *Data Interface*
- Parameter and relationship parameter values can now be edited in a dedicated editor window in Tree, Graph and Tabular
  views. The editor is accessible by right-clicking a value and selecting `Open in editor...`.
- It is now possible to plot parameter and relationship parameter values in Tree, Graph and Tabular views.

### Fixed
- There is now an upper limit on how much text is logged in Event Log and Process Log. The oldest lines are removed
  if the limit is exceeded. This fixes a problem with excessive memory usage when running long processes.
- Mouse click problems in Design View
- Mouse cursor problem in Tool Configuration Assistant
- Welcome message is now shown for first time users
- NameError: SpineDBAPIError when executing Data Stores.
- .py files in *spinedb_api\alembic\versions* are now copied to the installation bundle without compiling them to
  .pyc files first. Also, if there's a previous version installed, *spinedb_api\alembic* directory is deleted
  before installation begins [Win-x64].
- Added missing modules from *spinedb_api\alembic\versions* package into installation bundle [Win-x64].
- *numpy* is now deleted before installation begins so installing over an existing installation of Spine Toolbox
  works again [Win-x64].
- *packaging* and *appdirs* packages are now included in the installation bundle [Win-x64].

### Changed
- Selecting the Julia environment in Settings now requires picking the Julia interpreter **file**
  (e.g. julia.exe on Windows) instead of the directory where the Julia interpreter is located.
- Selecting the GAMS program (**file**) in Settings now requires picking the GAMS program (e.g. gams.exe
  on Windows) instead of the directory where the GAMS program is located.
- All application Settings are now saved using Qt's QSettings class. Old configuration file,
  *conf/settings.conf* file has been removed.
- New Spine databases can be created in any backend supported by spinedb_api. The Data Store item properties
  have been changed to allow for this.
- Executing Directed Acyclic Graphs instead of just Tools.
- Executing project items does not happen from the Tool Properties anymore. It happens instead by pressing the
  Play button in the main window Toolbar.

### Removed
- An unnecessary error dialog in Import Preview widget.
- ConfigurationParser class in configuration.py.
- Execute button in Tool Properties.
- Stop button in Tool Properties.
- Console window that opened in addition to the application window is not shown anymore [Win-x64].

## [0.2] - 2019-01-17

### Added
- New Setting. You can now select whether to delete project item's data directory
  when removing a project item.
- Graph View is also available from Data Store items, allowing to insert new
  relationships more graphically.
- You can now execute Tools in the work directory or the source directory (where the
  main program file is located). The Setting is in the Tool template editor and in Tool
  properties.
- Tabular view: New view for Data Store items, allowing to view and edit data in a
  pivot table.
- Tool Properties now shows all information about the attached Tool template
- Context-menus for Data Connection Properties, Tool Properties, and View Properties
- Support for optional input files for Tool templates. You can now use Unix style wildcards (`*` and `?`)
  to specify the optional files that a Tool may exploit, e.g. `*.csv`.
- Wildcard support for Tool template output files
- Tool template output files now support subdirectories
- You can now create a new (blank) main program file in the Tool template editor by pressing the the *+* button
  and selecting `Make new main program`
- A shortcut to Tool template main directory, accessible e.g. in Tool Properties context-menu
- New Setting. You can select whether the zoom in the Graph view is smooth or discrete
- Windows installer default location is /Program Files/SpineToolbox/. When new versions are released, the
  installer will automatically upgrade Spine Toolbox to a new version in that directory.
- Support for executing Executable type tools in Linux&Mac. (Windows support was added previously)
- Tool configuration assistant. Available in menu `File->Tool configuration assistant`. Checks automatically
  if the Julia you have selected in Settings supports running Spine Model. If not, the required packages are
  automatically installed.

### Fixed
- Better support for scaling screen resolutions
- Exporting a datapackage to Spine format failed if datapackage.json was not explicitly saved

### Changed
- Importing items with names into a spinedatabase moved to spinedatabase_api to
  allow for easier adding of new import formats in future versions.
- Tool template list is now located in the Project dock widget below the list of Project items
- New look for Spine Datapackage editor

### Removed
- Templates tab in `Project` dock widget.

## [0.1.75] - 2018-11-23

### Added
- New Setting (F1). You can now select whether to delete project item's data
  directory when removing a project item.
- Application icon (Spine symbol)
- New installer for 64-bit Windows:
    - Installation file extension is now *.exe* instead of *.msi*
    - Show license file before installation (users must agree to continue)
    - Default install folder is now `C:\Program Files\ `.
    - **No** need to *Run as Administrator* even if installed to the default location
    because write permissions for sub-folders that need them (\conf, \projects,
    \work) are set automatically
    - Create a shortcut on desktop (if wanted)
    - Create a Start Menu folder (if wanted)
    - Uninstaller. Available in the Start Menu folder or in Windows
    Add/Remove Programs
    - Remove app related registry entries when uninstalling (if wanted)

### Fixed
- Data Package editor. Some files were missing from the tabulator package.
- Bug when exiting the app when there is no project open in close_view_forms() when
  exiting the application without a project open

### Changed
- settings.conf file is now in /conf directory

## [0.1.71] - 2018-11-19

### Added
- Added PyMySQL package, which was missing from the previous release
- Improved Graph View for the View project item (work in progress)

### Changed
- Some main window components have been renamed
    - Main view is now called *Design View*
    - Julia REPL is now called *Julia Console*
    - Subprocess Output is now called *Process Log*
    - Project item info window is now called *Properties*

## [0.1.7] - 2018-11-01

### Added
- New option to refresh the data store tree view and get latest changes from the database.
- Several performance enhancements in tree view form (accessing internal data more efficiently,
  optimizing queries to the database.)
- Now the data store tree view offers to commit pending changes at exit.
- Better support for batch operations in data store tree view.
- data store tree view can be fully operated by using the keyboard.
- New options to edit object tree items in the data store tree view, including changing the objects involved
  in a relationship.
- The dialogs to add/edit tree view items are not closed in case of an error, so the user can adjust their choices
  and try again.
- Stop button now terminates tool execution.
- New context menu options to fully expand and collapse object tree items in the data store tree view.
- The autofilter in the data store tree view now also filters work in progress rows.
- In the Data store item controls, the path to the SQLite file can be specified by dropping a file.
- Parameter and parameter value tables in the data store tree view now have an empty row at the end,
  which can be used to enter data more easily.
- JSON data can be visualized and edited more easily in the data store tree view.
- Tools can now execute (Windows) batch files and other executables (.exe). Linux support pending.
- About Qt dialog added to Help menu

### Fixed
- Clicking on the open treeview button while the data store tree view is open now raises it, rather than opening a
  second one.
- Work folder is not created for Tools if the Tool template requirements are not met.
- Result folder is not created if the Tool template fails to start.
- The embedded Julia REPL now uses the Julia that is given in application Settings (F1).
  Previously, this used the default Julia of your OS.

### Removed
- Connections tab has been removed (actually, it is just hidden and can be restored with a keyboard shortcut)
- Refresh Tools button on Templates tab has been removed as it was not needed anymore
- Set Debug message level in Settings has been removed

## [0.1.5] - 2018-09-28

### Added
- Advanced copy/pasting and multiple selection support for the data store tree view.
- Import data from Excel files into the data store tree view.
- Export Spine database from the data store tree view into an Excel file.
- Save at exit prompt.
- Import data from datapackage into the data store tree view.
- Restore Dock Widgets in the main window.
- Parameter tables can be filtered by clicking on their headings in the data store tree view.
- Parameter and parameter values are added and edited directly in the data store tree view,
  without need for an additional dialog.
- On-the-fly creation of necessary relationships when entering parameters in data store tree view.
- View item feature for visualizing networks from a Spine database. A view item can visualize databases
  from all data store items connected to it.
- Packages numpy, scipy, and matplotlib are now mandatory requirements.
- Drag files between data connections. File items can be dragged from the references and data lists.
  Data connection items can be selected by hovering them while dragging a file. Dropping files onto a Data Connection
  item copies them to its data directory.
- datapackage.json files in data connections are now opened with the Spine datapackage form. This is a dedicated
  interface to prepare the datapackage for importing in the data store tree view.
- The data store tree view does not lock the database when there are uncommitted changes anymore.

### Changed
- Changed DBAPI package mysqlclient (GPL license, not good) to pymysql (MIT license, good)
- spinedatabase_api is not included in Spine Toolbox repository anymore. It is a required
  package from now on.
- Data Store item can have only one database, not many. When opening a project created with a
  previous version, the first database in the list of saved references will be loaded for each Data Store.
- In the data store tree view, the object tree presents all relationship classes at the same level,
  regardless of how many object classes are involved. The same applies for relationships and objects.
- In the data store tree view, the relationship parameter value view now has different columns for each object
  in the relationship.

## [0.1] - 2018-08-20

### Added
- Basic functionality<|MERGE_RESOLUTION|>--- conflicted
+++ resolved
@@ -21,13 +21,10 @@
 - spinetoolbox is now a Python package. To start the app, use command `python -m spinetoolbox` or
   `python spinetoolbox.py` as spinetoolbox.py has been moved to repository root. 
 - Tool templates are now called Tool specifications
-<<<<<<< HEAD
+- Renamed *Data Interface* project item to *Importer*.
+  The corresponding category *Data Importers* was renamed to *Importers*.
 - Status bar notification messages in tree and graph views are replaced by an icon. When hovered the icon shows 
   the message, and it's removed when clicked.
-=======
-- Renamed *Data Interface* project item to *Importer*.
-  The corresponding category *Data Importers* was renamed to *Importers*.
->>>>>>> 83f1dfc1
 
 ### Deprecated
 
