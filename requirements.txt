--- conflicted
+++ resolved
@@ -84,18 +84,6 @@
 tornado >= 6.1
 # tornado 6.1 is required on Python 3.8 on Windows to make Python and Julia Consoles work.
 # On tornado 6.0.4, jupyter-client fails in creating the communication channels (iopub, stdin, hb, etc.)
-<<<<<<< HEAD
-tqdm == 4.60.0
-traitlets == 5.0.5
-tzlocal == 1.5.1
-unicodecsv == 0.14.1
-urllib3 == 1.26.4
-watchdog == 2.0.3
-wcwidth == 0.2.5
-wget == 3.2
-xlrd == 2.0.1
--e .
-=======
 tqdm >= 4.60.0
 traitlets >= 5.0.5
 tzlocal >= 1.5.1
@@ -108,5 +96,4 @@
 xlrd >= 2.0.1
 -e .
 # Spine Items requires Spine Toolbox, so install that last
-git+https://github.com/Spine-project/spine-items.git#egg=spine_items
->>>>>>> 80ab3525
+git+https://github.com/Spine-project/spine-items.git#egg=spine_items