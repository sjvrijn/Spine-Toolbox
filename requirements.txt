pyside2 <5.12
datapackage >=1.2.3
qtconsole >=4.3.1
sqlalchemy >=1.2.6
git+https://github.com/Spine-project/Spine-Database-API.git#spinedb_api
openpyxl >=2.5.0
numpy >=1.15.1
matplotlib >=2.2.3
scipy >=1.1.0
<<<<<<< HEAD
jupyter-client >= 5.2.4
=======
networkx > 2.2
>>>>>>> e683c878
<|MERGE_RESOLUTION|>--- conflicted
+++ resolved
@@ -7,8 +7,5 @@
 numpy >=1.15.1
 matplotlib >=2.2.3
 scipy >=1.1.0
-<<<<<<< HEAD
 jupyter-client >= 5.2.4
-=======
-networkx > 2.2
->>>>>>> e683c878
+networkx > 2.2