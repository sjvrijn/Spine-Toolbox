--- conflicted
+++ resolved
@@ -1,14 +1,3 @@
-<<<<<<< HEAD
-git+https://github.com/Spine-project/Spine-Database-API.git@0.2.2
-git+https://github.com/Spine-project/spine-engine.git@0.4.0
-# cchardet is a  dependency of datapackage and version 2.1.6 requires users to install Visual C++
-cchardet<2.1.6
-# matplotlib == 3.2.1 is broken; importing e.g. networkx after matplotlib.backends.backend_qt5agg backgtraces
-# also, matplotlib == 3.2.1 requires shiboken2 but does not list it in its dependencies
-matplotlib<3.2.1
-# suppressing some deprecation warning messages from sqlalchemy requires this
-sqlalchemy==1.3.7
-=======
 git+https://github.com/Spine-project/Spine-Database-API.git#egg=spinedb_api
 git+https://github.com/Spine-project/spine-engine.git#egg=spine_engine
 # cchardet is a  dependency of datapackage and version 2.1.6 requires users to install Visual C++
@@ -16,5 +5,4 @@
 # matplotlib == 3.2.1 is broken; importing e.g. networkx after matplotlib.backends.backend_qt5agg backgtraces
 # also, matplotlib == 3.2.1 requires shiboken2 but does not list it in its dependencies
 matplotlib!=3.2.1
->>>>>>> 9e81c92e
 -e .