--- conflicted
+++ resolved
@@ -1511,26 +1511,7 @@
 
 
 class FilterCheckboxListModel(QAbstractListModel):
-<<<<<<< HEAD
-
     def __init__(self, parent=None, show_empty=True):
-        """Initialize class."""
-        super().__init__(parent)
-        self._data = [] # sorted self._data_set
-        self._data_set = set() # set of data to display in filter list
-        self._all_selected = True # if all is selected
-        self._empty_selected = True # if empty row is selected
-        self._selected = set() # current selected
-        self._selected_filtered = set() # current selected in filter state
-        self._list_filter = None # string for filter
-        self._index_offset = 2 # how many special operations available
-        self._is_filtered = False # if filter is in filtered state
-        self._filter_index = [] #stores index to currently filtered items
-        self._select_all_str = '(Select All)' #display str for select all action
-        self._show_empty = show_empty # show empty select
-        self._empty_str ='(Empty)' # display str for None
-=======
-    def __init__(self, parent=None):
         """Initialize class."""
         super().__init__(parent)
         self._data = []
@@ -1544,8 +1525,8 @@
         self._is_filtered = False
         self._filter_index = []
         self._select_all_str = '(Select All)'
+        self._show_empty = show_empty
         self._empty_str = '(Empty)'
->>>>>>> 614df651
         self._add_to_selection_str = 'Add current selection to filter'
         self._add_to_selection = False
         
