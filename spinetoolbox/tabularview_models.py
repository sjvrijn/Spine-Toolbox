--- conflicted
+++ resolved
@@ -1567,16 +1567,7 @@
     def _is_all_selected(self):
         if self._is_filtered:
             return len(self._selected_filtered) == len(self._filter_index)
-<<<<<<< HEAD
-        else:
-            if self._show_empty:
-                empty_selected = self._empty_selected
-            else:
-                empty_selected = True
-            return len(self._selected) == len(self._data_set) and empty_selected
-=======
         return len(self._selected) == len(self._data_set) and self._empty_selected
->>>>>>> 736bdd59
 
     def rowCount(self, parent=QModelIndex()):
         if self._is_filtered:
@@ -1607,16 +1598,9 @@
         if role == Qt.DisplayRole:
             if index.row() >= len(action_rows):
                 return self._data[i]
-<<<<<<< HEAD
-            else:
-                return action_rows[index.row()]
-        elif role == Qt.CheckStateRole:
-            if index.row() < len(action_state):
-=======
             return action_rows[index.row()]
         if role == Qt.CheckStateRole:
             if index.row() < 2:
->>>>>>> 736bdd59
                 return action_state[index.row()]
             return self._data[i] in selected
 
