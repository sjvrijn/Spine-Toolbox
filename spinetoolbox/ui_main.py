--- conflicted
+++ resolved
@@ -22,7 +22,7 @@
 import json
 import pathlib
 import numpy as np
-from PySide2.QtCore import QByteArray, QMimeData, Qt, Signal, Slot, QSettings, QUrl, SIGNAL, QStandardPaths, QDir
+from PySide2.QtCore import QByteArray, QMimeData, Qt, Signal, Slot, QSettings, QUrl, SIGNAL, QStandardPaths
 from PySide2.QtWidgets import (
     QMainWindow,
     QApplication,
@@ -53,16 +53,11 @@
 from .widgets import toolbars
 from .widgets.open_project_widget import OpenProjectDialog
 from .project import SpineToolboxProject
-<<<<<<< HEAD
-from .config import SPINE_TOOLBOX_VERSION, STATUSBAR_SS, \
-    TEXTBROWSER_SS, MAINWINDOW_SS, DOCUMENTATION_PATH, _program_root, LATEST_PROJECT_VERSION, DEFAULT_WORK_DIR
+from .config import STATUSBAR_SS, TEXTBROWSER_SS, MAINWINDOW_SS, \
+    DOCUMENTATION_PATH, _program_root, LATEST_PROJECT_VERSION, DEFAULT_WORK_DIR
 from .helpers import get_datetime, erase_dir, busy_effect, set_taskbar_icon, \
     supported_img_formats, create_dir, recursive_overwrite, serialize_path, \
-    deserialize_path, ProjectDirectoryIconProvider
-=======
-from .config import STATUSBAR_SS, TEXTBROWSER_SS, MAINWINDOW_SS, DOCUMENTATION_PATH
-from .helpers import project_dir, get_datetime, erase_dir, busy_effect, set_taskbar_icon, supported_img_formats
->>>>>>> 3abea15b
+    deserialize_path
 from .project_item import RootProjectItem, CategoryProjectItem
 from .project_upgrader import ProjectUpgrader
 from .project_items import data_store, data_connection, exporter, tool, view, importer
@@ -87,11 +82,7 @@
         super().__init__(flags=Qt.Window)
         self._qsettings = QSettings("SpineProject", "Spine Toolbox")
         # Set number formatting to use user's default settings
-<<<<<<< HEAD
-        locale.setlocale(locale.LC_NUMERIC, "")
-=======
         locale.setlocale(locale.LC_NUMERIC, 'C')
->>>>>>> 3abea15b
         # Setup the user interface from Qt Designer files
         self.ui = Ui_MainWindow()
         self.ui.setupUi(self)
