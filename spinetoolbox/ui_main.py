######################################################################################################################
# Copyright (C) 2017 - 2019 Spine project consortium
# This file is part of Spine Toolbox.
# Spine Toolbox is free software: you can redistribute it and/or modify it under the terms of the GNU Lesser General
# Public License as published by the Free Software Foundation, either version 3 of the License, or (at your option)
# any later version. This program is distributed in the hope that it will be useful, but WITHOUT ANY WARRANTY;
# without even the implied warranty of MERCHANTABILITY or FITNESS FOR A PARTICULAR PURPOSE. See the GNU Lesser General
# Public License for more details. You should have received a copy of the GNU Lesser General Public License along with
# this program. If not, see <http://www.gnu.org/licenses/>.
######################################################################################################################

"""
Contains ToolboxUI class.

:author: P. Savolainen (VTT)
:date:   14.12.2017
"""

import os
import locale
import logging
import json
import numpy as np
from PySide2.QtCore import QByteArray, QMimeData, Qt, Signal, Slot, QSettings, QUrl, SIGNAL
from PySide2.QtGui import QCursor
from PySide2.QtWidgets import (
    QMainWindow,
    QApplication,
    QFileDialog,
    QMessageBox,
    QCheckBox,
    QDockWidget,
    QAction,
)
from PySide2.QtGui import QDesktopServices, QGuiApplication, QKeySequence, QStandardItemModel, QIcon
from .graphics_items import ProjectItemIcon
from .mvcmodels.project_item_model import ProjectItemModel
from .mvcmodels.tool_specification_model import ToolSpecificationModel
from .widgets.about_widget import AboutWidget
from .widgets.custom_menus import (
    ProjectItemModelContextMenu,
    ToolSpecificationContextMenu,
    LinkContextMenu,
    AddToolSpecificationPopupMenu,
    RecentProjectsPopupMenu,
)
from .widgets.project_form_widget import NewProjectForm
from .widgets.settings_widget import SettingsWidget
from .widgets.tool_configuration_assistant_widget import ToolConfigurationAssistantWidget
from .widgets.tool_specification_widget import ToolSpecificationWidget
from .widgets.custom_qwidgets import ZoomWidgetAction
from .widgets.julia_repl_widget import JuliaREPLWidget
from .widgets.python_repl_widget import PythonReplWidget
from .widgets import toolbars
from .widgets.open_project_widget import OpenProjectDialog
from .project import SpineToolboxProject
from .config import SPINE_TOOLBOX_VERSION, STATUSBAR_SS, \
    TEXTBROWSER_SS, MAINWINDOW_SS, DOCUMENTATION_PATH, DEFAULT_PROJECT_DIR, LATEST_PROJECT_VERSION, DEFAULT_WORK_DIR
from .helpers import get_datetime, erase_dir, busy_effect, set_taskbar_icon, \
    supported_img_formats, create_dir, copy_dir
from .project_item import RootProjectItem, CategoryProjectItem
<<<<<<< HEAD
from .project_items import data_store, data_connection, gdx_export, tool, view, data_interface
from .project_upgrader import ProjectUpgrader
=======
from .project_items import data_store, data_connection, exporter, tool, view, importer
>>>>>>> 5bec0a30


class ToolboxUI(QMainWindow):
    """Class for application main GUI functions."""

    # Custom signals
    msg = Signal(str, name="msg")
    msg_success = Signal(str, name="msg_success")
    msg_error = Signal(str, name="msg_error")
    msg_warning = Signal(str, name="msg_warning")
    msg_proc = Signal(str, name="msg_proc")
    msg_proc_error = Signal(str, name="msg_proc_error")
    tool_specification_model_changed = Signal("QVariant", name="tool_specification_model_changed")

    def __init__(self):
        """ Initialize application and main window."""
        from .ui.mainwindow import Ui_MainWindow

        super().__init__(flags=Qt.Window)
        self._qsettings = QSettings("SpineProject", "Spine Toolbox")
        # Set number formatting to use user's default settings
        locale.setlocale(locale.LC_NUMERIC, "")
        # Setup the user interface from Qt Designer files
        self.ui = Ui_MainWindow()
        self.ui.setupUi(self)
        self.setWindowIcon(QIcon(":/symbols/app.ico"))
        set_taskbar_icon()  # in helpers.py
        self.ui.graphicsView.set_ui(self)
        self._project_item_actions = list()
        self._item_edit_actions()
        # Set style sheets
        self.ui.statusbar.setStyleSheet(STATUSBAR_SS)  # Initialize QStatusBar
        self.ui.statusbar.setFixedHeight(20)
        self.ui.textBrowser_eventlog.setStyleSheet(TEXTBROWSER_SS)
        self.ui.textBrowser_process_output.setStyleSheet(TEXTBROWSER_SS)
        self.setStyleSheet(MAINWINDOW_SS)
        # Class variables
        self.categories = dict()  # Holds category data parsed from project item plugins
        self._project = None
        self.project_item_model = None
        self.tool_specification_model = None
        self.show_datetime = self.update_datetime()
        self.active_project_item = None
        self.work_dir = None
        # Widget and form references
        self.settings_form = None
        self.tool_specification_context_menu = None
        self.project_item_context_menu = None
        self.link_context_menu = None
        self.process_output_context_menu = None
        self.project_form = None
        self.add_project_item_form = None
        self.tool_specification_form = None
        self.placing_item = ""
        self.add_tool_specification_popup_menu = None
        self.zoom_widget_action = None
        self.recent_projects_menu = RecentProjectsPopupMenu(self)
        # Make and initialize toolbars
        self.item_toolbar = toolbars.ItemToolBar(self)
        self.addToolBar(Qt.TopToolBarArea, self.item_toolbar)
        # Make julia REPL
        self.julia_repl = JuliaREPLWidget(self)
        self.ui.dockWidgetContents_julia_repl.layout().addWidget(self.julia_repl)
        # Make Python REPL
        self.python_repl = PythonReplWidget(self)
        self.ui.dockWidgetContents_python_repl.layout().addWidget(self.python_repl)
        # Setup main window menu
        self.setup_zoom_widget_action()
        self.add_toggle_view_actions()
        # Hidden QActions for debugging or testing
        self.show_properties_tabbar = QAction(self)
        self.show_supported_img_formats = QAction(self)
        self.test_variable_push = QAction(self)
        self.set_debug_qactions()
        self.ui.tabWidget_item_properties.tabBar().hide()  # Hide tab bar in properties dock widget
        # Finalize init
        self._proposed_item_name_counts = dict()
        self.connect_signals()
        self.restore_ui()
        self.parse_project_item_modules()
        self.set_work_directory()

    # noinspection PyArgumentList, PyUnresolvedReferences
    def connect_signals(self):
        """Connect signals."""
        # Event log signals
        self.msg.connect(self.add_message)
        self.msg_success.connect(self.add_success_message)
        self.msg_error.connect(self.add_error_message)
        self.msg_warning.connect(self.add_warning_message)
        self.msg_proc.connect(self.add_process_message)
        self.msg_proc_error.connect(self.add_process_error_message)
        # Menu commands
        self.ui.actionNew.triggered.connect(self.new_project)
        self.ui.actionOpen.triggered.connect(self.open_project)
        self.ui.actionOpen_recent.setMenu(self.recent_projects_menu)
        self.ui.actionOpen_recent.hovered.connect(self.show_recent_projects_menu)
        self.ui.actionSave.triggered.connect(self.save_project)
        self.ui.actionSave_As.triggered.connect(self.save_project_as)
        self.ui.actionExport_project_to_GraphML.triggered.connect(self.export_as_graphml)
        self.ui.actionSettings.triggered.connect(self.show_settings)
        self.ui.actionPackages.triggered.connect(self.show_tool_config_asst)
        self.ui.actionQuit.triggered.connect(self.close)
        self.ui.actionRemove_all.triggered.connect(self.remove_all_items)
        self.ui.actionUser_Guide.triggered.connect(self.show_user_guide)
        self.ui.actionGetting_started.triggered.connect(self.show_getting_started_guide)
        self.ui.actionAbout.triggered.connect(self.show_about)
        self.ui.actionAbout_Qt.triggered.connect(lambda: QApplication.aboutQt())  # pylint: disable=unnecessary-lambda
        self.ui.actionRestore_Dock_Widgets.triggered.connect(self.restore_dock_widgets)
        self.ui.actionCopy.triggered.connect(self.project_item_to_clipboard)
        self.ui.actionPaste.triggered.connect(self.project_item_from_clipboard)
        self.ui.actionDuplicate.triggered.connect(self.duplicate_project_item)
        # Debug QActions
        self.show_properties_tabbar.triggered.connect(self.toggle_properties_tabbar_visibility)
        self.show_supported_img_formats.triggered.connect(supported_img_formats)  # in helpers.py
        self.test_variable_push.triggered.connect(self.python_repl.test_push_vars)
        # Tool specifications tab
        self.add_tool_specification_popup_menu = AddToolSpecificationPopupMenu(self)
        self.ui.toolButton_add_tool_specification.setMenu(self.add_tool_specification_popup_menu)
        self.ui.toolButton_remove_tool_specification.clicked.connect(self.remove_selected_tool_specification)
        # Event Log & Process output
        self.ui.textBrowser_eventlog.anchorClicked.connect(self.open_anchor)
        # Context-menus
        self.ui.treeView_project.customContextMenuRequested.connect(self.show_item_context_menu)
        # Main menu
        self.zoom_widget_action.minus_pressed.connect(self._handle_zoom_minus_pressed)
        self.zoom_widget_action.plus_pressed.connect(self._handle_zoom_plus_pressed)
        self.zoom_widget_action.reset_pressed.connect(self._handle_zoom_reset_pressed)

    def parse_project_item_modules(self):
        """Collects attributes from project item modules into a dict.
        This dict is then used to perform all project item related tasks.
        """
        self.categories.clear()
        for module in (data_store, data_connection, tool, view, importer, exporter):
            item_rank = module.item_rank
            item_category = module.item_category
            item_type = module.item_type
            item_icon = module.item_icon
            item_maker = module.item_maker
            icon_maker = module.icon_maker
            add_form_maker = module.add_form_maker
            properties_widget = module.properties_widget_maker(self)
            properties_ui = properties_widget.ui
            self.categories[item_category] = dict(
                item_rank=item_rank,
                item_type=item_type,
                item_icon=item_icon,
                item_maker=item_maker,
                icon_maker=icon_maker,
                add_form_maker=add_form_maker,
                properties_ui=properties_ui,
            )
        # Sort categories by rank
        self.categories = dict(sorted(self.categories.items(), key=lambda kv: kv[1]["item_rank"]))
        # Create actions for Edit menu, and draggable widgets to toolbar
        category_icon = list()
        for item_category, item_dict in self.categories.items():
            item_icon = item_dict["item_icon"]
            item_type = item_dict["item_type"]
            category_icon.append((item_type, item_category, item_icon))
        # Add draggable widgets to toolbar
        self.item_toolbar.add_draggable_widgets(category_icon)

    def set_work_directory(self, new_work_dir=None):
        """Creates a work directory if it does not exist or changes the current work directory to given.

        Args:
            new_work_dir (str): If given, changes the work directory to given
            and creates the directory if it does not exist.
        """
        if not new_work_dir:
            work_dir = self._qsettings.value("appSettings/workDir", defaultValue="")
            if work_dir == "":
                self.work_dir = DEFAULT_WORK_DIR
            else:
                self.work_dir = work_dir
        else:
            self.work_dir = new_work_dir
            self.msg.emit("Work directory is now <b>{0}</b>".format(self.work_dir))
        try:
            create_dir(self.work_dir)
        except OSError:
            self._toolbox.msg_error.emit(
                "[OSError] Creating work directory {0} failed. Check permissions.".format(self.work_dir)
            )
            self.work_dir = None

    def project(self):
        """Returns current project or None if no project open."""
        return self._project

    def qsettings(self):
        """Returns application preferences object."""
        return self._qsettings

    @Slot(name="init_project")
    def init_project(self):
        """Initializes project at application start-up. Opens the last project that was open
        when app was closed (if enabled in Settings) or starts the app without a project.
        """
        open_previous_project = int(self._qsettings.value("appSettings/openPreviousProject", defaultValue="0"))
        p = os.path.join(DOCUMENTATION_PATH, "getting_started.html")
        getting_started_anchor = (
                "<a style='color:#99CCFF;' title='" + p + "' href='file:///" + p + "'>Getting Started</a>"
        )
        wlcme_msg = "Welcome to Spine Toolbox! If you need help, please read the {0} guide."\
            .format(getting_started_anchor)
        if open_previous_project != 2:  # 2: Qt.Checked, ie. open_previous_project==True
            self.msg.emit(wlcme_msg)
            return
        # Get previous project (directory)
        previous_project = self._qsettings.value("appSettings/previousProject", defaultValue="")
        if not previous_project:
            return
        if os.path.isfile(previous_project) and previous_project.endswith(".proj"):
            # Previous project was a .proj file -> Show welcome message instead
            self.msg.emit(wlcme_msg)
            return
        elif not os.path.isdir(previous_project):
            self.ui.statusbar.showMessage("Opening previous project failed", 10000)
            self.msg_error.emit("Cannot open previous project. Directory <b>{0}</b> may have been moved."
                                .format(previous_project))
            return
        if not self.open_project(previous_project, clear_event_log=False):
            self.msg_error.emit("Opening previous project failed")
        return

    @Slot(name="new_project")
    def new_project(self):
        """Shows new project form."""
        self.project_form = NewProjectForm(self)
        self.project_form.show()

    def create_project(self, name, description, location=None):
        """Creates new project and sets it active.

        Args:
            name (str): Project name
            description (str): Project description
            location (str): Path to project directory
        """
        self.clear_ui()
        self._project = SpineToolboxProject(self, name, description, base_dir=location)
        self._project.connect_signals()
        self.init_models(tool_specification_paths=list())  # Start project with no tool specifications
        self.setWindowTitle("Spine Toolbox    -- {} --".format(self._project.name))
        self.ui.graphicsView.init_scene(empty=True)
        self.update_recent_projects()
        self.msg.emit("New project created")
        self.save_project()

    @Slot(name="open_project")
    def open_project(self, load_dir=None, clear_event_log=True):
        """Opens project from a selected directory.

        Args:
            load_dir (str): Path to project base directory. If default value is used,
            a file explorer dialog is opened where the user can select the
            project to open.
            clear_event_log (bool): True clears Event Log, False does not

        Returns:
            bool: True when opening the project succeeded, False otherwise
        """
        if not load_dir:
            dialog = OpenProjectDialog(self)
            retval = dialog.exec_()
            if retval == 0:  # Canceled or closed
                return False
            selection = dialog.selection()
            if os.path.isfile(selection) and selection.endswith(".proj"):
                # Convert old style (.proj) project to latest version
                upgrader = ProjectUpgrader(self)
                proj_dir = upgrader.get_project_directory()
                if not proj_dir:
                    self.msg.emit("Project upgrade canceled")
                    return False
                proj_info = upgrader.open_proj_json(selection)
                if not proj_info:
                    return False
                # Copy (project item) data from old project to new project directory
                upgraded_proj_info = upgrader.upgrade(proj_info)
                if not self.restore_project(upgraded_proj_info, proj_dir, clear_event_log):
                    return False
                if not upgrader.copy_data(selection, proj_dir):
                    self.msg_warning.emit("Copying data to project <b>{0}</b> failed. "
                                          "Please copy project item directories to directory <b>{1}</b> manually."
                                          .format(proj_dir, os.path.join(proj_dir, ".spinetoolbox", "items")))
                # Save project
                self.save_project()
                return True
            load_dir = selection
        load_path = os.path.abspath(os.path.join(load_dir, ".spinetoolbox", "project.json"))
        if not os.path.isfile(load_path):
            self.msg_error.emit("<b>{0}</b> is not a valid Spine Toolbox project directory."
                                "<br/>File <b>{1}</b> not found.".format(load_dir, load_path))
            return False
        try:
            with open(load_path, "r") as fh:
                try:
                    proj_info = json.load(fh)
                except json.decoder.JSONDecodeError:
                    self.msg_error.emit("Error in project file <b>{0}</b>. Invalid JSON. {0}".format(load_path))
                    return False
        except OSError:
            self.msg_error.emit("[OSError] Loading project file <b>{0}</b> failed".format(load_path))
            return False
        if not self.restore_project(proj_info, load_dir, clear_event_log):
            return False
        return True

    def restore_project(self, project_info, project_dir, clear_event_log):
        """Initializes UI, Creates project, models, connections, etc., when opening a project.

        Args:
            project_info (dict): Project information dictionary
            project_dir (str): Project directory
            clear_event_log (bool): True clears Event Log, False does not

        Returns:
            bool: True when restoring project succeeded, False otherwise
        """
        version = project_info["project"]["version"]
        # Upgrade project dictionary if needed
        if version < LATEST_PROJECT_VERSION:
            project_info = ProjectUpgrader(self).upgrade(project_info)
        # Make room for a new project
        self.clear_ui()
        # Parse project info
        name = project_info["project"]["name"]  # Project name
        desc = project_info["project"]["description"]  # Project description
        tool_specification_paths = project_info["project"]["tool_specifications"]
        connections = project_info["project"]["connections"]
        project_items = project_info["objects"]
        # Create project
        self._project = SpineToolboxProject(self, name, desc, base_dir=project_dir)
        self.setWindowTitle("Spine Toolbox    -- {} --".format(self._project.name))
        # Clear text browsers
        if clear_event_log:
            self.ui.textBrowser_eventlog.clear()
        self.ui.textBrowser_process_output.clear()
        # Init models
        self.init_models(tool_specification_paths)
        # Populate project model with project items
        if not self._project.load(project_items):
            self.msg_error.emit("Loading project items failed")
            return False
        self.ui.treeView_project.expandAll()
        # Restore connections
        self.msg.emit("Restoring connections...")
        self.ui.graphicsView.restore_links(connections)
        # Simulate project execution after restoring links
        self._project.notify_all_items_of_dag_changes()
        self._project.connect_signals()
        # Initialize scene on Design View
        self.ui.graphicsView.init_scene()
        self.update_recent_projects()
        self.msg.emit("Project <b>{0}</b> is now open".format(self._project.name))
        return True

    @Slot(name="show_recent_projects_menu")
    def show_recent_projects_menu(self):
        """Updates and sets up the recent projects menu to File-Open recent menu item."""
        if not self.recent_projects_menu.isVisible():
            self.recent_projects_menu = RecentProjectsPopupMenu(self)
            self.ui.actionOpen_recent.setMenu(self.recent_projects_menu)

    @Slot(name="save_project")
    def save_project(self):
        """Save project."""
        if not self._project:
            self.msg.emit("Please open or create a project first")
            return
        # Put project's tool specification definition files into a list
        tool_specifications = list()
        for i in range(self.tool_specification_model.rowCount()):
            tool_specifications.append(self.tool_specification_model.tool_specification(i).get_def_path())
        if not self._project.save(tool_specifications):
            self.msg_error.emit("Project saving failed")
            return
        self.msg.emit("Project <b>{0}</b> saved".format(self._project.name))

    @Slot(name="save_project_as")
    def save_project_as(self):
        """Ask user for a new project name and save. Creates a duplicate of the open project."""
        if not self._project:
            self.msg.emit("Please open or create a project first")
            return
        # Ask for a new directory
        # noinspection PyCallByClass, PyArgumentList
        answer = QFileDialog.getExistingDirectory(self, "Select new directory (Save as...)", os.path.abspath("C:\\"))
        if answer == "":  # Canceled
            return
        if not os.path.isdir(answer):
            msg = "Selected thing is not a directory, please try again"
            # noinspection PyCallByClass, PyArgumentList
            QMessageBox.warning(self, "Invalid selection", msg)
            return
        # Abort if selected directory is not empty. #TODO: Enable overwriting an existing project
        if len(os.listdir(answer)) > 0:
            self.msg_error.emit("Selected directory is not empty. Please select another one.")
            return
        self.msg.emit("Saving project to directory {0}".format(answer))
        # Hack time. Remove the directory so that copy_dir works
        erase_dir(answer)
        if not copy_dir(self, self._project.project_dir, answer):
            self.msg_error.emit("Copying project data to directory {0} failed.".format(answer))
            return
        # Get the project info from the new directory and restore project
        project_file_path = os.path.join(answer, ".spinetoolbox", "project.json")
        try:
            with open(project_file_path, "r") as fh:
                try:
                    proj_info = json.load(fh)
                except json.decoder.JSONDecodeError:
                    self.msg_error.emit("Error in project file <b>{0}</b>. Invalid JSON. {0}".format(project_file_path))
                    return
        except OSError:
            self.msg_error.emit("[OSError] Opening project file <b>{0}</b> failed".format(project_file_path))
            return
        if not self.restore_project(proj_info, answer, clear_event_log=True):
            return
        # noinspection PyCallByClass, PyArgumentList
        QMessageBox.information(self, "{0} saved to a new directory".format(self._project.name),
                                "Your project directory is now\n\n{0}".format(answer))
        return

    def init_models(self, tool_specification_paths):
        """Initialize application internal data models.

        Args:
            tool_specification_paths (list): List of tool definition file paths used in this project
        """
        self.init_project_item_model()
        self.ui.treeView_project.selectionModel().selectionChanged.connect(self.item_selection_changed)
        self.init_tool_specification_model(tool_specification_paths)

    def init_project_item_model(self):
        """Initializes project item model. Create root and category items and
        add them to the model."""
        root_item = RootProjectItem()
        self.project_item_model = ProjectItemModel(self, root=root_item)
        for category, category_dict in self.categories.items():
            item_maker = category_dict["item_maker"]
            icon_maker = category_dict["icon_maker"]
            add_form_maker = category_dict["add_form_maker"]
            properties_ui = category_dict["properties_ui"]
            category_item = CategoryProjectItem(category, "", item_maker, icon_maker, add_form_maker, properties_ui)
            self.project_item_model.insert_item(category_item)
        self.ui.treeView_project.setModel(self.project_item_model)
        self.ui.treeView_project.header().hide()
        self.ui.graphicsView.set_project_item_model(self.project_item_model)

    def init_tool_specification_model(self, tool_specification_paths):
        """Initializes Tool specification model.

        Args:
            tool_specification_paths (list): List of tool definition file paths used in this project
        """
        self.tool_specification_model_changed.emit(QStandardItemModel())
        self.tool_specification_model = ToolSpecificationModel()
        n_tools = 0
        self.msg.emit("Loading Tool specifications...")
        for path in tool_specification_paths:
            if path == "" or not path:
                continue
            # Add tool specification into project
            tool_cand = self._project.load_tool_specification_from_file(path)
            n_tools += 1
            if not tool_cand:
                continue
            # Add tool definition file path to tool instance variable
            tool_cand.set_def_path(path)
            # Insert tool into model
            self.tool_specification_model.insertRow(tool_cand)
            # self.msg.emit("Tool specification <b>{0}</b> ready".format(tool_cand.name))
        # Set model to the tool specification list view
        self.ui.listView_tool_specifications.setModel(self.tool_specification_model)
        # Set model to Tool project item combo box
        self.tool_specification_model_changed.emit(self.tool_specification_model)
        # Note: If ToolSpecificationModel signals are in use, they should be reconnected here.
        # Reconnect ToolSpecificationModel and QListView signals. Make sure that signals are connected only once.
        n_recv_sig1 = self.ui.listView_tool_specifications.receivers(
            SIGNAL("doubleClicked(QModelIndex)")
        )  # nr of receivers
        if n_recv_sig1 == 0:
            # logging.debug("Connecting doubleClicked signal for QListView")
            self.ui.listView_tool_specifications.doubleClicked.connect(self.edit_tool_specification)
        elif n_recv_sig1 > 1:  # Check that this never gets over 1
            logging.error("Number of receivers for QListView doubleClicked signal is now: %d", n_recv_sig1)
        else:
            pass  # signal already connected
        n_recv_sig2 = self.ui.listView_tool_specifications.receivers(SIGNAL("customContextMenuRequested(QPoint)"))
        if n_recv_sig2 == 0:
            # logging.debug("Connecting customContextMenuRequested signal for QListView")
            self.ui.listView_tool_specifications.customContextMenuRequested.connect(
                self.show_tool_specification_context_menu
            )
        elif n_recv_sig2 > 1:  # Check that this never gets over 1
            logging.error("Number of receivers for QListView customContextMenuRequested signal is now: %d", n_recv_sig2)
        else:
            pass  # signal already connected
        if n_tools == 0:
            self.msg_warning.emit("Project has no Tool specifications")

    def restore_ui(self):
        """Restore UI state from previous session."""
        window_size = self._qsettings.value("mainWindow/windowSize", defaultValue="false")
        window_pos = self._qsettings.value("mainWindow/windowPosition", defaultValue="false")
        window_state = self._qsettings.value("mainWindow/windowState", defaultValue="false")
        splitter_state = self._qsettings.value("mainWindow/projectDockWidgetSplitterState", defaultValue="false")
        window_maximized = self._qsettings.value("mainWindow/windowMaximized", defaultValue="false")  # returns str
        n_screens = self._qsettings.value("mainWindow/n_screens", defaultValue=1)  # number of screens on last exit
        # noinspection PyArgumentList
        n_screens_now = len(QGuiApplication.screens())  # Number of screens now
        # Note: cannot use booleans since Windows saves them as strings to registry
        if not window_size == "false":
            self.resize(window_size)  # Expects QSize
        if not window_pos == "false":
            self.move(window_pos)  # Expects QPoint
        if not window_state == "false":
            self.restoreState(window_state, version=1)  # Toolbar and dockWidget positions. Expects QByteArray
        if not splitter_state == "false":
            self.ui.splitter.restoreState(splitter_state)  # Project Dock Widget splitter position. Expects QByteArray
        if window_maximized == "true":
            self.setWindowState(Qt.WindowMaximized)
        if n_screens_now < int(n_screens):
            # There are less screens available now than on previous application startup
            # Move main window to position 0,0 to make sure that it is not lost on another screen that does not exist
            self.move(0, 0)

    def clear_ui(self):
        """Clean UI to make room for a new or opened project."""
        if not self.project():
            return
        item_names = self.project_item_model.item_names()
        for name in item_names:
            ind = self.project_item_model.find_item(name)
            self.remove_item(ind)
        self.activate_no_selection_tab()  # Clear properties widget
        if self._project:
            self._project.deleteLater()
        self._project = None
        self.tool_specification_model = None
        self.ui.textBrowser_eventlog.clear()
        self.ui.textBrowser_process_output.clear()
        self.ui.graphicsView.scene().clear()  # Clear all items from scene

    @Slot("QItemSelection", "QItemSelection", name="item_selection_changed")
    def item_selection_changed(self, selected, deselected):
        """Synchronize selection with scene. Check if only one item is selected and make it the
        active item: disconnect signals of previous active item, connect signals of current active item
        and show correct properties tab for the latter.
        """
        inds = self.ui.treeView_project.selectedIndexes()
        proj_items = [self.project_item_model.project_item(i) for i in inds]
        # NOTE: Category items are not selectable anymore
        # Sync selection with the scene
        if proj_items:
            scene = self.ui.graphicsView.scene()
            scene.sync_selection = False  # This tells the scene not to sync back
            scene.clearSelection()
            for item in proj_items:
                item.get_icon().setSelected(True)
            scene.sync_selection = True
        # Refresh active item if needed
        if len(proj_items) == 1:
            new_active_project_item = proj_items[0]
        else:
            new_active_project_item = None
        if self.active_project_item and self.active_project_item != new_active_project_item:
            # Deactivate old active project item
            ret = self.active_project_item.deactivate()
            if not ret:
                self.msg_error.emit(
                    "Something went wrong in disconnecting {0} signals".format(self.active_project_item.name)
                )
        self.active_project_item = new_active_project_item
        if self.active_project_item:
            # Activate new active project item
            self.active_project_item.activate()
            self.activate_item_tab(self.active_project_item)
        else:
            self.activate_no_selection_tab()

    def activate_no_selection_tab(self):
        """Shows 'No Selection' tab."""
        for i in range(self.ui.tabWidget_item_properties.count()):
            if self.ui.tabWidget_item_properties.tabText(i) == "No Selection":
                self.ui.tabWidget_item_properties.setCurrentIndex(i)
                break
        self.ui.dockWidget_item.setWindowTitle("Properties")

    def activate_item_tab(self, item):
        """Shows project item properties tab according to item type.
        Note: Does not work if a category item is given as argument.

        Args:
            item (ProjectItem): Instance of a project item
        """
        # Find tab index according to item type
        for i in range(self.ui.tabWidget_item_properties.count()):
            if self.ui.tabWidget_item_properties.tabText(i) == item.item_type():
                self.ui.tabWidget_item_properties.setCurrentIndex(i)
                break
        # Set QDockWidget title to selected item's type
        self.ui.dockWidget_item.setWindowTitle(item.item_type() + " Properties")

    @Slot(name="open_tool_specification")
    def open_tool_specification(self):
        """Open a file dialog so the user can select an existing tool specification .json file.
        Continue loading the tool specification into the Project if successful.
        """
        if not self._project:
            self.msg.emit("Please create a new project or open an existing one first")
            return
        # noinspection PyCallByClass, PyTypeChecker, PyArgumentList
        answer = QFileDialog.getOpenFileName(
            self,
            "Select Tool specification file",
            os.path.join(DEFAULT_PROJECT_DIR, os.path.pardir),
            "JSON (*.json)",
        )
        if answer[0] == "":  # Cancel button clicked
            return
        def_file = os.path.abspath(answer[0])
        # Load tool definition
        tool_specification = self._project.load_tool_specification_from_file(def_file)
        if not tool_specification:
            return
        if self.tool_specification_model.find_tool_specification(tool_specification.name):
            # Tool specification already added to project
            self.msg_warning.emit("Tool specification <b>{0}</b> already in project".format(tool_specification.name))
            return
        # Add definition file path into tool specification
        tool_specification.set_def_path(def_file)
        self.add_tool_specification(tool_specification)

    def add_tool_specification(self, tool_specification):
        """Add a ToolSpecification instance to project, which then can be added to a Tool item.
        Add tool specification file path into project file (.proj)

        tool_specification (ToolSpecification): Tool specification that is added to project
        """
        def_file = tool_specification.get_def_path()  # Definition file path (.json)
        # Insert tool specification into model
        self.tool_specification_model.insertRow(tool_specification)
        # Save Tool def file path to project file
        project_file = self._project.project_file  # Path to project file
        if project_file.lower().endswith(".proj"):
            # Manipulate project file contents
            try:
                with open(project_file, "r") as fh:
                    dicts = json.load(fh)
            except OSError:
                self.msg_error.emit("OSError: Could not load file <b>{0}</b>".format(project_file))
                return
            # Get project settings
            project_dict = dicts["project"]
            objects_dict = dicts["objects"]
            try:
                tools = project_dict["tool_specifications"]
                if def_file not in tools:
                    tools.append(def_file)
                project_dict["tool_specifications"] = tools
            except KeyError:
                project_dict["tool_specifications"] = [def_file]
            # Save dictionaries back to project save file
            dicts["project"] = project_dict
            dicts["objects"] = objects_dict
            with open(project_file, "w") as fp:
                json.dump(dicts, fp, indent=4)
            self.msg_success.emit("Tool specification <b>{0}</b> added to project".format(tool_specification.name))
        else:
            self.msg_error.emit("Unsupported project filename {0}. Extension should be .proj.".format(project_file))
            return

    def update_tool_specification(self, row, tool_specification):
        """Update a Tool specification and refresh Tools that use it.

        Args:
            row (int): Row of tool specification in ToolSpecificationModel
            tool_specification (ToolSpecification): An updated Tool specification
        """
        if not self.tool_specification_model.update_tool_specification(tool_specification, row):
            self.msg_error.emit("Unable to update Tool specification <b>{0}</b>".format(tool_specification.name))
            return
        self.msg_success.emit("Tool specification <b>{0}</b> successfully updated".format(tool_specification.name))
        # Reattach Tool specification to any Tools that use it
        # Find the updated tool specification from ToolSpecificationModel
        specification = self.tool_specification_model.find_tool_specification(tool_specification.name)
        if not specification:
            self.msg_error.emit("Could not find Tool specification <b>{0}</b>".format(tool_specification.name))
            return
        # Get all Tool project items
        tools = self.project_item_model.items("Tools")
        for tool_item in tools:
            if not tool_item.tool_specification():
                continue
            if tool_item.tool_specification().name == tool_specification.name:
                tool_item.set_tool_specification(specification)
                tool_item.execute_in_work = specification.execute_in_work
                self.msg.emit(
                    "Tool specification <b>{0}</b> reattached to Tool <b>{1}</b>".format(
                        specification.name, tool_item.name
                    )
                )

    @Slot(bool, name="remove_selected_tool_specification")
    def remove_selected_tool_specification(self, checked=False):
        """Prepare to remove tool specification selected in QListView."""
        if not self._project:
            self.msg.emit("Please create a new project or open an existing one first")
            return
        try:
            index = self.ui.listView_tool_specifications.selectedIndexes()[0]
        except IndexError:
            # Nothing selected
            self.msg.emit("Select a Tool specification to remove")
            return
        if not index.isValid():
            return
        self.remove_tool_specification(index)

    @Slot("QModelIndex", name="remove_tool_specification")
    def remove_tool_specification(self, index):
        """Remove tool specification from ToolSpecificationModel
        and tool specification file path from project file.
        Removes also Tool specifications from all Tool items
        that use this specification."""
        sel_tool = self.tool_specification_model.tool_specification(index.row())
        tool_def_path = sel_tool.def_file_path
        message = "Remove Tool Specification <b>{0}</b> from Project?".format(sel_tool.name)
        message_box = QMessageBox(
            QMessageBox.Question,
            "Remove Tool Specification",
            message,
            buttons=QMessageBox.Ok | QMessageBox.Cancel,
            parent=self,
        )
        message_box.button(QMessageBox.Ok).setText("Remove Specification")
        answer = message_box.exec_()
        if answer != QMessageBox.Ok:
            return
        # Remove tool def file path from the project file
        project_file = self._project.project_file
        if not project_file.lower().endswith(".proj"):
            self.msg_error.emit("Project file extension not supported. Needs to be .proj.")
            return
        # Read project data from JSON file
        try:
            with open(project_file, "r") as fh:
                dicts = json.load(fh)
        except OSError:
            self.msg_error.emit("OSError: Could not load file <b>{0}</b>".format(project_file))
            return
        # Get project settings
        project_dict = dicts["project"]
        object_dict = dicts["objects"]
        if not self.tool_specification_model.removeRow(index.row()):
            self.msg_error.emit("Error in removing Tool specification <b>{0}</b>".format(sel_tool.name))
            return
        try:
            tools = project_dict["tool_specifications"]
            tools.remove(tool_def_path)
            # logging.debug("tools list after removal:{}".format(tools))
            project_dict["tool_specifications"] = tools
        except KeyError:
            self.msg_error.emit(
                "This is odd. tool_specifications list not found in project file <b>{0}</b>".format(project_file)
            )
            return
        except ValueError:
            self.msg_error.emit(
                "This is odd. Tool specification file path <b>{0}</b> not found "
                "in project file <b>{1}</b>".format(tool_def_path, project_file)
            )
            return
        # Save dictionaries back to JSON file
        dicts["project"] = project_dict
        dicts["objects"] = object_dict
        with open(project_file, "w") as fp:
            json.dump(dicts, fp, indent=4)
        self.msg_success.emit("Tool specification removed")

    def remove_all_items(self):
        """Slot for Remove All button."""
        if not self._project:
            self.msg.emit("No project items to remove")
            return
        msg = "Remove all items from project?"
        message_box = QMessageBox(
            QMessageBox.Question, "Remove All Items", msg, buttons=QMessageBox.Ok | QMessageBox.Cancel, parent=self
        )
        message_box.button(QMessageBox.Ok).setText("Remove Items")
        answer = message_box.exec_()
        if answer != QMessageBox.Ok:
            return
        item_names = self.project_item_model.item_names()
        n = len(item_names)
        if n == 0:
            return
        for name in item_names:
            ind = self.project_item_model.find_item(name)
            delete_int = int(self._qsettings.value("appSettings/deleteData", defaultValue="0"))
            delete_bool = delete_int != 0
            self.remove_item(ind, delete_item=delete_bool)
        self.msg.emit("All {0} items removed from project".format(n))
        self.activate_no_selection_tab()
        self.ui.graphicsView.scene().clear()
        self.ui.graphicsView.init_scene()

    def remove_item(self, ind, delete_item=False, check_dialog=False):
        """Removes item from project when it's index in the project model is known.
        To remove all items in project, loop all indices through this method.
        This method is used in both opening and creating a new project as
        well as when item(s) are deleted from project.
        Use delete_item=False when closing the project or creating a new one.
        Setting delete_item=True deletes the item irrevocably. This means that
        data directories will be deleted from the hard drive. Handles also
        removing the node from the dag graph that contains it.

        Args:
            ind (QModelIndex): Index of removed item in project model
            delete_item (bool): If set to True, deletes the directories and data associated with the item
            check_dialog (bool): If True, shows 'Are you sure?' message box
        """
        project_item = self.project_item_model.project_item(ind)
        name = project_item.name
        if check_dialog:
            if not delete_item:
                msg = (
                    "Remove item <b>{}</b> from project?".format(name)
                    + " Item data directory will still be available in the project directory after this operation."
                )
            else:
                msg = "Remove item <b>{}</b> and its data directory from project?".format(name)
            msg = msg + "<br><br>Tip: Remove items by pressing 'Delete' key to bypass this dialog."
            # noinspection PyCallByClass, PyTypeChecker
            message_box = QMessageBox(
                QMessageBox.Question, "Remove Item", msg, buttons=QMessageBox.Ok | QMessageBox.Cancel, parent=self
            )
            message_box.button(QMessageBox.Ok).setText("Remove Item")
            answer = message_box.exec_()
            if answer != QMessageBox.Ok:
                return
        try:
            data_dir = project_item.data_dir
        except AttributeError:
            data_dir = None
        # Remove item from project model
        if not self.project_item_model.remove_item(project_item, parent=ind.parent()):
            self.msg_error.emit("Removing item <b>{0}</b> from project failed".format(name))
        # Remove item icon and connected links (QGraphicsItems) from scene
        icon = project_item.get_icon()
        self.ui.graphicsView.remove_icon(icon)
        self._project.dag_handler.remove_node_from_graph(name)
        project_item.tear_down()
        if delete_item:
            if data_dir:
                # Remove data directory and all its contents
                self.msg.emit("Removing directory <b>{0}</b>".format(data_dir))
                try:
                    if not erase_dir(data_dir):
                        self.msg_error.emit("Directory does not exist")
                except OSError:
                    self.msg_error.emit("[OSError] Removing directory failed. Check directory permissions.")
        self.msg.emit("Item <b>{0}</b> removed from project".format(name))

    @Slot("QUrl", name="open_anchor")
    def open_anchor(self, qurl):
        """Open file explorer in the directory given in qurl.

        Args:
            qurl (QUrl): Directory path or a file to open
        """
        if qurl.url() == "#":  # This is a Tip so do not try to open the URL
            return
        path = qurl.toLocalFile()  # Path to result folder
        # noinspection PyTypeChecker, PyCallByClass, PyArgumentList
        res = QDesktopServices.openUrl(qurl)
        if not res:
            self.msg_error.emit("Opening path {} failed".format(path))

    @Slot("QModelIndex", name="edit_tool_specification")
    def edit_tool_specification(self, index):
        """Open the tool specification widget for editing an existing tool specification.

        Args:
            index (QModelIndex): Index of the item (from double-click or contex menu signal)
        """
        if not index.isValid():
            return
        tool_specification = self.tool_specification_model.tool_specification(index.row())
        # Open spec in Tool specification edit widget
        self.show_tool_specification_form(tool_specification)

    @busy_effect
    @Slot("QModelIndex", name="open_tool_specification_file")
    def open_tool_specification_file(self, index):
        """Open the Tool specification definition file in the default (.json) text-editor.

        Args:
            index (QModelIndex): Index of the item
        """
        if not index.isValid():
            return
        tool_specification = self.tool_specification_model.tool_specification(index.row())
        file_path = tool_specification.get_def_path()
        # Check if file exists first. openUrl may return True if file doesn't exist
        # TODO: this could still fail if the file is deleted or renamed right after the check
        if not os.path.isfile(file_path):
            logging.error("Failed to open editor for %s", file_path)
            self.msg_error.emit("Tool specification file <b>{0}</b> not found.".format(file_path))
            return
        tool_specification_url = "file:///" + file_path
        # Open Tool specification file in editor
        # noinspection PyTypeChecker, PyCallByClass, PyArgumentList
        res = QDesktopServices.openUrl(QUrl(tool_specification_url, QUrl.TolerantMode))
        if not res:
            logging.error("Failed to open editor for %s", tool_specification_url)
            self.msg_error.emit(
                "Unable to open Tool specification file {0}. Make sure that <b>.json</b> "
                "files are associated with a text editor. For example on Windows "
                "10, go to Control Panel -> Default Programs to do this.".format(file_path)
            )
        return

    @busy_effect
    @Slot("QModelIndex", name="open_tool_main_program_file")
    def open_tool_main_program_file(self, index):
        """Open the tool specification's main program file in the default editor.

        Args:
            index (QModelIndex): Index of the item
        """
        if not index.isValid():
            return
        tool_item = self.tool_specification_model.tool_specification(index.row())
        file_path = os.path.join(tool_item.path, tool_item.includes[0])
        # Check if file exists first. openUrl may return True even if file doesn't exist
        # TODO: this could still fail if the file is deleted or renamed right after the check
        if not os.path.isfile(file_path):
            self.msg_error.emit("Tool main program file <b>{0}</b> not found.".format(file_path))
            return
        ext = os.path.splitext(os.path.split(file_path)[1])[1]
        if ext in [".bat", ".exe"]:
            self.msg_warning.emit(
                "Sorry, opening files with extension <b>{0}</b> not supported. "
                "Please open the file manually.".format(ext)
            )
            return
        main_program_url = "file:///" + file_path
        # Open Tool specification main program file in editor
        # noinspection PyTypeChecker, PyCallByClass, PyArgumentList
        res = QDesktopServices.openUrl(QUrl(main_program_url, QUrl.TolerantMode))
        if not res:
            filename, file_extension = os.path.splitext(file_path)
            self.msg_error.emit(
                "Unable to open Tool specification main program file {0}. "
                "Make sure that <b>{1}</b> "
                "files are associated with an editor. E.g. on Windows "
                "10, go to Control Panel -> Default Programs to do this.".format(filename, file_extension)
            )
        return

    @Slot(name="export_as_graphml")
    def export_as_graphml(self):
        """Exports all DAGs in project to separate GraphML files."""
        if not self.project():
            self.msg.emit("Please open or create a project first")
            return
        self.project().export_graphs()

    @Slot(name="_handle_zoom_minus_pressed")
    def _handle_zoom_minus_pressed(self):
        """Slot for handling case when '-' button in menu is pressed."""
        self.ui.graphicsView.zoom_out()

    @Slot(name="_handle_zoom_plus_pressed")
    def _handle_zoom_plus_pressed(self):
        """Slot for handling case when '+' button in menu is pressed."""
        self.ui.graphicsView.zoom_in()

    @Slot(name="_handle_zoom_reset_pressed")
    def _handle_zoom_reset_pressed(self):
        """Slot for handling case when 'reset zoom' button in menu is pressed."""
        self.ui.graphicsView.reset_zoom()

    def setup_zoom_widget_action(self):
        """Setups zoom widget action in view menu."""
        self.zoom_widget_action = ZoomWidgetAction(self.ui.menuView)
        self.ui.menuView.addSeparator()
        self.ui.menuView.addAction(self.zoom_widget_action)

    @Slot(name="restore_dock_widgets")
    def restore_dock_widgets(self):
        """Dock all floating and or hidden QDockWidgets back to the main window."""
        for dock in self.findChildren(QDockWidget):
            if not dock.isVisible():
                dock.setVisible(True)
            if dock.isFloating():
                dock.setFloating(False)

    def set_debug_qactions(self):
        """Set shortcuts for QActions that may be needed in debugging."""
        self.show_properties_tabbar.setShortcut(QKeySequence(Qt.CTRL + Qt.Key_0))
        self.show_supported_img_formats.setShortcut(QKeySequence(Qt.CTRL + Qt.Key_8))
        self.test_variable_push.setShortcut(QKeySequence(Qt.CTRL + Qt.Key_7))
        self.addAction(self.show_properties_tabbar)
        self.addAction(self.show_supported_img_formats)
        self.addAction(self.test_variable_push)

    def add_toggle_view_actions(self):
        """Add toggle view actions to View menu."""
        self.ui.menuToolbars.addAction(self.item_toolbar.toggleViewAction())
        self.ui.menuDock_Widgets.addAction(self.ui.dockWidget_project.toggleViewAction())
        self.ui.menuDock_Widgets.addAction(self.ui.dockWidget_eventlog.toggleViewAction())
        self.ui.menuDock_Widgets.addAction(self.ui.dockWidget_process_output.toggleViewAction())
        self.ui.menuDock_Widgets.addAction(self.ui.dockWidget_item.toggleViewAction())
        self.ui.menuDock_Widgets.addAction(self.ui.dockWidget_python_repl.toggleViewAction())
        self.ui.menuDock_Widgets.addAction(self.ui.dockWidget_julia_repl.toggleViewAction())

    def toggle_properties_tabbar_visibility(self):
        """Shows or hides the tab bar in properties dock widget. For debugging purposes."""
        if self.ui.tabWidget_item_properties.tabBar().isVisible():
            self.ui.tabWidget_item_properties.tabBar().hide()
        else:
            self.ui.tabWidget_item_properties.tabBar().show()

    def update_datetime(self):
        """Returns a boolean, which determines whether
        date and time is prepended to every Event Log message."""
        d = int(self._qsettings.value("appSettings/dateTime", defaultValue="2"))
        return d != 0

    @Slot(str, name="add_message")
    def add_message(self, msg):
        """Append regular message to Event Log.

        Args:
            msg (str): String written to QTextBrowser
        """
        open_tag = "<span style='color:white;white-space: pre-wrap;'>"
        date_str = get_datetime(show=self.show_datetime)
        message = open_tag + date_str + msg + "</span>"
        self.ui.textBrowser_eventlog.append(message)
        # noinspection PyArgumentList
        QApplication.processEvents()

    @Slot(str, name="add_success_message")
    def add_success_message(self, msg):
        """Append message with green text color to Event Log.

        Args:
            msg (str): String written to QTextBrowser
        """
        open_tag = "<span style='color:#00ff00;white-space: pre-wrap;'>"
        date_str = get_datetime(show=self.show_datetime)
        message = open_tag + date_str + msg + "</span>"
        self.ui.textBrowser_eventlog.append(message)
        # noinspection PyArgumentList
        QApplication.processEvents()

    @Slot(str, name="add_error_message")
    def add_error_message(self, msg):
        """Append message with red color to Event Log.

        Args:
            msg (str): String written to QTextBrowser
        """
        open_tag = "<span style='color:#ff3333;white-space: pre-wrap;'>"
        date_str = get_datetime(show=self.show_datetime)
        message = open_tag + date_str + msg + "</span>"
        self.ui.textBrowser_eventlog.append(message)
        # noinspection PyArgumentList
        QApplication.processEvents()

    @Slot(str, name="add_warning_message")
    def add_warning_message(self, msg):
        """Append message with yellow (golden) color to Event Log.

        Args:
            msg (str): String written to QTextBrowser
        """
        open_tag = "<span style='color:yellow;white-space: pre-wrap;'>"
        date_str = get_datetime(show=self.show_datetime)
        message = open_tag + date_str + msg + "</span>"
        self.ui.textBrowser_eventlog.append(message)
        # noinspection PyArgumentList
        QApplication.processEvents()

    @Slot(str, name="add_process_message")
    def add_process_message(self, msg):
        """Writes message from stdout to process output QTextBrowser.

        Args:
            msg (str): String written to QTextBrowser
        """
        open_tag = "<span style='color:white;white-space: pre;'>"
        message = open_tag + msg + "</span>"
        self.ui.textBrowser_process_output.append(message)
        # noinspection PyArgumentList
        QApplication.processEvents()

    @Slot(str, name="add_process_error_message")
    def add_process_error_message(self, msg):
        """Writes message from stderr to process output QTextBrowser.

        Args:
            msg (str): String written to QTextBrowser
        """
        open_tag = "<span style='color:#ff3333;white-space: pre;'>"
        message = open_tag + msg + "</span>"
        self.ui.textBrowser_process_output.append(message)
        # noinspection PyArgumentList
        QApplication.processEvents()

    def show_add_project_item_form(self, item_category, x=0, y=0):
        """Show add project item widget."""
        if not self._project:
            self.msg.emit("Please open or create a project first")
            return
        category_ind = self.project_item_model.find_category(item_category)
        if not category_ind:
            self.msg_error.emit("Category {0} not found".format(item_category))
            return
        category = self.project_item_model.project_item(category_ind)
        self.add_project_item_form = category._add_form_maker(self, x, y)
        self.add_project_item_form.show()

    @Slot(name="show_tool_specification_form")
    def show_tool_specification_form(self, tool_specification=None):
        """Show tool specification widget."""
        if not self._project:
            self.msg.emit("Please open or create a project first")
            return
        form = ToolSpecificationWidget(self, tool_specification)
        form.show()

    @Slot(name="show_settings")
    def show_settings(self):
        """Show Settings widget."""
        self.settings_form = SettingsWidget(self)
        self.settings_form.show()

    @Slot(name="show_tool_config_asst")
    def show_tool_config_asst(self):
        """Show Tool configuration assistant widget."""
        form = ToolConfigurationAssistantWidget(self)
        form.show()

    @Slot(name="show_about")
    def show_about(self):
        """Show About Spine Toolbox form."""
        form = AboutWidget(self, SPINE_TOOLBOX_VERSION)
        form.show()

    @Slot(name="show_user_guide")
    def show_user_guide(self):
        """Open Spine Toolbox documentation index page in browser."""
        doc_index_path = os.path.join(DOCUMENTATION_PATH, "index.html")
        index_url = "file:///" + doc_index_path
        # noinspection PyTypeChecker, PyCallByClass, PyArgumentList
        res = QDesktopServices.openUrl(QUrl(index_url, QUrl.TolerantMode))
        if not res:
            logging.error("Failed to open editor for %s", index_url)
            self.msg_error.emit("Unable to open file <b>{0}</b>".format(doc_index_path))

    @Slot(name="show_getting_started_guide")
    def show_getting_started_guide(self):
        """Open Spine Toolbox Getting Started HTML page in browser."""
        getting_started_path = os.path.join(DOCUMENTATION_PATH, "getting_started.html")
        index_url = "file:///" + getting_started_path
        # noinspection PyTypeChecker, PyCallByClass, PyArgumentList
        res = QDesktopServices.openUrl(QUrl(index_url, QUrl.TolerantMode))
        if not res:
            logging.error("Failed to open editor for %s", index_url)
            self.msg_error.emit("Unable to open file <b>{0}</b>".format(getting_started_path))

    @Slot("QPoint", name="show_item_context_menu")
    def show_item_context_menu(self, pos):
        """Context menu for project items listed in the project QTreeView.

        Args:
            pos (QPoint): Mouse position
        """
        ind = self.ui.treeView_project.indexAt(pos)
        global_pos = self.ui.treeView_project.viewport().mapToGlobal(pos)
        self.show_project_item_context_menu(global_pos, ind)

    @Slot("QPoint", str, name="show_item_image_context_menu")
    def show_item_image_context_menu(self, pos, name):
        """Context menu for project item images on the QGraphicsView.

        Args:
            pos (QPoint): Mouse position
            name (str): The name of the concerned item
        """
        ind = self.project_item_model.find_item(name)
        self.show_project_item_context_menu(pos, ind)

    def show_project_item_context_menu(self, pos, ind):
        """Create and show project item context menu.

        Args:
            pos (QPoint): Mouse position
            ind (QModelIndex): Index of concerned item
        """
        if not self.project():
            return
        if not ind.isValid():
            # Clicked on a blank area, show the project item model context menu
            self.project_item_context_menu = ProjectItemModelContextMenu(self, pos)
            action = self.project_item_context_menu.get_action()
            if action == "Open project directory...":
                file_url = "file:///" + self._project.project_dir
                self.open_anchor(QUrl(file_url, QUrl.TolerantMode))
            elif action == "Export project to GraphML":
                self.project().export_graphs()
            else:  # No option selected
                pass
        else:
            # Clicked on an item, show the custom context menu for that item
            item = self.project_item_model.project_item(ind)
            self.project_item_context_menu = item.custom_context_menu(self, pos)
            action = self.project_item_context_menu.get_action()
            item.apply_context_menu_action(self, action)
        self.project_item_context_menu.deleteLater()
        self.project_item_context_menu = None

    def show_link_context_menu(self, pos, link):
        """Context menu for connection links.

        Args:
            pos (QPoint): Mouse position
            link (Link(QGraphicsPathItem)): The concerned link
        """
        self.link_context_menu = LinkContextMenu(self, pos, link.parallel_link)
        option = self.link_context_menu.get_action()
        if option == "Remove connection":
            self.ui.graphicsView.remove_link(link)
            return
        if option == "Take connection":
            self.ui.graphicsView.take_link(link)
            return
        if option == "Send to bottom":
            link.send_to_bottom()
        self.link_context_menu.deleteLater()
        self.link_context_menu = None

    @Slot("QPoint", name="show_tool_specification_context_menu")
    def show_tool_specification_context_menu(self, pos):
        """Context menu for tool specifications.

        Args:
            pos (QPoint): Mouse position
        """
        if not self.project():
            return
        ind = self.ui.listView_tool_specifications.indexAt(pos)
        global_pos = self.ui.listView_tool_specifications.viewport().mapToGlobal(pos)
        self.tool_specification_context_menu = ToolSpecificationContextMenu(self, global_pos, ind)
        option = self.tool_specification_context_menu.get_action()
        if option == "Edit Tool specification":
            self.edit_tool_specification(ind)
        elif option == "Edit main program file...":
            self.open_tool_main_program_file(ind)
        elif option == "Open main program directory...":
            tool_specification_path = self.tool_specification_model.tool_specification(ind.row()).path
            path_url = "file:///" + tool_specification_path
            self.open_anchor(QUrl(path_url, QUrl.TolerantMode))
        elif option == "Open Tool specification file...":
            self.open_tool_specification_file(ind)
        elif option == "Remove Tool specification":
            self.remove_tool_specification(ind)
        else:  # No option selected
            pass
        self.tool_specification_context_menu.deleteLater()
        self.tool_specification_context_menu = None

    def tear_down_items(self):
        """Calls the tear_down method on all project items, so they can clean up their mess if needed."""
        if not self._project:
            return
        for item in self.project_item_model.items():
            item.tear_down()

    def _tasks_before_exit(self):
        """
        Returns a list of tasks to perform before exiting the application.

        Possible tasks are:

        - `"prompt exit"`: prompt user if quitting is really desired
        - `"prompt save"`: prompt user if project should be saved before quitting
        - `"save"`: save project before quitting

        Returns:
            a list containing zero or more tasks
        """
        show_confirm_exit = int(self._qsettings.value("appSettings/showExitPrompt", defaultValue="2"))
        save_at_exit = (
            int(self._qsettings.value("appSettings/saveAtExit", defaultValue="1")) if self._project is not None else 0
        )
        if show_confirm_exit != 2:
            # Don't prompt for exit
            if save_at_exit == 0:
                return []
            if save_at_exit == 1:
                # We still need to prompt for saving
                return ["prompt save"]
            return ["save"]
        if save_at_exit == 0:
            return ["prompt exit"]
        if save_at_exit == 1:
            return ["prompt save"]
        return ["prompt exit", "save"]

    def _perform_pre_exit_tasks(self):
        """
        Prompts user to confirm quitting and saves the project if necessary.

        Returns:
            True if exit should proceed, False if the process was cancelled
        """
        tasks = self._tasks_before_exit()
        for task in tasks:
            if task == "prompt exit":
                if not self._confirm_exit():
                    return False
            elif task == "prompt save":
                if not self._confirm_save_and_exit():
                    return False
            elif task == "save":
                self.save_project()
        return True

    def _confirm_exit(self):
        """
        Confirms exiting from user.

        Returns:
            True if exit should proceed, False if user cancelled
        """
        msg = QMessageBox(parent=self)
        msg.setIcon(QMessageBox.Question)
        msg.setWindowTitle("Confirm exit")
        msg.setText("Are you sure you want to exit Spine Toolbox?")
        msg.setStandardButtons(QMessageBox.Ok | QMessageBox.Cancel)
        msg.button(QMessageBox.Ok).setText("Exit")
        chkbox = QCheckBox()
        chkbox.setText("Do not ask me again")
        msg.setCheckBox(chkbox)
        answer = msg.exec_()  # Show message box
        if answer == QMessageBox.Ok:
            # Update conf file according to checkbox status
            if not chkbox.checkState():
                show_prompt = "2"  # 2 as in True
            else:
                show_prompt = "0"  # 0 as in False
            self._qsettings.setValue("appSettings/showExitPrompt", show_prompt)
            return True
        return False

    def _confirm_save_and_exit(self):
        """
        Confirms exit from user and saves the project if requested.

        Returns:
            True if exiting should proceed, False if user cancelled
        """
        msg = QMessageBox(parent=self)
        msg.setIcon(QMessageBox.Question)
        msg.setWindowTitle("Save project before exiting")
        msg.setText("Exiting Spine Toolbox. Save changes to project?")
        msg.setStandardButtons(QMessageBox.Save | QMessageBox.Discard | QMessageBox.Cancel)
        msg.button(QMessageBox.Save).setText("Save And Exit")
        msg.button(QMessageBox.Discard).setText("Exit without Saving")
        chkbox = QCheckBox()
        chkbox.setText("Do not ask me again")
        msg.setCheckBox(chkbox)
        answer = msg.exec_()
        if answer == QMessageBox.Cancel:
            return False
        if answer == QMessageBox.Save:
            self.save_project()
        chk = chkbox.checkState()
        if chk == 2:
            if answer == QMessageBox.Save:
                self._qsettings.setValue("appSettings/saveAtExit", "2")
            elif answer == QMessageBox.Discard:
                self._qsettings.setValue("appSettings/saveAtExit", "0")
        return True

    def remove_path_from_recent_projects(self, p):
        """Removes entry that contains given path from the recent project files list in QSettings.

        Args:
            p (str): Full path to a project directory
        """
        recents = self._qsettings.value("appSettings/recentProjects", defaultValue=None)
        if not recents:
            return
        recents = str(recents)
        recents_list = recents.split("\n")
        for entry in recents_list:
            _, path = entry.split("<>")
            if path == p:
                recents_list.pop(recents_list.index(entry))
                break
        updated_recents = "\n".join(recents_list)
        # Save updated recent paths
        self._qsettings.setValue("appSettings/recentProjects", updated_recents)
        self._qsettings.sync()  # Commit change immediately
        self.msg_error.emit("Opening selected project failed. Project file <b>{0}</b> may have been removed.".format(p))

    def update_recent_projects(self):
        """Adds a new entry to QSettings variable that remembers the five most recent project paths."""
        recents = self._qsettings.value("appSettings/recentProjects", defaultValue=None)
        entry = self.project().name + "<>" + self.project().project_dir
        if not recents:
            updated_recents = entry
        else:
            recents = str(recents)
            recents_list = recents.split("\n")
            # Add path only if it's not in the list already
            if entry not in recents_list:
                recents_list.insert(0, entry)
                if len(recents_list) > 5:
                    recents_list.pop()
            else:
                # If path was on the list, move it as the first item
                recents_list.insert(0, recents_list.pop(recents_list.index(entry)))
            updated_recents = "\n".join(recents_list)
        # Save updated recent paths
        self._qsettings.setValue("appSettings/recentProjects", updated_recents)
        self._qsettings.sync()  # Commit change immediately

    def closeEvent(self, event):
        """Method for handling application exit.

        Args:
             event (QCloseEvent): PySide2 event
        """
        # Show confirm exit message box
        exit_confirmed = self._perform_pre_exit_tasks()
        if not exit_confirmed:
            event.ignore()
            return
        # Save settings
        if self._project is None:
            self._qsettings.setValue("appSettings/previousProject", "")
        else:
            self._qsettings.setValue("appSettings/previousProject", self._project.project_dir)
            self.update_recent_projects()
            # Show save project prompt
        self._qsettings.setValue("mainWindow/windowSize", self.size())
        self._qsettings.setValue("mainWindow/windowPosition", self.pos())
        self._qsettings.setValue("mainWindow/windowState", self.saveState(version=1))
        self._qsettings.setValue("mainWindow/projectDockWidgetSplitterState", self.ui.splitter.saveState())
        if self.windowState() == Qt.WindowMaximized:
            self._qsettings.setValue("mainWindow/windowMaximized", True)
        else:
            self._qsettings.setValue("mainWindow/windowMaximized", False)
        # Save number of screens
        # noinspection PyArgumentList
        self._qsettings.setValue("mainWindow/n_screens", len(QGuiApplication.screens()))
        self.julia_repl.shutdown_jupyter_kernel()
        self.python_repl.shutdown_kernel()
        self.tear_down_items()
        event.accept()

    def _serialize_selected_items(self):
        """
        Serializes selected project items into a dictionary.

        The serialization protocol tries to imitate the format in which projects are saved.
        The format of the dictonary is following:
        `{"item_category_1": [{"name": "item_1_name", ...}, ...], ...}`

        Returns:
             a dict containing serialized version of selected project items
        """
        selected_project_items = self.ui.graphicsView.scene().selectedItems()
        serialized_items = dict()
        for item_icon in selected_project_items:
            if not isinstance(item_icon, ProjectItemIcon):
                continue
            name = item_icon.name()
            index = self.project_item_model.find_item(name)
            item = self.project_item_model.project_item(index)
            category = self.project_item_model.category_of_item(item.name)
            category_items = serialized_items.setdefault(category.name, list())
            item_dict = item.item_dict()
            item_dict["name"] = item.name
            category_items.append(item_dict)
        return serialized_items

    def _deserialized_item_position_shifts(self, serialized_items):
        """
        Calculates horizontal and vertical shifts for project items being deserialized.

        If the mouse cursor is on the Design view we try to place the items unders the cursor.
        Otherwise the items will get a small shift so they don't overlap a possible item below.
        In case the items don't fit the scene rect we clamp their coordinates within it.

        Args:
            serialized_items (dict): a dictionary of serialized items being deserialized
        Returns:
            a tuple of (horizontal shift, vertical shift) in scene's coordinates
        """
        mouse_position = self.ui.graphicsView.mapFromGlobal(QCursor.pos())
        if self.ui.graphicsView.rect().contains(mouse_position):
            mouse_over_design_view = self.ui.graphicsView.mapToScene(mouse_position)
        else:
            mouse_over_design_view = None
        if mouse_over_design_view is not None:
            first_item = next(iter(serialized_items.values()))[0]
            x = first_item["x"]
            y = first_item["y"]
            shift_x = x - mouse_over_design_view.x()
            shift_y = y - mouse_over_design_view.y()
        else:
            shift_x = -15.0
            shift_y = -15.0
        return shift_x, shift_y

    def _set_deserialized_item_position(self, item_dict, shift_x, shift_y, scene_rect):
        """Moves item's position by shift_x and shift_y while keeping it within the limits of scene_rect."""
        new_x = np.clip(item_dict["x"] - shift_x, scene_rect.left(), scene_rect.right())
        new_y = np.clip(item_dict["y"] - shift_y, scene_rect.top(), scene_rect.bottom())
        item_dict["x"] = new_x
        item_dict["y"] = new_y

    def _deserialize_items(self, serialized_items):
        """
        Deserializes project items from a dictionary and adds them to the current project.

        Args:
            serialized_items (dict): serialized project items
        """
        if self._project is None:
            return
        scene = self.ui.graphicsView.scene()
        scene.clearSelection()
        shift_x, shift_y = self._deserialized_item_position_shifts(serialized_items)
        scene_rect = scene.sceneRect()
        for category_name, item_dicts in serialized_items.items():
            for item in item_dicts:
                name = item["name"]
                if self.project_item_model.find_item(name) is not None:
                    new_name = self.propose_item_name(name)
                    item["name"] = new_name
                self._set_deserialized_item_position(item, shift_x, shift_y, scene_rect)
                item.pop("short name")
            self._project.add_project_items(category_name, *item_dicts, set_selected=True, verbosity=False)

    @Slot()
    def project_item_to_clipboard(self):
        """Copies the selected project items to system's clipboard."""
        serialized_items = self._serialize_selected_items()
        if not serialized_items:
            return
        item_dump = json.dumps(serialized_items)
        clipboard = QApplication.clipboard()
        data = QMimeData()
        data.setData("application/vnd.spinetoolbox.ProjectItem", QByteArray(item_dump.encode("utf-8")))
        clipboard.setMimeData(data)

    @Slot()
    def project_item_from_clipboard(self):
        """Adds project items in system's clipboard to the current project."""
        clipboard = QApplication.clipboard()
        mime_data = clipboard.mimeData()
        byte_data = mime_data.data("application/vnd.spinetoolbox.ProjectItem")
        if byte_data.isNull():
            return
        item_dump = str(byte_data.data(), "utf-8")
        serialized_items = json.loads(item_dump)
        self._deserialize_items(serialized_items)

    @Slot()
    def duplicate_project_item(self):
        """Duplicates the selected project items."""
        serialized_items = self._serialize_selected_items()
        self._deserialize_items(serialized_items)

    def propose_item_name(self, prefix):
        """
        Proposes a name for a project item.

        The format is `prefix_xx` where `xx` is a counter value [01..99].

        Args:
            prefix (str): a prefix for the name

        Returns:
            a name string
        """
        name_count = self._proposed_item_name_counts.setdefault(prefix, 0)
        name = prefix + " {}".format(name_count + 1)
        if self.project_item_model.find_item(name) is not None:
            if name_count == 98:
                # Avoiding too deep recursions.
                raise RuntimeError("Ran out of numbers: cannot find suitable name for project item.")
            # Increment index recursively if name is already in project.
            self._proposed_item_name_counts[prefix] += 1
            name = self.propose_item_name(prefix)
        return name

    def _item_edit_actions(self):
        """Creates project item edit actions (copy, paste, duplicate) and adds them to proper places."""

        def prepend_to_edit_menu(text, shortcut, slot):
            action = QAction(text, self.ui.graphicsView)
            action.setShortcuts(shortcut)
            action.setShortcutContext(Qt.WidgetShortcut)
            action.triggered.connect(slot)
            self._project_item_actions.append(action)
            self.ui.graphicsView.addAction(action)
            self.ui.menuEdit.insertAction(self.ui.menuEdit.actions()[0], action)
            return action

        self.ui.menuEdit.insertSeparator(self.ui.menuEdit.actions()[0])
        duplicate_action = prepend_to_edit_menu(
            "Duplicate", [QKeySequence(Qt.CTRL + Qt.Key_D)], lambda checked: self.duplicate_project_item()
        )
        paste_action = prepend_to_edit_menu(
            "Paste", QKeySequence.Paste, lambda checked: self.project_item_from_clipboard()
        )
        copy_action = prepend_to_edit_menu("Copy", QKeySequence.Copy, lambda checked: self.project_item_to_clipboard())

        def mirror_action_to_project_tree_view(action_to_duplicate):
            action = QAction(action_to_duplicate.text(), self.ui.treeView_project)
            action.setShortcuts([action_to_duplicate.shortcut()])
            action.setShortcutContext(Qt.WidgetShortcut)
            action.triggered.connect(action_to_duplicate.trigger)
            self._project_item_actions.append(action)
            self.ui.treeView_project.addAction(action)

        mirror_action_to_project_tree_view(copy_action)
        mirror_action_to_project_tree_view(paste_action)
        mirror_action_to_project_tree_view(duplicate_action)<|MERGE_RESOLUTION|>--- conflicted
+++ resolved
@@ -59,12 +59,8 @@
 from .helpers import get_datetime, erase_dir, busy_effect, set_taskbar_icon, \
     supported_img_formats, create_dir, copy_dir
 from .project_item import RootProjectItem, CategoryProjectItem
-<<<<<<< HEAD
-from .project_items import data_store, data_connection, gdx_export, tool, view, data_interface
 from .project_upgrader import ProjectUpgrader
-=======
 from .project_items import data_store, data_connection, exporter, tool, view, importer
->>>>>>> 5bec0a30
 
 
 class ToolboxUI(QMainWindow):
