--- conflicted
+++ resolved
@@ -81,11 +81,6 @@
     create_dir,
     serialize_path,
     deserialize_path,
-<<<<<<< HEAD
-    open_url,
-    ChildCyclingKeyPressFilter
-=======
->>>>>>> afe4e370
 )
 from .project_upgrader import ProjectUpgrader
 from .project_tree_item import LeafProjectTreeItem, CategoryProjectTreeItem, RootProjectTreeItem
