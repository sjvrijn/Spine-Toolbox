######################################################################################################################
# Copyright (C) 2017-2020 Spine project consortium
# This file is part of Spine Toolbox.
# Spine Toolbox is free software: you can redistribute it and/or modify it under the terms of the GNU Lesser General
# Public License as published by the Free Software Foundation, either version 3 of the License, or (at your option)
# any later version. This program is distributed in the hope that it will be useful, but WITHOUT ANY WARRANTY;
# without even the implied warranty of MERCHANTABILITY or FITNESS FOR A PARTICULAR PURPOSE. See the GNU Lesser General
# Public License for more details. You should have received a copy of the GNU Lesser General Public License along with
# this program. If not, see <http://www.gnu.org/licenses/>.
######################################################################################################################

"""
Contains ToolboxUI class.

:author: P. Savolainen (VTT)
:date:   14.12.2017
"""

import os
import locale
import logging
import json
import pathlib
import numpy as np
from PySide2.QtCore import QByteArray, QMimeData, Qt, Signal, Slot, QSettings, QUrl, SIGNAL
from PySide2.QtGui import QDesktopServices, QGuiApplication, QKeySequence, QStandardItemModel, QIcon, QCursor
from PySide2.QtWidgets import (
    QMainWindow,
    QApplication,
    QErrorMessage,
    QFileDialog,
    QMessageBox,
    QCheckBox,
    QDockWidget,
    QAction,
    QUndoStack,
)
from .graphics_items import ProjectItemIcon
from .mvcmodels.project_item_model import ProjectItemModel
from .mvcmodels.tool_specification_model import ToolSpecificationModel
from .widgets.about_widget import AboutWidget
from .widgets.custom_menus import (
    ProjectItemModelContextMenu,
    ToolSpecificationContextMenu,
    LinkContextMenu,
    AddToolSpecificationPopupMenu,
    RecentProjectsPopupMenu,
)
from .widgets.settings_widget import SettingsWidget
from .widgets.tool_specification_widget import ToolSpecificationWidget
from .widgets.custom_qwidgets import ZoomWidgetAction
from .widgets.julia_repl_widget import JuliaREPLWidget
from .widgets.python_repl_widget import PythonReplWidget
from .widgets import toolbars
from .widgets.open_project_widget import OpenProjectDialog
from .project import SpineToolboxProject
from .config import (
    STATUSBAR_SS,
    TEXTBROWSER_SS,
    MAINWINDOW_SS,
    DOCUMENTATION_PATH,
    _program_root,
    LATEST_PROJECT_VERSION,
    DEFAULT_WORK_DIR,
)
from .helpers import (
    get_datetime,
    busy_effect,
    set_taskbar_icon,
    supported_img_formats,
    create_dir,
    recursive_overwrite,
    serialize_path,
    deserialize_path,
)
from .project_upgrader import ProjectUpgrader
from .project_tree_item import CategoryProjectTreeItem, LeafProjectTreeItem, RootProjectTreeItem
from .project_items import data_store, data_connection, exporter, tool, view, importer
<<<<<<< HEAD
from .project_commands import (
    AddToolSpecificationCommand,
    RemoveToolSpecificationCommand,
    UpdateToolSpecificationCommand,
)
=======
from .configuration_assistants import spine_model
>>>>>>> a33fd5ed


class ToolboxUI(QMainWindow):
    """Class for application main GUI functions."""

    # Signals to comply with the spinetoolbox.logger_interface.LoggerInteface interface.
    msg = Signal(str)
    msg_success = Signal(str)
    msg_error = Signal(str)
    msg_warning = Signal(str)
    msg_proc = Signal(str)
    information_box = Signal(str, str)
    error_box = Signal(str, str)
    # The rest of the msg_* signals should be moved to LoggerInterface in the long run.
    msg_proc_error = Signal(str)
    tool_specification_model_changed = Signal("QVariant")

    def __init__(self):
        """ Initialize application and main window."""
        from .ui.mainwindow import Ui_MainWindow

        super().__init__(flags=Qt.Window)
        self._qsettings = QSettings("SpineProject", "Spine Toolbox")
        # Set number formatting to use user's default settings
        locale.setlocale(locale.LC_NUMERIC, 'C')
        # Setup the user interface from Qt Designer files
        self.ui = Ui_MainWindow()
        self.ui.setupUi(self)
        self.setWindowIcon(QIcon(":/symbols/app.ico"))
        set_taskbar_icon()  # in helpers.py
        self.ui.graphicsView.set_ui(self)
        self._project_item_actions = list()
        self._item_edit_actions()
        # Set style sheets
        self.ui.statusbar.setStyleSheet(STATUSBAR_SS)  # Initialize QStatusBar
        self.ui.statusbar.setFixedHeight(20)
        self.ui.textBrowser_eventlog.setStyleSheet(TEXTBROWSER_SS)
        self.ui.textBrowser_process_output.setStyleSheet(TEXTBROWSER_SS)
        self.setStyleSheet(MAINWINDOW_SS)
        # Class variables
        self.undo_stack = QUndoStack(self)
        self.categories = dict()  # Holds category data parsed from project item plugins
        self._project = None
        self.project_item_model = None
        self.tool_specification_model = None
        self.show_datetime = self.update_datetime()
        self.active_project_item = None
        self.work_dir = None
        # Widget and form references
        self.settings_form = None
        self.tool_specification_context_menu = None
        self.project_item_context_menu = None
        self.link_context_menu = None
        self.process_output_context_menu = None
        self.add_project_item_form = None
        self.tool_specification_form = None
        self.placing_item = ""
        self.add_tool_specification_popup_menu = None
        self.zoom_widget_action = None
        self.recent_projects_menu = RecentProjectsPopupMenu(self)
        # Make and initialize toolbars
        self.item_toolbar = toolbars.ItemToolBar(self)
        self.addToolBar(Qt.TopToolBarArea, self.item_toolbar)
        # Make julia REPL
        self.julia_repl = JuliaREPLWidget(self)
        self.ui.dockWidgetContents_julia_repl.layout().addWidget(self.julia_repl)
        # Make Python REPL
        self.python_repl = PythonReplWidget(self)
        self.ui.dockWidgetContents_python_repl.layout().addWidget(self.python_repl)
        # Setup main window menu
        self.setup_zoom_widget_action()
        self.add_menu_actions()
        # Hidden QActions for debugging or testing
        self.show_properties_tabbar = QAction(self)
        self.show_supported_img_formats = QAction(self)
        self.test_variable_push = QAction(self)
        self.set_debug_qactions()
        self.ui.tabWidget_item_properties.tabBar().hide()  # Hide tab bar in properties dock widget
        # Finalize init
        self._proposed_item_name_counts = dict()
        self.ui.actionSave.setDisabled(True)
        self.ui.actionSave_As.setDisabled(True)
        self.connect_signals()
        self.restore_ui()
        self.parse_project_item_modules()
        self.parse_assistant_modules()
        self.set_work_directory()

    def connect_signals(self):
        """Connect signals."""
        # Event and process log signals
        self.msg.connect(self.add_message)
        self.msg_success.connect(self.add_success_message)
        self.msg_error.connect(self.add_error_message)
        self.msg_warning.connect(self.add_warning_message)
        self.msg_proc.connect(self.add_process_message)
        self.msg_proc_error.connect(self.add_process_error_message)
        self.ui.textBrowser_eventlog.anchorClicked.connect(self.open_anchor)
        # Message box signals
        self.information_box.connect(self._show_message_box)
        self.error_box.connect(self._show_error_box)
        # Menu commands
        self.ui.actionNew.triggered.connect(self.new_project)
        self.ui.actionOpen.triggered.connect(self.open_project)
        self.ui.actionOpen_recent.setMenu(self.recent_projects_menu)
        self.ui.actionOpen_recent.hovered.connect(self.show_recent_projects_menu)
        self.ui.actionSave.triggered.connect(self.save_project)
        self.ui.actionSave_As.triggered.connect(self.save_project_as)
        self.ui.actionUpgrade_project.triggered.connect(self.upgrade_project)
        self.ui.actionExport_project_to_GraphML.triggered.connect(self.export_as_graphml)
        self.ui.actionSettings.triggered.connect(self.show_settings)
        self.ui.actionQuit.triggered.connect(self.close)
        self.ui.actionRemove_all.triggered.connect(self.remove_all_items)
        self.ui.actionUser_Guide.triggered.connect(self.show_user_guide)
        self.ui.actionGetting_started.triggered.connect(self.show_getting_started_guide)
        self.ui.actionAbout.triggered.connect(self.show_about)
        # noinspection PyArgumentList
        self.ui.actionAbout_Qt.triggered.connect(lambda: QApplication.aboutQt())  # pylint: disable=unnecessary-lambda
        self.ui.actionRestore_Dock_Widgets.triggered.connect(self.restore_dock_widgets)
        self.ui.actionCopy.triggered.connect(self.project_item_to_clipboard)
        self.ui.actionPaste.triggered.connect(self.project_item_from_clipboard)
        self.ui.actionDuplicate.triggered.connect(self.duplicate_project_item)
        # Debug actions
        self.show_properties_tabbar.triggered.connect(self.toggle_properties_tabbar_visibility)
        self.show_supported_img_formats.triggered.connect(supported_img_formats)  # in helpers.py
        self.test_variable_push.triggered.connect(self.python_repl.test_push_vars)
        # Tool specifications tab
        self.add_tool_specification_popup_menu = AddToolSpecificationPopupMenu(self)
        self.ui.toolButton_add_tool_specification.setMenu(self.add_tool_specification_popup_menu)
        self.ui.toolButton_remove_tool_specification.clicked.connect(self.remove_selected_tool_specification)
        # Context-menus
        self.ui.treeView_project.customContextMenuRequested.connect(self.show_item_context_menu)
        # Zoom actions
        self.zoom_widget_action.minus_pressed.connect(self._handle_zoom_minus_pressed)
        self.zoom_widget_action.plus_pressed.connect(self._handle_zoom_plus_pressed)
        self.zoom_widget_action.reset_pressed.connect(self._handle_zoom_reset_pressed)
        # Undo stack
        self.undo_stack.cleanChanged.connect(self.update_window_modified)

    @Slot(bool)
    def update_window_modified(self, clean):
        """Updates window modified status and save actions depending on the state of the undo stack."""
        self.setWindowModified(not clean)
        self.ui.actionSave.setDisabled(clean)

    def parse_project_item_modules(self):
        """Collects attributes from project item modules into a dict.
        This dict is then used to perform all project item related tasks.
        """
        self.categories.clear()
        for module in (data_store, data_connection, tool, view, importer, exporter):
            item_rank = module.item_rank
            item_category = module.item_category
            item_type = module.item_type
            item_icon = module.item_icon
            item_maker = module.item_maker
            icon_maker = module.icon_maker
            add_form_maker = module.add_form_maker
            properties_widget = module.properties_widget_maker(self)
            properties_ui = properties_widget.ui
            self.categories[item_category] = dict(
                item_rank=item_rank,
                item_type=item_type,
                item_icon=item_icon,
                item_maker=item_maker,
                icon_maker=icon_maker,
                add_form_maker=add_form_maker,
                properties_ui=properties_ui,
            )
        # Sort categories by rank
        self.categories = dict(sorted(self.categories.items(), key=lambda kv: kv[1]["item_rank"]))
        # Create actions for Edit menu, and draggable widgets to toolbar
        category_icon = list()
        for item_category, item_dict in self.categories.items():
            item_icon = item_dict["item_icon"]
            item_type = item_dict["item_type"]
            category_icon.append((item_type, item_category, item_icon))
        # Add draggable widgets to toolbar
        self.item_toolbar.add_draggable_widgets(category_icon)

    def parse_assistant_modules(self):
        menu = self.ui.menuTool_configuration_assistants
        for module in (spine_model,):  # NOTE: add others as needed
            action = menu.addAction(module.assistant_name)
            action.triggered.connect(lambda checked=False, module=module: module.make_assistant(self))

    def set_work_directory(self, new_work_dir=None):
        """Creates a work directory if it does not exist or changes the current work directory to given.

        Args:
            new_work_dir (str): If given, changes the work directory to given
            and creates the directory if it does not exist.
        """
        if not new_work_dir:
            work_dir = self._qsettings.value("appSettings/workDir", defaultValue="")
            if work_dir == "":
                self.work_dir = DEFAULT_WORK_DIR
            else:
                self.work_dir = work_dir
        else:
            self.work_dir = new_work_dir
            self.msg.emit("Work directory is now <b>{0}</b>".format(self.work_dir))
        try:
            create_dir(self.work_dir)
        except OSError:
            self._toolbox.msg_error.emit(
                "[OSError] Creating work directory {0} failed. Check permissions.".format(self.work_dir)
            )
            self.work_dir = None

    def project(self):
        """Returns current project or None if no project open."""
        return self._project

    def qsettings(self):
        """Returns application preferences object."""
        return self._qsettings

    def update_window_title(self):
        self.setWindowTitle("{0}[*] ({1}) - Spine Toolbox".format(self._project.project_dir, self._project.name))

    @Slot()
    def init_project(self, project_dir):
        """Initializes project at application start-up. Opens the last project that was open
        when app was closed (if enabled in Settings) or starts the app without a project.
        """
        p = os.path.join(DOCUMENTATION_PATH, "getting_started.html")
        getting_started_anchor = (
            "<a style='color:#99CCFF;' title='" + p + "' href='file:///" + p + "'>Getting Started</a>"
        )
        wlcme_msg = "Welcome to Spine Toolbox! If you need help, please read the {0} guide.".format(
            getting_started_anchor
        )
        if not project_dir:
            open_previous_project = int(self._qsettings.value("appSettings/openPreviousProject", defaultValue="0"))
            if open_previous_project != 2:  # 2: Qt.Checked, ie. open_previous_project==True
                self.msg.emit(wlcme_msg)
                return
            # Get previous project (directory)
            project_dir = self._qsettings.value("appSettings/previousProject", defaultValue="")
            if not project_dir:
                return
        if os.path.isfile(project_dir) and project_dir.endswith(".proj"):
            # Previous project was a .proj file -> Show welcome message instead
            self.msg.emit(wlcme_msg)
            return
        if not os.path.isdir(project_dir):
            self.ui.statusbar.showMessage("Opening previous project failed", 10000)
            self.msg_error.emit(
                "Cannot open previous project. Directory <b>{0}</b> may have been moved.".format(project_dir)
            )
            return
        self.open_project(project_dir, clear_logs=False)

    @Slot()
    def new_project(self):
        """Opens a file dialog where user can select a directory where a project is created.
        Pops up a question box if selected directory is not empty or if it already contains
        a Spine Toolbox project. Initial project name is the directory name.
        """
        recents = self.qsettings().value("appSettings/recentProjectStorages", defaultValue=None)
        if not recents:
            initial_path = _program_root
        else:
            recents_lst = str(recents).split("\n")
            if not os.path.isdir(recents_lst[0]):
                # Remove obsolete entry from recentProjectStorages
                OpenProjectDialog.remove_directory_from_recents(recents_lst[0], self.qsettings())
                initial_path = _program_root
            else:
                initial_path = recents_lst[0]
        # noinspection PyCallByClass
        project_dir = QFileDialog.getExistingDirectory(self, "Select project directory (New project...)", initial_path)
        if not project_dir:
            return
        if not os.path.isdir(project_dir):  # Just to be sure, probably not needed
            self.msg_error.emit("Selection is not a directory, please try again")
            return
        # Check if directory is empty and/or a project directory
        if not self.overwrite_check(project_dir):
            return
        _, project_name = os.path.split(project_dir)
        self.create_project(project_name, "", project_dir)

    def create_project(self, name, description, location):
        """Creates new project and sets it active.

        Args:
            name (str): Project name
            description (str): Project description
            location (str): Path to project directory
        """
        self.clear_ui()
        self.init_project_item_model()
        self.ui.treeView_project.selectionModel().selectionChanged.connect(self.item_selection_changed)
        self._project = SpineToolboxProject(
            self, name, description, location, self.project_item_model, settings=self._qsettings, logger=self
        )
        self._project.connect_signals()
        self._connect_project_signals()
        self.init_tool_specification_model(list())  # Start project with no tool specifications
        self.update_window_title()
        self.ui.actionSave_As.setEnabled(True)
        self.ui.graphicsView.init_scene(empty=True)
        # Update recentProjects
        self.update_recent_projects()
        # Update recentProjectStorages
        OpenProjectDialog.update_recents(os.path.abspath(os.path.join(location, os.path.pardir)), self.qsettings())
        self.save_project()

    @Slot()
    def open_project(self, load_dir=None, clear_logs=True):
        """Opens project from a selected or given directory.

        Args:
            load_dir (str): Path to project base directory. If default value is used,
            a file explorer dialog is opened where the user can select the
            project to open.
            clear_logs (bool): True clears Event and Process Log, False does not

        Returns:
            bool: True when opening the project succeeded, False otherwise
        """
        if not load_dir:
            dialog = OpenProjectDialog(self)
            if not dialog.exec():
                return False
            load_dir = dialog.selection()
        load_path = os.path.abspath(os.path.join(load_dir, ".spinetoolbox", "project.json"))
        try:
            with open(load_path, "r") as fh:
                try:
                    proj_info = json.load(fh)
                except json.decoder.JSONDecodeError:
                    self.msg_error.emit("Error in project file <b>{0}</b>. Invalid JSON. {0}".format(load_path))
                    return False
        except OSError:
            # Remove path from recent projects
            self.remove_path_from_recent_projects(load_dir)
            self.msg_error.emit("Project file <b>{0}</b> missing".format(load_path))
            return False
        return self.restore_project(proj_info, load_dir, clear_logs)

    def restore_project(self, project_info, project_dir, clear_logs):
        """Initializes UI, Creates project, models, connections, etc., when opening a project.

        Args:
            project_info (dict): Project information dictionary
            project_dir (str): Project directory
            clear_logs (bool): True clears Event and Process Log, False does not

        Returns:
            bool: True when restoring project succeeded, False otherwise
        """
        # Check that project info is valid
        if not ProjectUpgrader(self).is_valid(project_info):
            self.msg_error.emit("Opening project in directory {0} failed".format(project_dir))
            return False
        version = project_info["project"]["version"]
        # Upgrade project dictionary if needed
        if version < LATEST_PROJECT_VERSION:
            project_info = ProjectUpgrader(self).upgrade(project_info, project_dir, project_dir)
        # Make room for a new project
        self.clear_ui()
        # Parse project info
        name = project_info["project"]["name"]  # Project name
        desc = project_info["project"]["description"]  # Project description
        tool_spec_paths = project_info["project"]["tool_specifications"]
        connections = project_info["project"]["connections"]
        project_items = project_info["objects"]
        # Init project item model
        self.init_project_item_model()
        self.ui.treeView_project.selectionModel().selectionChanged.connect(self.item_selection_changed)
        # Create project
        self._project = SpineToolboxProject(
            self, name, desc, project_dir, self.project_item_model, settings=self._qsettings, logger=self
        )
        self._connect_project_signals()
        self.update_window_title()
        self.ui.actionSave.setDisabled(True)
        self.ui.actionSave_As.setEnabled(True)
        # Init tool spec model
        deserialized_paths = [deserialize_path(spec, self._project.project_dir) for spec in tool_spec_paths]
        self.init_tool_specification_model(deserialized_paths)
        # Clear text browsers
        if clear_logs:
            self.ui.textBrowser_eventlog.clear()
            self.ui.textBrowser_process_output.clear()
        # Populate project model with project items
        if not self._project.load(project_items):
            self.msg_error.emit("Loading project items failed")
            return False
        self.ui.treeView_project.expandAll()
        # Restore connections
        self.msg.emit("Restoring connections...")
        self.ui.graphicsView.restore_links(connections)
        # Simulate project execution after restoring links
        self._project.notify_changes_in_all_dags()
        self._project.connect_signals()
        # Initialize scene on Design View
        self.ui.graphicsView.init_scene()
        self.update_recent_projects()
        self.msg.emit("Project <b>{0}</b> is now open".format(self._project.name))
        return True

    @Slot()
    def show_recent_projects_menu(self):
        """Updates and sets up the recent projects menu to File-Open recent menu item."""
        if not self.recent_projects_menu.isVisible():
            self.recent_projects_menu = RecentProjectsPopupMenu(self)
            self.ui.actionOpen_recent.setMenu(self.recent_projects_menu)

    @Slot()
    def save_project(self):
        """Save project."""
        if not self._project:
            self.msg.emit("Please open or create a project first")
            return
        # Put project's tool specification definition files into a list
        tool_spec_paths = [
            self.tool_specification_model.tool_specification(i).get_def_path()
            for i in range(self.tool_specification_model.rowCount())
        ]
        # Serialize tool spec paths
        serialized_tool_spec_paths = [serialize_path(spec, self._project.project_dir) for spec in tool_spec_paths]
        if not self._project.save(serialized_tool_spec_paths):
            self.msg_error.emit("Project saving failed")
            return
        self.msg.emit("Project <b>{0}</b> saved".format(self._project.name))
        self.undo_stack.setClean()

    @Slot()
    def save_project_as(self):
        """Ask user for a new project name and save. Creates a duplicate of the open project."""
        if not self._project:
            self.msg.emit("Please open or create a project first")
            return
        # Ask for a new directory
        # noinspection PyCallByClass, PyArgumentList
        answer = QFileDialog.getExistingDirectory(
            self,
            "Select new project directory (Save as...)",
            os.path.abspath(os.path.join(self._project.project_dir, os.path.pardir)),
        )
        if not answer:  # Canceled
            return
        # Just do regular save if selected directory is the same as the current project directory
        if pathlib.Path(answer) == pathlib.Path(self._project.project_dir):
            self.msg_warning.emit("Project directory unchanged")
            self.save_project()
            return
        # Check and ask what to do if selected directory is not empty
        if not self.overwrite_check(answer):
            return
        self.msg.emit("Saving project to directory {0}".format(answer))
        recursive_overwrite(self, self._project.project_dir, answer, silent=False)
        # Get the project info from the new directory and restore project
        config_file_path = os.path.join(answer, ".spinetoolbox", "project.json")
        try:
            with open(config_file_path, "r") as fh:
                try:
                    proj_info = json.load(fh)
                except json.decoder.JSONDecodeError:
                    self.msg_error.emit("Error in project file <b>{0}</b>. Invalid JSON. {0}".format(config_file_path))
                    return
        except OSError:
            self.msg_error.emit("[OSError] Opening project file <b>{0}</b> failed".format(config_file_path))
            return
        if not self.restore_project(proj_info, answer, clear_logs=False):
            return
        # noinspection PyCallByClass, PyArgumentList
        QMessageBox.information(self, f"Project {self._project.name} saved", f"Project directory is now\n\n{answer}")
        self.undo_stack.setClean()

    @Slot(bool)
    def upgrade_project(self, checked=False):
        """Upgrades an old style project (.proj file) to a new directory based Spine Toolbox project.
        Note that this method can be removed when we no longer want to support upgrading .proj projects.
        Project upgrading should happen later automatically when opening a project.
        """
        msg = (
            "This option upgrades your legacy Spine Toolbox projects from .proj files to "
            "<br/>Spine Toolbox project <b>directories</b>."
            "<br/><br/>Next, you will be presented two file dialogs:"
            "<br/><b>1.</b>From the first dialog, select a project you<br/> want "
            "to upgrade by selecting a <i>.proj</i> <b>file</b>"
            "<br/><b>2.</b>From the second dialog, select a <b>directory</b> "
            "for the upgraded project."
            "<br/><br/>Project item data will be copied to the new project directory."
            "<br/><br/><b>P.S.</b> You only need to do this once per project."
        )
        QMessageBox.information(self, "Project upgrade wizard", msg)
        # noinspection PyCallByClass
        answer = QFileDialog.getOpenFileName(
            self, "Select an old project (.proj file) to upgrade", _program_root, "Project file (*.proj)"
        )
        if not answer[0]:
            return
        fp = answer[0]
        upgrader = ProjectUpgrader(self)
        proj_dir = upgrader.get_project_directory()
        if not proj_dir:
            self.msg.emit("Project upgrade canceled")
            return
        proj_info = upgrader.open_proj_json(fp)
        if not proj_info:
            return
        old_project_dir = os.path.normpath(os.path.join(os.path.dirname(fp), fp[:-5]))
        if not os.path.isdir(old_project_dir):
            self.msg_error.emit("Project upgrade failed")
            self.msg_warning.emit("Project directory <b>{0}</b> does not exist".format(old_project_dir))
            return
        # Upgrade project info dict to latest version
        upgraded_proj_info = upgrader.upgrade(proj_info, old_project_dir, proj_dir)
        # Copy project item data from old project to new project directory
        if not upgrader.copy_data(fp, proj_dir):
            self.msg_warning.emit(
                "Copying data to project <b>{0}</b> failed. "
                "Please copy project item directories to directory <b>{1}</b> manually.".format(
                    proj_dir, os.path.join(proj_dir, ".spinetoolbox", "items")
                )
            )
        # Open the upgraded project
        if not self.restore_project(upgraded_proj_info, proj_dir, clear_logs=False):
            return
        # Save project to finish the upgrade process
        self.save_project()

    def init_project_item_model(self):
        """Initializes project item model. Create root and category items and
        add them to the model."""
        root_item = RootProjectTreeItem()
        self.project_item_model = ProjectItemModel(self, root=root_item)
        for category, category_dict in self.categories.items():
            item_maker = category_dict["item_maker"]
            icon_maker = category_dict["icon_maker"]
            add_form_maker = category_dict["add_form_maker"]
            properties_ui = category_dict["properties_ui"]
            category_item = CategoryProjectTreeItem(category, "", item_maker, icon_maker, add_form_maker, properties_ui)
            self.project_item_model.insert_item(category_item)
        self.ui.treeView_project.setModel(self.project_item_model)
        self.ui.treeView_project.header().hide()
        self.ui.graphicsView.set_project_item_model(self.project_item_model)

    def init_tool_specification_model(self, tool_specification_paths):
        """Initializes Tool specification model.

        Args:
            tool_specification_paths (list): List of tool definition file paths used in this project
        """
        self.tool_specification_model_changed.emit(QStandardItemModel())
        self.tool_specification_model = ToolSpecificationModel()
        n_tools = 0
        self.msg.emit("Loading Tool specifications...")
        for path in tool_specification_paths:
            if not path:
                continue
            # Add tool specification into project
            tool_cand = self._project.load_tool_specification_from_file(path)
            n_tools += 1
            if not tool_cand:
                continue
            # Add tool definition file path to tool instance variable
            tool_cand.set_def_path(path)
            # Insert tool into model
            self.tool_specification_model.insertRow(tool_cand)
            # self.msg.emit("Tool specification <b>{0}</b> ready".format(tool_cand.name))
        # Set model to the tool specification list view
        self.ui.listView_tool_specifications.setModel(self.tool_specification_model)
        # Set model to Tool project item combo box
        self.tool_specification_model_changed.emit(self.tool_specification_model)
        # Note: If ToolSpecificationModel signals are in use, they should be reconnected here.
        # Reconnect ToolSpecificationModel and QListView signals. Make sure that signals are connected only once.
        n_recv_sig1 = self.ui.listView_tool_specifications.receivers(
            SIGNAL("doubleClicked(QModelIndex)")
        )  # nr of receivers
        if n_recv_sig1 == 0:
            # logging.debug("Connecting doubleClicked signal for QListView")
            self.ui.listView_tool_specifications.doubleClicked.connect(self.edit_tool_specification)
        elif n_recv_sig1 > 1:  # Check that this never gets over 1
            logging.error("Number of receivers for QListView doubleClicked signal is now: %d", n_recv_sig1)
        else:
            pass  # signal already connected
        n_recv_sig2 = self.ui.listView_tool_specifications.receivers(SIGNAL("customContextMenuRequested(QPoint)"))
        if n_recv_sig2 == 0:
            # logging.debug("Connecting customContextMenuRequested signal for QListView")
            self.ui.listView_tool_specifications.customContextMenuRequested.connect(
                self.show_tool_specification_context_menu
            )
        elif n_recv_sig2 > 1:  # Check that this never gets over 1
            logging.error("Number of receivers for QListView customContextMenuRequested signal is now: %d", n_recv_sig2)
        else:
            pass  # signal already connected
        if n_tools == 0:
            self.msg_warning.emit("Project has no Tool specifications")

    def restore_ui(self):
        """Restore UI state from previous session."""
        window_size = self._qsettings.value("mainWindow/windowSize", defaultValue="false")
        window_pos = self._qsettings.value("mainWindow/windowPosition", defaultValue="false")
        window_state = self._qsettings.value("mainWindow/windowState", defaultValue="false")
        splitter_state = self._qsettings.value("mainWindow/projectDockWidgetSplitterState", defaultValue="false")
        window_maximized = self._qsettings.value("mainWindow/windowMaximized", defaultValue="false")  # returns str
        n_screens = self._qsettings.value("mainWindow/n_screens", defaultValue=1)  # number of screens on last exit
        # noinspection PyArgumentList
        n_screens_now = len(QGuiApplication.screens())  # Number of screens now
        # Note: cannot use booleans since Windows saves them as strings to registry
        if not window_size == "false":
            self.resize(window_size)  # Expects QSize
        if not window_pos == "false":
            self.move(window_pos)  # Expects QPoint
        if not window_state == "false":
            self.restoreState(window_state, version=1)  # Toolbar and dockWidget positions. Expects QByteArray
        if not splitter_state == "false":
            self.ui.splitter.restoreState(splitter_state)  # Project Dock Widget splitter position. Expects QByteArray
        if window_maximized == "true":
            self.setWindowState(Qt.WindowMaximized)
        if n_screens_now < int(n_screens):
            # There are less screens available now than on previous application startup
            # Move main window to position 0,0 to make sure that it is not lost on another screen that does not exist
            self.move(0, 0)

    def clear_ui(self):
        """Clean UI to make room for a new or opened project."""
        if not self.project():
            return
        item_names = self.project_item_model.item_names()
        for name in item_names:
            self.project().do_remove_item(name)
        self.activate_no_selection_tab()  # Clear properties widget
        if self._project:
            self._project.deleteLater()
        self._project = None
        self.tool_specification_model = None
        self.ui.graphicsView.scene().clear()  # Clear all items from scene

    def overwrite_check(self, project_dir):
        """Checks if given directory is a project directory and/or empty
        And asks the user what to do in that case.

        Args:
            project_dir (str): Abs. path to a directory

        Returns:
            bool: True if user wants to overwrite an existing project or
            if the directory is not empty and the user wants to make it
            into a Spine Toolbox project directory anyway. False if user
            cancels the action.
        """
        # Check if directory is empty and/or a project directory
        is_project_dir = os.path.isdir(os.path.join(project_dir, ".spinetoolbox"))
        empty = not bool(os.listdir(project_dir))
        if not empty:
            if is_project_dir:
                msg1 = (
                    "Directory <b>{0}</b> already contains a Spine Toolbox project.<br/><br/>"
                    "Would you like to overwrite the existing project?".format(project_dir)
                )
                box1 = QMessageBox(
                    QMessageBox.Question, "Overwrite?", msg1, buttons=QMessageBox.Ok | QMessageBox.Cancel, parent=self
                )
                box1.button(QMessageBox.Ok).setText("Overwrite")
                answer1 = box1.exec_()
                if answer1 != QMessageBox.Ok:
                    return False
            else:
                msg2 = (
                    "Directory <b>{0}</b> is not empty.<br/><br/>"
                    "Would you like to make this directory into a Spine Toolbox project?".format(project_dir)
                )
                box2 = QMessageBox(
                    QMessageBox.Question, "Not empty", msg2, buttons=QMessageBox.Ok | QMessageBox.Cancel, parent=self
                )
                box2.button(QMessageBox.Ok).setText("Go ahead")
                answer2 = box2.exec_()
                if answer2 != QMessageBox.Ok:
                    return False
        return True

    @Slot("QItemSelection", "QItemSelection")
    def item_selection_changed(self, selected, deselected):
        """Synchronize selection with scene. Check if only one item is selected and make it the
        active item: disconnect signals of previous active item, connect signals of current active item
        and show correct properties tab for the latter.
        """
        inds = self.ui.treeView_project.selectedIndexes()
        proj_items = [self.project_item_model.item(i).project_item for i in inds]
        # NOTE: Category items are not selectable anymore
        # Sync selection with the scene
        if proj_items:
            scene = self.ui.graphicsView.scene()
            scene.sync_selection = False  # This tells the scene not to sync back
            scene.clearSelection()
            for item in proj_items:
                item.get_icon().setSelected(True)
            scene.sync_selection = True
        # Refresh active item if needed
        if len(proj_items) == 1:
            new_active_project_item = proj_items[0]
        else:
            new_active_project_item = None
        if self.active_project_item and self.active_project_item != new_active_project_item:
            # Deactivate old active project item
            ret = self.active_project_item.deactivate()
            if not ret:
                self.msg_error.emit(
                    "Something went wrong in disconnecting {0} signals".format(self.active_project_item.name)
                )
        self.active_project_item = new_active_project_item
        if self.active_project_item:
            # Activate new active project item
            self.active_project_item.activate()
            self.activate_item_tab(self.active_project_item)
        else:
            self.activate_no_selection_tab()

    def activate_no_selection_tab(self):
        """Shows 'No Selection' tab."""
        for i in range(self.ui.tabWidget_item_properties.count()):
            if self.ui.tabWidget_item_properties.tabText(i) == "No Selection":
                self.ui.tabWidget_item_properties.setCurrentIndex(i)
                break
        self.ui.dockWidget_item.setWindowTitle("Properties")

    def activate_item_tab(self, item):
        """Shows project item properties tab according to item type.
        Note: Does not work if a category item is given as argument.

        Args:
            item (ProjectItem): Instance of a project item
        """
        # Find tab index according to item type
        for i in range(self.ui.tabWidget_item_properties.count()):
            if self.ui.tabWidget_item_properties.tabText(i) == item.item_type():
                self.ui.tabWidget_item_properties.setCurrentIndex(i)
                break
        # Set QDockWidget title to selected item's type
        self.ui.dockWidget_item.setWindowTitle(item.item_type() + " Properties")

    @Slot()
    def open_tool_specification(self):
        """Opens a file dialog where the user can select an existing tool specification
        definition file (.json). If file is valid, calls add_tool_specification().
        """
        if not self._project:
            self.msg.emit("Please create a new project or open an existing one first")
            return
        # noinspection PyCallByClass, PyTypeChecker, PyArgumentList
        answer = QFileDialog.getOpenFileName(self, "Select Tool specification file", _program_root, "JSON (*.json)")
        if answer[0] == "":  # Cancel button clicked
            return
        def_file = os.path.abspath(answer[0])
        # Load tool definition
        tool_specification = self._project.load_tool_specification_from_file(def_file)
        if not tool_specification:
            return
        if self.tool_specification_model.find_tool_specification(tool_specification.name):
            # Tool specification already added to project
            self.msg_warning.emit("Tool specification <b>{0}</b> already in project".format(tool_specification.name))
            return
        # Add definition file path into tool specification
        tool_specification.set_def_path(def_file)
        self.add_tool_specification(tool_specification)

    def add_tool_specification(self, tool_specification):
        """Pushes a new AddToolSpecificationCommand to the undo stack."""
        self.undo_stack.push(AddToolSpecificationCommand(self, tool_specification))

    def do_add_tool_specification(self, tool_specification, row=None):
        """Adds a ToolSpecification instance to project, which then can be added to a Tool item.
        Adds the tool specification file path into project file (project.json)

        Args:
            tool_specification (ToolSpecification): Tool specification that is added to project
        """
        self.tool_specification_model.insertRow(tool_specification, row)
        self.msg_success.emit("Tool specification <b>{0}</b> added to project".format(tool_specification.name))

    def update_tool_specification(self, row, tool_specification):
        """Pushes a new UpdateToolSpecificationCommand to the undo stack."""
        self.undo_stack.push(UpdateToolSpecificationCommand(self, row, tool_specification))

    def do_update_tool_specification(self, row, tool_specification):
        """Updates a Tool specification and refreshes all Tools that use it.

        Args:
            row (int): Row of tool specification in ToolSpecificationModel
            tool_specification (ToolSpecification): An updated Tool specification
        """
        if not self.tool_specification_model.update_tool_specification(row, tool_specification):
            self.msg_error.emit("Unable to update Tool specification <b>{0}</b>".format(tool_specification.name))
            return False
        self.msg_success.emit("Tool specification <b>{0}</b> successfully updated".format(tool_specification.name))
        return True

    def update_tool_settings(self, tool_settings):
        """Updates tool specification and execution mode for a bunch of tool items.
        Called just after successfully updating a Tool Specification.

        Args:
            tool_settings (dict): mapping Tool items to a tuple of (ToolSpecification instance, bool execution mode)
        """
        for tool_item, (tool_specification, execute_in_work) in tool_settings.items():
            tool_item.do_update_execution_mode(execute_in_work)
            tool_item.do_set_tool_specification(tool_specification)
            self.msg.emit(
                "Tool specification <b>{0}</b> successfully updated in Tool <b>{1}</b>".format(
                    tool_specification.name, tool_item.name
                )
            )

    @Slot(bool)
    def remove_selected_tool_specification(self, checked=False):
        """Removes tool specification selected in QListView."""
        if not self._project:
            self.msg.emit("Please create a new project or open an existing one first")
            return
        selected = self.ui.listView_tool_specifications.selectedIndexes()
        if not selected:
            self.msg.emit("Select a Tool specification to remove")
            return
        index = selected[0]
        if not index.isValid():
            return
        self.remove_tool_specification(index.row())

    def remove_tool_specification(self, row, ask_verification=True):
        self.undo_stack.push(RemoveToolSpecificationCommand(self, row, ask_verification=ask_verification))

    def do_remove_tool_specification(self, row, ask_verification=True):
        """Removes tool specification from ToolSpecificationModel.
        Removes also Tool specifications from all Tool items
        that use this specification.

        Args:
            row (int): Row in ToolSpecificationModel
            ask_verification (bool): If True, displays a dialog box asking user to verify the removal
        """
        tool_spec = self.tool_specification_model.tool_specification(row)
        if ask_verification:
            message = "Remove Tool Specification <b>{0}</b> from Project?".format(tool_spec.name)
            message_box = QMessageBox(
                QMessageBox.Question,
                "Remove Tool Specification",
                message,
                buttons=QMessageBox.Ok | QMessageBox.Cancel,
                parent=self,
            )
            message_box.button(QMessageBox.Ok).setText("Remove Specification")
            answer = message_box.exec_()
            if answer != QMessageBox.Ok:
                return
        if not self.tool_specification_model.removeRow(row):
            self.msg_error.emit("Error in removing Tool specification <b>{0}</b>".format(tool_spec.name))
            return
        self.msg_success.emit("Tool specification removed")

    @Slot()
    def remove_all_items(self):
        """Removes all items from project. Slot for Remove All button."""
        if not self._project:
            self.msg.emit("No project items to remove")
            return
        self._project.remove_all_items()

    @Slot("QUrl")
    def open_anchor(self, qurl):
        """Open file explorer in the directory given in qurl.

        Args:
            qurl (QUrl): Directory path or a file to open
        """
        if qurl.url() == "#":  # This is a Tip so do not try to open the URL
            return
        path = qurl.toLocalFile()  # Path to result folder
        # noinspection PyTypeChecker, PyCallByClass, PyArgumentList
        res = QDesktopServices.openUrl(qurl)
        if not res:
            self.msg_error.emit("Opening path {} failed".format(path))

    @Slot("QModelIndex")
    def edit_tool_specification(self, index):
        """Open the tool specification widget for editing an existing tool specification.

        Args:
            index (QModelIndex): Index of the item (from double-click or contex menu signal)
        """
        if not index.isValid():
            return
        tool_specification = self.tool_specification_model.tool_specification(index.row())
        # Open spec in Tool specification edit widget
        self.show_tool_specification_form(tool_specification)

    @busy_effect
    @Slot("QModelIndex")
    def open_tool_specification_file(self, index):
        """Open the Tool specification definition file in the default (.json) text-editor.

        Args:
            index (QModelIndex): Index of the item
        """
        if not index.isValid():
            return
        tool_specification = self.tool_specification_model.tool_specification(index.row())
        file_path = tool_specification.get_def_path()
        # Check if file exists first. openUrl may return True if file doesn't exist
        # TODO: this could still fail if the file is deleted or renamed right after the check
        if not os.path.isfile(file_path):
            logging.error("Failed to open editor for %s", file_path)
            self.msg_error.emit("Tool specification file <b>{0}</b> not found.".format(file_path))
            return
        tool_specification_url = "file:///" + file_path
        # Open Tool specification file in editor
        # noinspection PyTypeChecker, PyCallByClass, PyArgumentList
        res = QDesktopServices.openUrl(QUrl(tool_specification_url, QUrl.TolerantMode))
        if not res:
            logging.error("Failed to open editor for %s", tool_specification_url)
            self.msg_error.emit(
                "Unable to open Tool specification file {0}. Make sure that <b>.json</b> "
                "files are associated with a text editor. For example on Windows "
                "10, go to Control Panel -> Default Programs to do this.".format(file_path)
            )
        return

    @busy_effect
    @Slot("QModelIndex")
    def open_tool_main_program_file(self, index):
        """Open the tool specification's main program file in the default editor.

        Args:
            index (QModelIndex): Index of the item
        """
        if not index.isValid():
            return
        tool_item = self.tool_specification_model.tool_specification(index.row())
        file_path = os.path.join(tool_item.path, tool_item.includes[0])
        # Check if file exists first. openUrl may return True even if file doesn't exist
        # TODO: this could still fail if the file is deleted or renamed right after the check
        if not os.path.isfile(file_path):
            self.msg_error.emit("Tool main program file <b>{0}</b> not found.".format(file_path))
            return
        ext = os.path.splitext(os.path.split(file_path)[1])[1]
        if ext in [".bat", ".exe"]:
            self.msg_warning.emit(
                "Sorry, opening files with extension <b>{0}</b> not supported. "
                "Please open the file manually.".format(ext)
            )
            return
        main_program_url = "file:///" + file_path
        # Open Tool specification main program file in editor
        # noinspection PyTypeChecker, PyCallByClass, PyArgumentList
        res = QDesktopServices.openUrl(QUrl(main_program_url, QUrl.TolerantMode))
        if not res:
            filename, file_extension = os.path.splitext(file_path)
            self.msg_error.emit(
                "Unable to open Tool specification main program file {0}. "
                "Make sure that <b>{1}</b> "
                "files are associated with an editor. E.g. on Windows "
                "10, go to Control Panel -> Default Programs to do this.".format(filename, file_extension)
            )
        return

    @Slot()
    def export_as_graphml(self):
        """Exports all DAGs in project to separate GraphML files."""
        if not self.project():
            self.msg.emit("Please open or create a project first")
            return
        self.project().export_graphs()

    @Slot()
    def _handle_zoom_minus_pressed(self):
        """Slot for handling case when '-' button in menu is pressed."""
        self.ui.graphicsView.zoom_out()

    @Slot()
    def _handle_zoom_plus_pressed(self):
        """Slot for handling case when '+' button in menu is pressed."""
        self.ui.graphicsView.zoom_in()

    @Slot()
    def _handle_zoom_reset_pressed(self):
        """Slot for handling case when 'reset zoom' button in menu is pressed."""
        self.ui.graphicsView.reset_zoom()

    def setup_zoom_widget_action(self):
        """Setups zoom widget action in view menu."""
        self.zoom_widget_action = ZoomWidgetAction(self.ui.menuView)
        self.ui.menuView.addSeparator()
        self.ui.menuView.addAction(self.zoom_widget_action)

    @Slot()
    def restore_dock_widgets(self):
        """Dock all floating and or hidden QDockWidgets back to the main window."""
        for dock in self.findChildren(QDockWidget):
            if not dock.isVisible():
                dock.setVisible(True)
            if dock.isFloating():
                dock.setFloating(False)

    def set_debug_qactions(self):
        """Set shortcuts for QActions that may be needed in debugging."""
        self.show_properties_tabbar.setShortcut(QKeySequence(Qt.CTRL + Qt.Key_0))
        self.show_supported_img_formats.setShortcut(QKeySequence(Qt.CTRL + Qt.Key_8))
        self.test_variable_push.setShortcut(QKeySequence(Qt.CTRL + Qt.Key_7))
        self.addAction(self.show_properties_tabbar)
        self.addAction(self.show_supported_img_formats)
        self.addAction(self.test_variable_push)

    def add_menu_actions(self):
        """Add extra actions to View menu."""
        self.ui.menuToolbars.addAction(self.item_toolbar.toggleViewAction())
        self.ui.menuDock_Widgets.addAction(self.ui.dockWidget_project.toggleViewAction())
        self.ui.menuDock_Widgets.addAction(self.ui.dockWidget_eventlog.toggleViewAction())
        self.ui.menuDock_Widgets.addAction(self.ui.dockWidget_process_output.toggleViewAction())
        self.ui.menuDock_Widgets.addAction(self.ui.dockWidget_item.toggleViewAction())
        self.ui.menuDock_Widgets.addAction(self.ui.dockWidget_python_repl.toggleViewAction())
        self.ui.menuDock_Widgets.addAction(self.ui.dockWidget_julia_repl.toggleViewAction())
        undo_action = self.undo_stack.createUndoAction(self)
        redo_action = self.undo_stack.createRedoAction(self)
        undo_action.setShortcuts(QKeySequence.Undo)
        redo_action.setShortcuts(QKeySequence.Redo)
        undo_action.setIcon(QIcon(":/icons/menu_icons/undo.svg"))
        redo_action.setIcon(QIcon(":/icons/menu_icons/redo.svg"))
        before = self.ui.menuEdit.actions()[0]
        self.ui.menuEdit.insertAction(before, undo_action)
        self.ui.menuEdit.insertAction(before, redo_action)
        self.ui.menuEdit.insertSeparator(before)

    def toggle_properties_tabbar_visibility(self):
        """Shows or hides the tab bar in properties dock widget. For debugging purposes."""
        if self.ui.tabWidget_item_properties.tabBar().isVisible():
            self.ui.tabWidget_item_properties.tabBar().hide()
        else:
            self.ui.tabWidget_item_properties.tabBar().show()

    def update_datetime(self):
        """Returns a boolean, which determines whether
        date and time is prepended to every Event Log message."""
        d = int(self._qsettings.value("appSettings/dateTime", defaultValue="2"))
        return d != 0

    @Slot(str)
    def add_message(self, msg):
        """Append regular message to Event Log.

        Args:
            msg (str): String written to QTextBrowser
        """
        open_tag = "<span style='color:white;white-space: pre-wrap;'>"
        date_str = get_datetime(show=self.show_datetime)
        message = open_tag + date_str + msg + "</span>"
        self.ui.textBrowser_eventlog.append(message)
        # noinspection PyArgumentList
        QApplication.processEvents()

    @Slot(str)
    def add_success_message(self, msg):
        """Append message with green text color to Event Log.

        Args:
            msg (str): String written to QTextBrowser
        """
        open_tag = "<span style='color:#00ff00;white-space: pre-wrap;'>"
        date_str = get_datetime(show=self.show_datetime)
        message = open_tag + date_str + msg + "</span>"
        self.ui.textBrowser_eventlog.append(message)
        # noinspection PyArgumentList
        QApplication.processEvents()

    @Slot(str)
    def add_error_message(self, msg):
        """Append message with red color to Event Log.

        Args:
            msg (str): String written to QTextBrowser
        """
        open_tag = "<span style='color:#ff3333;white-space: pre-wrap;'>"
        date_str = get_datetime(show=self.show_datetime)
        message = open_tag + date_str + msg + "</span>"
        self.ui.textBrowser_eventlog.append(message)
        # noinspection PyArgumentList
        QApplication.processEvents()

    @Slot(str)
    def add_warning_message(self, msg):
        """Append message with yellow (golden) color to Event Log.

        Args:
            msg (str): String written to QTextBrowser
        """
        open_tag = "<span style='color:yellow;white-space: pre-wrap;'>"
        date_str = get_datetime(show=self.show_datetime)
        message = open_tag + date_str + msg + "</span>"
        self.ui.textBrowser_eventlog.append(message)
        # noinspection PyArgumentList
        QApplication.processEvents()

    @Slot(str)
    def add_process_message(self, msg):
        """Writes message from stdout to process output QTextBrowser.

        Args:
            msg (str): String written to QTextBrowser
        """
        open_tag = "<span style='color:white;white-space: pre;'>"
        message = open_tag + msg + "</span>"
        self.ui.textBrowser_process_output.append(message)
        # noinspection PyArgumentList
        QApplication.processEvents()

    @Slot(str)
    def add_process_error_message(self, msg):
        """Writes message from stderr to process output QTextBrowser.

        Args:
            msg (str): String written to QTextBrowser
        """
        open_tag = "<span style='color:#ff3333;white-space: pre;'>"
        message = open_tag + msg + "</span>"
        self.ui.textBrowser_process_output.append(message)
        # noinspection PyArgumentList
        QApplication.processEvents()

    def show_add_project_item_form(self, item_category, x=0, y=0):
        """Show add project item widget."""
        if not self._project:
            self.msg.emit("Please open or create a project first")
            return
        category_ind = self.project_item_model.find_category(item_category)
        if not category_ind:
            self.msg_error.emit("Category {0} not found".format(item_category))
            return
        category = self.project_item_model.item(category_ind)
        self.add_project_item_form = category._add_form_maker(self, x, y)
        self.add_project_item_form.show()

    @Slot()
    def show_tool_specification_form(self, tool_specification=None):
        """Show tool specification widget."""
        if not self._project:
            self.msg.emit("Please open or create a project first")
            return
        form = ToolSpecificationWidget(self, tool_specification)
        form.show()

    @Slot()
    def show_settings(self):
        """Show Settings widget."""
        self.settings_form = SettingsWidget(self)
        self.settings_form.show()

<<<<<<< HEAD
    @Slot()
    def show_tool_config_asst(self):
        """Show Tool configuration assistant widget."""
        form = ToolConfigurationAssistantWidget(self)
        form.show()

    @Slot()
=======
    @Slot(name="show_about")
>>>>>>> a33fd5ed
    def show_about(self):
        """Show About Spine Toolbox form."""
        form = AboutWidget(self)
        form.show()

    @Slot()
    def show_user_guide(self):
        """Open Spine Toolbox documentation index page in browser."""
        doc_index_path = os.path.join(DOCUMENTATION_PATH, "index.html")
        index_url = "file:///" + doc_index_path
        # noinspection PyTypeChecker, PyCallByClass, PyArgumentList
        res = QDesktopServices.openUrl(QUrl(index_url, QUrl.TolerantMode))
        if not res:
            logging.error("Failed to open editor for %s", index_url)
            self.msg_error.emit("Unable to open file <b>{0}</b>".format(doc_index_path))

    @Slot()
    def show_getting_started_guide(self):
        """Open Spine Toolbox Getting Started HTML page in browser."""
        getting_started_path = os.path.join(DOCUMENTATION_PATH, "getting_started.html")
        index_url = "file:///" + getting_started_path
        # noinspection PyTypeChecker, PyCallByClass, PyArgumentList
        res = QDesktopServices.openUrl(QUrl(index_url, QUrl.TolerantMode))
        if not res:
            logging.error("Failed to open editor for %s", index_url)
            self.msg_error.emit("Unable to open file <b>{0}</b>".format(getting_started_path))

    @Slot("QPoint")
    def show_item_context_menu(self, pos):
        """Context menu for project items listed in the project QTreeView.

        Args:
            pos (QPoint): Mouse position
        """
        ind = self.ui.treeView_project.indexAt(pos)
        global_pos = self.ui.treeView_project.viewport().mapToGlobal(pos)
        self.show_project_item_context_menu(global_pos, ind)

    @Slot("QPoint", str)
    def show_item_image_context_menu(self, pos, name):
        """Context menu for project item images on the QGraphicsView.

        Args:
            pos (QPoint): Mouse position
            name (str): The name of the concerned item
        """
        ind = self.project_item_model.find_item(name)
        self.show_project_item_context_menu(pos, ind)

    def show_project_item_context_menu(self, pos, ind):
        """Create and show project item context menu.

        Args:
            pos (QPoint): Mouse position
            ind (QModelIndex): Index of concerned item
        """
        if not self.project():
            return
        if not ind.isValid():
            # Clicked on a blank area, show the project item model context menu
            self.project_item_context_menu = ProjectItemModelContextMenu(self, pos)
            action = self.project_item_context_menu.get_action()
            if action == "Open project directory...":
                file_url = "file:///" + self._project.project_dir
                self.open_anchor(QUrl(file_url, QUrl.TolerantMode))
            elif action == "Export project to GraphML":
                self.project().export_graphs()
            else:  # No option selected
                pass
        else:
            # Clicked on an item, show the custom context menu for that item
            item = self.project_item_model.item(ind)
            self.project_item_context_menu = item.custom_context_menu(self, pos)
            action = self.project_item_context_menu.get_action()
            item.apply_context_menu_action(self, action)
        self.project_item_context_menu.deleteLater()
        self.project_item_context_menu = None

    def show_link_context_menu(self, pos, link):
        """Context menu for connection links.

        Args:
            pos (QPoint): Mouse position
            link (Link(QGraphicsPathItem)): The concerned link
        """
        self.link_context_menu = LinkContextMenu(self, pos, link)
        option = self.link_context_menu.get_action()
        if option == "Remove connection":
            self.ui.graphicsView.remove_link(link)
            return
        if option == "Take connection":
            self.ui.graphicsView.take_link(link)
            return
        if option == "Send to bottom":
            link.send_to_bottom()
        self.link_context_menu.deleteLater()
        self.link_context_menu = None

    @Slot("QPoint")
    def show_tool_specification_context_menu(self, pos):
        """Context menu for tool specifications.

        Args:
            pos (QPoint): Mouse position
        """
        if not self.project():
            return
        ind = self.ui.listView_tool_specifications.indexAt(pos)
        global_pos = self.ui.listView_tool_specifications.viewport().mapToGlobal(pos)
        self.tool_specification_context_menu = ToolSpecificationContextMenu(self, global_pos, ind)
        option = self.tool_specification_context_menu.get_action()
        if option == "Edit Tool specification":
            self.edit_tool_specification(ind)
        elif option == "Edit main program file...":
            self.open_tool_main_program_file(ind)
        elif option == "Open main program directory...":
            tool_specification_path = self.tool_specification_model.tool_specification(ind.row()).path
            path_url = "file:///" + tool_specification_path
            self.open_anchor(QUrl(path_url, QUrl.TolerantMode))
        elif option == "Open Tool specification file...":
            self.open_tool_specification_file(ind)
        elif option == "Remove Tool specification":
            self.remove_tool_specification(ind.row())
        else:  # No option selected
            pass
        self.tool_specification_context_menu.deleteLater()
        self.tool_specification_context_menu = None

    def tear_down_items(self):
        """Calls the tear_down method on all project items, so they can clean up their mess if needed."""
        if not self._project:
            return
        for item in self.project_item_model.items():
            if isinstance(item, LeafProjectTreeItem):
                item.project_item.tear_down()

    def _tasks_before_exit(self):
        """
        Returns a list of tasks to perform before exiting the application.

        Possible tasks are:

        - `"prompt exit"`: prompt user if quitting is really desired
        - `"prompt save"`: prompt user if project should be saved before quitting
        - `"save"`: save project before quitting

        Returns:
            a list containing zero or more tasks
        """
        show_confirm_exit = int(self._qsettings.value("appSettings/showExitPrompt", defaultValue="2"))
        save_at_exit = (
            int(self._qsettings.value("appSettings/saveAtExit", defaultValue="1")) if self._project is not None else 0
        )
        if show_confirm_exit != 2:
            # Don't prompt for exit
            if save_at_exit == 0:
                return []
            if save_at_exit == 1:
                # We still need to prompt for saving
                return ["prompt save"]
            return ["save"]
        if save_at_exit == 0:
            return ["prompt exit"]
        if save_at_exit == 1:
            return ["prompt save"]
        return ["prompt exit", "save"]

    def _perform_pre_exit_tasks(self):
        """
        Prompts user to confirm quitting and saves the project if necessary.

        Returns:
            True if exit should proceed, False if the process was cancelled
        """
        tasks = self._tasks_before_exit()
        for task in tasks:
            if task == "prompt exit":
                if not self._confirm_exit():
                    return False
            elif task == "prompt save":
                if not self._confirm_save_and_exit():
                    return False
            elif task == "save":
                self.save_project()
        return True

    def _confirm_exit(self):
        """
        Confirms exiting from user.

        Returns:
            True if exit should proceed, False if user cancelled
        """
        msg = QMessageBox(parent=self)
        msg.setIcon(QMessageBox.Question)
        msg.setWindowTitle("Confirm exit")
        msg.setText("Are you sure you want to exit Spine Toolbox?")
        msg.setStandardButtons(QMessageBox.Ok | QMessageBox.Cancel)
        msg.button(QMessageBox.Ok).setText("Exit")
        chkbox = QCheckBox()
        chkbox.setText("Do not ask me again")
        msg.setCheckBox(chkbox)
        answer = msg.exec_()  # Show message box
        if answer == QMessageBox.Ok:
            # Update conf file according to checkbox status
            if not chkbox.checkState():
                show_prompt = "2"  # 2 as in True
            else:
                show_prompt = "0"  # 0 as in False
            self._qsettings.setValue("appSettings/showExitPrompt", show_prompt)
            return True
        return False

    def _confirm_save_and_exit(self):
        """
        Confirms exit from user and saves the project if requested.

        Returns:
            True if exiting should proceed, False if user cancelled
        """
        msg = QMessageBox(parent=self)
        msg.setIcon(QMessageBox.Question)
        msg.setWindowTitle("Save project before exiting")
        msg.setText("Exiting Spine Toolbox. Save changes to project?")
        msg.setStandardButtons(QMessageBox.Save | QMessageBox.Discard | QMessageBox.Cancel)
        msg.button(QMessageBox.Save).setText("Save And Exit")
        msg.button(QMessageBox.Discard).setText("Exit without Saving")
        chkbox = QCheckBox()
        chkbox.setText("Do not ask me again")
        msg.setCheckBox(chkbox)
        answer = msg.exec_()
        if answer == QMessageBox.Cancel:
            return False
        if answer == QMessageBox.Save:
            self.save_project()
        chk = chkbox.checkState()
        if chk == 2:
            if answer == QMessageBox.Save:
                self._qsettings.setValue("appSettings/saveAtExit", "2")
            elif answer == QMessageBox.Discard:
                self._qsettings.setValue("appSettings/saveAtExit", "0")
        return True

    def remove_path_from_recent_projects(self, p):
        """Removes entry that contains given path from the recent project files list in QSettings.

        Args:
            p (str): Full path to a project directory
        """
        recents = self._qsettings.value("appSettings/recentProjects", defaultValue=None)
        if not recents:
            return
        recents = str(recents)
        recents_list = recents.split("\n")
        for entry in recents_list:
            _, path = entry.split("<>")
            if path == p:
                recents_list.pop(recents_list.index(entry))
                break
        updated_recents = "\n".join(recents_list)
        # Save updated recent paths
        self._qsettings.setValue("appSettings/recentProjects", updated_recents)
        self._qsettings.sync()  # Commit change immediately

    def update_recent_projects(self):
        """Adds a new entry to QSettings variable that remembers the five most recent project paths."""
        recents = self._qsettings.value("appSettings/recentProjects", defaultValue=None)
        entry = self.project().name + "<>" + self.project().project_dir
        if not recents:
            updated_recents = entry
        else:
            recents = str(recents)
            recents_list = recents.split("\n")
            # Add path only if it's not in the list already
            if entry not in recents_list:
                recents_list.insert(0, entry)
                if len(recents_list) > 5:
                    recents_list.pop()
            else:
                # If entry was on the list, move it as the first item
                recents_list.insert(0, recents_list.pop(recents_list.index(entry)))
            updated_recents = "\n".join(recents_list)
        # Save updated recent paths
        self._qsettings.setValue("appSettings/recentProjects", updated_recents)
        self._qsettings.sync()  # Commit change immediately

    def closeEvent(self, event):
        """Method for handling application exit.

        Args:
             event (QCloseEvent): PySide2 event
        """
        # Show confirm exit message box
        exit_confirmed = self._perform_pre_exit_tasks()
        if not exit_confirmed:
            event.ignore()
            return
        # Save settings
        if self._project is None:
            self._qsettings.setValue("appSettings/previousProject", "")
        else:
            self._qsettings.setValue("appSettings/previousProject", self._project.project_dir)
            self.update_recent_projects()
            # Show save project prompt
        self._qsettings.setValue("mainWindow/windowSize", self.size())
        self._qsettings.setValue("mainWindow/windowPosition", self.pos())
        self._qsettings.setValue("mainWindow/windowState", self.saveState(version=1))
        self._qsettings.setValue("mainWindow/projectDockWidgetSplitterState", self.ui.splitter.saveState())
        if self.windowState() == Qt.WindowMaximized:
            self._qsettings.setValue("mainWindow/windowMaximized", True)
        else:
            self._qsettings.setValue("mainWindow/windowMaximized", False)
        # Save number of screens
        # noinspection PyArgumentList
        self._qsettings.setValue("mainWindow/n_screens", len(QGuiApplication.screens()))
        self.julia_repl.shutdown_jupyter_kernel()
        self.python_repl.shutdown_kernel()
        self.tear_down_items()
        event.accept()

    def _serialize_selected_items(self):
        """
        Serializes selected project items into a dictionary.

        The serialization protocol tries to imitate the format in which projects are saved.
        The format of the dictionary is following:
        `{"item_category_1": [{"name": "item_1_name", ...}, ...], ...}`

        Returns:
             a dict containing serialized version of selected project items
        """
        selected_project_items = self.ui.graphicsView.scene().selectedItems()
        serialized_items = dict()
        for item_icon in selected_project_items:
            if not isinstance(item_icon, ProjectItemIcon):
                continue
            name = item_icon.name()
            index = self.project_item_model.find_item(name)
            item = self.project_item_model.item(index)
            category = self.project_item_model.category_of_item(item.name)
            category_items = serialized_items.setdefault(category.name, list())
            item_dict = item.project_item.item_dict()
            item_dict["name"] = item.name
            category_items.append(item_dict)
        return serialized_items

    def _deserialized_item_position_shifts(self, serialized_items):
        """
        Calculates horizontal and vertical shifts for project items being deserialized.

        If the mouse cursor is on the Design view we try to place the items unders the cursor.
        Otherwise the items will get a small shift so they don't overlap a possible item below.
        In case the items don't fit the scene rect we clamp their coordinates within it.

        Args:
            serialized_items (dict): a dictionary of serialized items being deserialized
        Returns:
            a tuple of (horizontal shift, vertical shift) in scene's coordinates
        """
        mouse_position = self.ui.graphicsView.mapFromGlobal(QCursor.pos())
        if self.ui.graphicsView.rect().contains(mouse_position):
            mouse_over_design_view = self.ui.graphicsView.mapToScene(mouse_position)
        else:
            mouse_over_design_view = None
        if mouse_over_design_view is not None:
            first_item = next(iter(serialized_items.values()))[0]
            x = first_item["x"]
            y = first_item["y"]
            shift_x = x - mouse_over_design_view.x()
            shift_y = y - mouse_over_design_view.y()
        else:
            shift_x = -15.0
            shift_y = -15.0
        return shift_x, shift_y

    @staticmethod
    def _set_deserialized_item_position(item_dict, shift_x, shift_y, scene_rect):
        """Moves item's position by shift_x and shift_y while keeping it within the limits of scene_rect."""
        new_x = np.clip(item_dict["x"] - shift_x, scene_rect.left(), scene_rect.right())
        new_y = np.clip(item_dict["y"] - shift_y, scene_rect.top(), scene_rect.bottom())
        item_dict["x"] = new_x
        item_dict["y"] = new_y

    def _deserialize_items(self, serialized_items):
        """
        Deserializes project items from a dictionary and adds them to the current project.

        Args:
            serialized_items (dict): serialized project items
        """
        if self._project is None:
            return
        scene = self.ui.graphicsView.scene()
        scene.clearSelection()
        shift_x, shift_y = self._deserialized_item_position_shifts(serialized_items)
        scene_rect = scene.sceneRect()
        for category_name, item_dicts in serialized_items.items():
            for item in item_dicts:
                name = item["name"]
                if self.project_item_model.find_item(name) is not None:
                    new_name = self.propose_item_name(name)
                    item["name"] = new_name
                self._set_deserialized_item_position(item, shift_x, shift_y, scene_rect)
                item.pop("short name")
            self._project.add_project_items(category_name, *item_dicts, set_selected=True, verbosity=False)

    @Slot()
    def project_item_to_clipboard(self):
        """Copies the selected project items to system's clipboard."""
        serialized_items = self._serialize_selected_items()
        if not serialized_items:
            return
        item_dump = json.dumps(serialized_items)
        clipboard = QApplication.clipboard()
        data = QMimeData()
        data.setData("application/vnd.spinetoolbox.ProjectItem", QByteArray(item_dump.encode("utf-8")))
        clipboard.setMimeData(data)

    @Slot()
    def project_item_from_clipboard(self):
        """Adds project items in system's clipboard to the current project."""
        clipboard = QApplication.clipboard()
        mime_data = clipboard.mimeData()
        byte_data = mime_data.data("application/vnd.spinetoolbox.ProjectItem")
        if byte_data.isNull():
            return
        item_dump = str(byte_data.data(), "utf-8")
        serialized_items = json.loads(item_dump)
        self._deserialize_items(serialized_items)

    @Slot()
    def duplicate_project_item(self):
        """Duplicates the selected project items."""
        serialized_items = self._serialize_selected_items()
        self._deserialize_items(serialized_items)

    def propose_item_name(self, prefix):
        """
        Proposes a name for a project item.

        The format is `prefix_xx` where `xx` is a counter value [01..99].

        Args:
            prefix (str): a prefix for the name

        Returns:
            a name string
        """
        name_count = self._proposed_item_name_counts.setdefault(prefix, 0)
        name = prefix + " {}".format(name_count + 1)
        if self.project_item_model.find_item(name) is not None:
            if name_count == 98:
                # Avoiding too deep recursions.
                raise RuntimeError("Ran out of numbers: cannot find suitable name for project item.")
            # Increment index recursively if name is already in project.
            self._proposed_item_name_counts[prefix] += 1
            name = self.propose_item_name(prefix)
        return name

    def _item_edit_actions(self):
        """Creates project item edit actions (copy, paste, duplicate) and adds them to proper places."""

        def prepend_to_edit_menu(text, shortcut, slot):
            action = QAction(text, self.ui.graphicsView)
            action.setShortcuts(shortcut)
            action.setShortcutContext(Qt.WidgetShortcut)
            action.triggered.connect(slot)
            self._project_item_actions.append(action)
            self.ui.graphicsView.addAction(action)
            self.ui.menuEdit.insertAction(self.ui.menuEdit.actions()[0], action)
            return action

        self.ui.menuEdit.insertSeparator(self.ui.menuEdit.actions()[0])
        duplicate_action = prepend_to_edit_menu(
            "Duplicate", [QKeySequence(Qt.CTRL + Qt.Key_D)], lambda checked: self.duplicate_project_item()
        )
        paste_action = prepend_to_edit_menu(
            "Paste", QKeySequence.Paste, lambda checked: self.project_item_from_clipboard()
        )
        copy_action = prepend_to_edit_menu("Copy", QKeySequence.Copy, lambda checked: self.project_item_to_clipboard())

        def mirror_action_to_project_tree_view(action_to_duplicate):
            action = QAction(action_to_duplicate.text(), self.ui.treeView_project)
            action.setShortcuts([action_to_duplicate.shortcut()])
            action.setShortcutContext(Qt.WidgetShortcut)
            action.triggered.connect(action_to_duplicate.trigger)
            self._project_item_actions.append(action)
            self.ui.treeView_project.addAction(action)

        mirror_action_to_project_tree_view(copy_action)
        mirror_action_to_project_tree_view(paste_action)
        mirror_action_to_project_tree_view(duplicate_action)

    @Slot()
    def _scroll_event_log_to_end(self):
        self.ui.textBrowser_eventlog.verticalScrollBar().setValue(
            self.ui.textBrowser_eventlog.verticalScrollBar().maximum()
        )

    @Slot(str, str)
    def _show_message_box(self, title, message):
        """Shows an information message box."""
        QMessageBox.information(self, title, message)

    @Slot(str, str)
    def _show_error_box(self, title, message):
        box = QErrorMessage(self)
        box.setWindowTitle(title)
        box.setWindowModality(Qt.ApplicationModal)
        box.showMessage(message)
        box.deleteLater()

    def _connect_project_signals(self):
        """Connects signals emitted by project."""
        self._project.dag_execution_about_to_start.connect(self.ui.graphicsView.connect_engine_signals)
        self._project.project_execution_about_to_start.connect(self._scroll_event_log_to_end)<|MERGE_RESOLUTION|>--- conflicted
+++ resolved
@@ -76,15 +76,12 @@
 from .project_upgrader import ProjectUpgrader
 from .project_tree_item import CategoryProjectTreeItem, LeafProjectTreeItem, RootProjectTreeItem
 from .project_items import data_store, data_connection, exporter, tool, view, importer
-<<<<<<< HEAD
 from .project_commands import (
     AddToolSpecificationCommand,
     RemoveToolSpecificationCommand,
     UpdateToolSpecificationCommand,
 )
-=======
 from .configuration_assistants import spine_model
->>>>>>> a33fd5ed
 
 
 class ToolboxUI(QMainWindow):
@@ -1237,17 +1234,7 @@
         self.settings_form = SettingsWidget(self)
         self.settings_form.show()
 
-<<<<<<< HEAD
-    @Slot()
-    def show_tool_config_asst(self):
-        """Show Tool configuration assistant widget."""
-        form = ToolConfigurationAssistantWidget(self)
-        form.show()
-
-    @Slot()
-=======
-    @Slot(name="show_about")
->>>>>>> a33fd5ed
+    @Slot()
     def show_about(self):
         """Show About Spine Toolbox form."""
         form = AboutWidget(self)
