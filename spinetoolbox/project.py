--- conflicted
+++ resolved
@@ -23,37 +23,22 @@
 from .metaobject import MetaObject
 from .helpers import create_dir
 from .tool_specifications import JuliaTool, PythonTool, GAMSTool, ExecutableTool
-<<<<<<< HEAD
 from .config import LATEST_PROJECT_VERSION
-from .executioner import DirectedGraphHandler, ExecutionInstance
-=======
-from .config import DEFAULT_WORK_DIR, INVALID_CHARS
 from .executioner import DirectedGraphHandler, ExecutionInstance, ExecutionState, ResourceFinder
 from .spine_db_manager import SpineDBManager
->>>>>>> 5bec0a30
 
 
 class SpineToolboxProject(MetaObject):
     """Class for Spine Toolbox projects."""
 
-<<<<<<< HEAD
     def __init__(self, toolbox, name, description, base_dir):
         """
 
-=======
-    def __init__(self, toolbox, name, description, work_dir=None, ext='.proj'):
-        """
->>>>>>> 5bec0a30
         Args:
             toolbox (ToolboxUI): toolbox of this project
             name (str): Project name
             description (str): Project description
-<<<<<<< HEAD
             base_dir (str): Project directory
-=======
-            work_dir (str): Project work directory
-            ext (str): Project save file extension (.proj)
->>>>>>> 5bec0a30
         """
         super().__init__(name, description)
         self._toolbox = toolbox
