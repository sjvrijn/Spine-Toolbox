######################################################################################################################
# Copyright (C) 2017-2021 Spine project consortium
# This file is part of Spine Toolbox.
# Spine Toolbox is free software: you can redistribute it and/or modify it under the terms of the GNU Lesser General
# Public License as published by the Free Software Foundation, either version 3 of the License, or (at your option)
# any later version. This program is distributed in the hope that it will be useful, but WITHOUT ANY WARRANTY;
# without even the implied warranty of MERCHANTABILITY or FITNESS FOR A PARTICULAR PURPOSE. See the GNU Lesser General
# Public License for more details. You should have received a copy of the GNU Lesser General Public License along with
# this program. If not, see <http://www.gnu.org/licenses/>.
######################################################################################################################

"""
Spine Toolbox project class.

:authors: P. Savolainen (VTT), E. Rinne (VTT)
:date:   10.1.2018
"""
from enum import auto, Enum, unique
from itertools import takewhile, chain
import os
import json

import networkx as nx
from PySide2.QtCore import Signal
from spine_engine.project_item.connection import Connection, Jump
from spine_engine.spine_engine import ExecutionDirection
from spine_engine.utils.helpers import shorten
from spine_engine.utils.serialization import deserialize_path, serialize_path
from .metaobject import MetaObject
from .helpers import create_dir, erase_dir, load_specification_from_file, make_settings_dict_for_engine
from .project_upgrader import ProjectUpgrader
from .config import LATEST_PROJECT_VERSION, PROJECT_FILENAME, INVALID_CHARS
from .dag_handler import DirectedGraphHandler
from .project_commands import SetProjectNameCommand, SetProjectDescriptionCommand
from .spine_engine_worker import SpineEngineWorker


@unique
class ItemNameStatus(Enum):
    OK = auto()
    INVALID = auto()
    EXISTS = auto()
    SHORT_NAME_EXISTS = auto()


class SpineToolboxProject(MetaObject):
    """Class for Spine Toolbox projects."""

    renamed = Signal(str)
    """Emitted after project has been renamed."""
    project_about_to_be_torn_down = Signal()
    """Emitted before project is being torn down."""
    project_execution_about_to_start = Signal()
    """Emitted just before the entire project is executed."""
    project_execution_finished = Signal()
    """Emitted after the entire project execution finishes."""
    connection_established = Signal(object)
    """Emitted after new connection has been added to project."""
    connection_about_to_be_removed = Signal(object)
    """Emitted before connection removal."""
    connection_replaced = Signal(object, object)
    """Emitted after a connection has been replaced by another."""
    jump_added = Signal(object)
    """Emitted after a jump has been added."""
    jump_about_to_be_removed = Signal(object)
    """Emitted before a jump is removed."""
    jump_replaced = Signal(object, object)
    """Emitted after a jump has been replaced by another."""
    item_added = Signal(str)
    """Emitted after a project item has been added."""
    item_about_to_be_removed = Signal(str)
    """Emitted before project item removal."""
    item_renamed = Signal(str, str)
    """Emitted after project item has been renamed."""
    specification_added = Signal(str)
    """Emitted after a specification has been added."""
    specification_about_to_be_removed = Signal(str)
    """Emitted before a specification will be removed."""
    specification_replaced = Signal(str, str)
    """Emitted after a specification has been replaced."""
    specification_saved = Signal(str, str)
    """Emitted after a specification has been saved."""

    def __init__(self, toolbox, name, description, p_dir, plugin_specs, settings, logger):
        """
        Args:
            toolbox (ToolboxUI): toolbox of this project
            name (str): Project name
            description (str): Project description
            p_dir (str): Project directory
            plugin_specs (Iterable of ProjectItemSpecification): specifications available as plugins
            settings (QSettings): Toolbox settings
            logger (LoggerInterface): a logger instance
        """
        super().__init__(name, description)
        self._toolbox = toolbox
        self._project_items = dict()
        self._specifications = dict(enumerate(plugin_specs))
        self._connections = list()
        self._jumps = list()
        self._logger = logger
        self._settings = settings
        self.dag_handler = DirectedGraphHandler()
        self._engine_workers = []
        self._execution_stopped = True
        self.project_dir = None  # Full path to project directory
        self.config_dir = None  # Full path to .spinetoolbox directory
        self.items_dir = None  # Full path to items directory
        self.specs_dir = None  # Full path to specs directory
        self.config_file = None  # Full path to .spinetoolbox/project.json file
        p_dir = os.path.abspath(p_dir)
        if not self._create_project_structure(p_dir):
            self._logger.msg_error.emit(f"Creating project directory structure in <b>{p_dir}</b> failed")

    def toolbox(self):
        """Returns Toolbox main window.

        Returns:
            ToolboxUI: main window
        """
        return self._toolbox

    def _create_project_structure(self, directory):
        """Makes the given directory a Spine Toolbox project directory.
        Creates directories and files that are common to all projects.

        Args:
            directory (str): Abs. path to a directory that should be made into a project directory

        Returns:
            bool: True if project structure was created successfully, False otherwise
        """
        self.project_dir = directory
        self.config_dir = os.path.abspath(os.path.join(self.project_dir, ".spinetoolbox"))
        self.items_dir = os.path.abspath(os.path.join(self.config_dir, "items"))
        self.specs_dir = os.path.abspath(os.path.join(self.config_dir, "specifications"))
        self.config_file = os.path.abspath(os.path.join(self.config_dir, PROJECT_FILENAME))
        for dir_ in (self.project_dir, self.config_dir, self.items_dir, self.specs_dir):
            try:
                create_dir(dir_)
            except OSError:
                self._logger.msg_error.emit(f"Creating directory {dir_} failed")
                return False
        return True

    def call_set_name(self, name):
        self._toolbox.undo_stack.push(SetProjectNameCommand(self, name))

    def call_set_description(self, description):
        self._toolbox.undo_stack.push(SetProjectDescriptionCommand(self, description))

    def set_name(self, name):
        """Changes project name.

        Args:
            name (str): New project name
        """
        super().set_name(name)
        self._logger.msg.emit(f"Project name changed to <b>{self.name}</b>")
        self.renamed.emit(name)

    def set_description(self, description):
        super().set_description(description)
        msg = "Project description "
        if description:
            msg += f"changed to <b>{description}</b>"
        else:
            msg += "cleared"
        self._logger.msg.emit(msg)

    def save(self):
        """Collects project information and objects into a dictionary and writes it to a JSON file.

        Returns:
            bool: True or False depending on success
        """
        serialized_spec_paths = dict()
        for spec in self._specifications.values():
            if spec.plugin is not None:
                continue
            if not spec.save():
                self._logger.msg_error.emit(f"Failed to save specification <b>{spec.name}</b>.")
                return False
            serialized_path = serialize_path(spec.definition_file_path, self.project_dir)
            serialized_spec_paths.setdefault(spec.item_type, []).append(serialized_path)
        project_dict = {
            "version": LATEST_PROJECT_VERSION,
            "name": self.name,
            "description": self.description,
            "specifications": serialized_spec_paths,
            "connections": [connection.to_dict() for connection in self._connections],
            "jumps": [jump.to_dict() for jump in self._jumps],
        }
        items_dict = {name: item.item_dict() for name, item in self._project_items.items()}
        saved_dict = dict(project=project_dict, items=items_dict)
        with open(self.config_file, "w") as fp:
            self._dump(saved_dict, fp)
        return True

    @staticmethod
    def _dump(project_dict, out_stream):
        """Dumps project dict into output stream.

        Args:
            project_dict (dict): project dictionary
            out_stream (IOBase): output stream
        """
        json.dump(project_dict, out_stream, indent=4)

    def load(self, spec_factories, item_factories):
        """Loads project from its project directory.

        Args:
            spec_factories (dict): Dictionary mapping specification name to ProjectItemSpecificationFactory
            item_factories (dict): mapping from item type to ProjectItemFactory

        Returns:
            bool: True if the operation was successful, False otherwise
        """
        project_dict = self._load_project_dict()
        if project_dict is None:
            return False
        project_info = ProjectUpgrader(self).upgrade(project_dict, self.project_dir)
        if not project_info:
            return False
        if not ProjectUpgrader(self).is_valid(LATEST_PROJECT_VERSION, project_info):  # Check project info validity
            self._logger.msg_error.emit(f"Opening project in directory {self.project_dir} failed")
            return False
        # Parse project info
        self.set_name(project_info["project"]["name"])
        self.set_description(project_info["project"]["description"])
        spec_paths_per_type = project_info["project"]["specifications"]
        deserialized_paths = [
            deserialize_path(path, self.project_dir) for paths in spec_paths_per_type.values() for path in paths
        ]
        self._logger.msg.emit("Loading specifications...")
        for path in deserialized_paths:
            spec = load_specification_from_file(path, spec_factories, self._settings, self._logger)
            if spec is not None:
                self.add_specification(spec, save_to_disk=False)
        items_dict = project_info["items"]
        self._logger.msg.emit("Loading project items...")
        if not items_dict:
            self._logger.msg_warning.emit("Project has no items")
        self.restore_project_items(items_dict, item_factories, silent=True)
        self._logger.msg.emit("Restoring connections...")
        connection_dicts = project_info["project"]["connections"]
        for connection in map(Connection.from_dict, connection_dicts):
            self.add_connection(connection, silent=True)
        self._logger.msg.emit("Restoring jumps...")
        jump_dicts = project_info["project"].get("jumps", [])
        for jump in map(Jump.from_dict, jump_dicts):
            self.add_jump(jump, silent=True)
        return True

    def _load_project_dict(self):
        """Loads project dictionary from project directory.

        Returns:
            dict: project dictionary
        """
        load_path = os.path.abspath(os.path.join(self.project_dir, ".spinetoolbox", PROJECT_FILENAME))
        try:
            with open(load_path, "r") as fh:
                try:
                    project_dict = json.load(fh)
                except json.decoder.JSONDecodeError:
                    self._logger.msg_error.emit(f"Error in project file <b>{load_path}</b>. Invalid JSON.")
                    return None
        except OSError:
            self._logger.msg_error.emit(f"Project file <b>{load_path}</b> missing")
            return None
        return project_dict

    def add_specification(self, specification, save_to_disk=True):
        """Adds a specification to the project.

        Args:
            specification (ProjectItemSpecification): specification to add
            save_to_disk (bool): if True, save the specification to disk

        Returns:
            int: A unique identifier for the specification or None if the operation was unsuccessful
        """
        if self.is_specification_name_reserved(specification.name):
            self._logger.msg_warning.emit(
                f"Specification '{specification.name}' already available to project and will not be added."
            )
            return None
        if save_to_disk and not self.save_specification_file(specification):
            return None
        id_ = self._specification_id()
        self._specifications[id_] = specification
        self.specification_added.emit(specification.name)
        return id_

    def is_specification_name_reserved(self, name):
        """Checks if specification exists.

        Args:
            name (str): specification's name

        Returns:
            bool: True if project has given specification, False otherwise
        """
        return name in (spec.name for spec in self._specifications.values())

    def specifications(self):
        """Yields project's specifications.

        Yield:
            ProjectItemSpecification: specification
        """
        yield from self._specifications.values()

    def _specification_id(self):
        """Creates an id for specification.

        Returns:
            int: new id
        """
        return max(self._specifications) + 1 if self._specifications else 0

    def get_specification(self, name_or_id):
        """Returns project item specification.

        Args:
            name_or_id (str or int): specification's name or id

        Returns:
            ProjectItemSpecification: specification or None if specification was not found
        """
        if isinstance(name_or_id, str):
            name_or_id = self.specification_name_to_id(name_or_id)
        return self._specifications.get(name_or_id, None)

    def specification_name_to_id(self, name):
        """Returns identifier for named specification.

        Args:
            name (str): specification's name

        Returns:
            int: specification's id or None if no such specification exists
        """
        for id_, spec in self._specifications.items():
            if name == spec.name:
                return id_
        return None

    def remove_specification(self, id_or_name):
        """Removes a specification from project.

        Args:
            id_or_name (int or str): specification's id or name
        """
        if isinstance(id_or_name, str):
            id_or_name = self.specification_name_to_id(id_or_name)
        spec = self._specifications[id_or_name]
        self.specification_about_to_be_removed.emit(spec.name)
        del self._specifications[id_or_name]
        for item in self._project_items.values():
            item_spec = item.specification()
            if item_spec is None or item_spec.name != spec.name:
                continue
            self._logger.msg_warning.emit(
                f"Specification <b>{spec.name}</b> is no longer valid for Item <b>{item.name}</b> "
            )
            item.do_set_specification(None)

    def replace_specification(self, name, specification):
        """Replaces an existing specification.

        Saves the given spec to disk and refreshes the spec in all items that use it.

        Args:
            name (str): name of the specification to replace
            specification (ProjectItemSpecification): a specification

        Returns:
            bool: True if operation was successful, False otherwise
        """
        if name != specification.name and self.is_specification_name_reserved(specification.name):
            self._logger.msg_error.emit(f"Specification name {specification.name} already in use.")
            return False
        if not self.save_specification_file(specification):
            return False
        id_ = self.specification_name_to_id(name)
        self._specifications[id_] = specification
        for item in self._project_items.values():
            project_item_spec = item.specification()
            if project_item_spec is None or project_item_spec.name != name:
                continue
            if item.do_set_specification(specification):
                self._logger.msg_success.emit(
                    f"Specification <b>{specification.name}</b> successfully updated in Item <b>{item.name}</b>"
                )
            else:
                self._logger.msg_warning.emit(
                    f"Specification <b>{specification.name}</b> "
                    f"of type <b>{specification.item_type}</b> "
                    f"is no longer valid for Item <b>{item.name}</b> "
                    f"of type <b>{item.item_type()}</b>"
                )
                item.do_set_specification(None)
        self.specification_replaced.emit(name, specification.name)
        return True

    def save_specification_file(self, specification):
        """Saves the given project item specification.

        Save path is determined by specification directory and specification's name.

        Args:
            specification (ProjectItemSpecification): specification to save

        Returns:
            bool: True if operation was successful, False otherwise
        """
        if not specification.definition_file_path:
            # Determine a candidate definition file path *inside* the project folder, for relocatability...
            specs_dir = self.specs_dir
            specs_type_dir = os.path.join(specs_dir, specification.item_type)
            try:
                create_dir(specs_type_dir)
            except OSError:
                self._logger.msg_error.emit(f"Creating directory {specs_type_dir} failed")
                specs_type_dir = specs_dir
            candidate_path = os.path.join(specs_type_dir, shorten(specification.name) + ".json")
            if os.path.exists(candidate_path):
                # Confirm overwriting existing file.
                candidate_path = self._toolbox.prompt_save_location(
                    f"Save {specification.item_type} specification", candidate_path, "JSON (*.json)"
                )
                if candidate_path is None:
                    return False
            specification.definition_file_path = candidate_path
        if not specification.save():
            return False
        self.specification_saved.emit(specification.name, specification.definition_file_path)
        return True

    def add_item(self, item, silent=True):
        """Adds a project to item project.

        Args:
            item (ProjectItem): item to add
            silent (bool): if True, don't log messages
        """
        if item.name in self._project_items:
            raise RuntimeError("Item already in project.")
        self._project_items[item.name] = item
<<<<<<< HEAD
        self.dag_handler.add_dag_node(item.name)
        self.item_added.emit(item.name)
=======
        name = item.name
        self.dag_handler.add_dag_node(name)
        self.item_added.emit(name)
        item.set_up()
        if not silent:
            self._logger.msg.emit(f"{item.item_type()} <b>{name}</b> added to project")
>>>>>>> e83fc6f5

    def has_items(self):
        """Returns True if project has project items.

        Returns:
            bool: True if project has items, False otherwise
        """
        return bool(self._project_items)

    def get_item(self, name):
        """Returns project item.

        Args:
            name (str): item's name

        Returns:
            ProjectItem: project item
        """
        return self._project_items[name]

    def get_items(self):
        """ Returns all project items.

        Returns:
            list of ProjectItem: all project items
        """
        return list(self._project_items.values())

    def rename_item(self, previous_name, new_name, rename_data_dir_message):
        """Renames a project item

         Args:
             previous_name (str): item's current name
             new_name (str): item's new name
             rename_data_dir_message (str): message to show when renaming item's data directory

         Returns:
             bool: True if item was renamed successfully, False otherwise
         """
        if not new_name.strip() or new_name == previous_name:
            return False
        name_status = self.validate_project_item_name(new_name)
        if name_status == ItemNameStatus.INVALID:
            msg = f"<b>{new_name}</b> contains invalid characters."
            self._logger.error_box.emit("Invalid characters", msg)
            return False
        if name_status == ItemNameStatus.EXISTS:
            msg = f"Project item <b>{new_name}</b> already exists"
            self._logger.error_box.emit("Invalid name", msg)
            return False
        if name_status == ItemNameStatus.SHORT_NAME_EXISTS:
            msg = f"Project item using directory <b>{shorten(new_name)}</b> already exists"
            self._logger.error_box("Invalid name", msg)
            return False
        item = self._project_items.pop(previous_name)
        resources_to_predecessors = item.resources_for_direct_predecessors()
        resources_to_successors = item.resources_for_direct_successors()
        if not item.rename(new_name, rename_data_dir_message):
            self._project_items[previous_name] = item
            return False
        self._project_items[new_name] = item
        self.dag_handler.rename_node(previous_name, new_name)
        for connection in self._connections:
            if connection.source == previous_name:
                connection.source = new_name
            if connection.destination == previous_name:
                connection.destination = new_name
        new_resources_to_predecessors = item.resources_for_direct_predecessors()
        for old, new in zip(resources_to_predecessors, new_resources_to_predecessors):
            self.notify_resource_replacement_to_predecessors(item, old, new)
        new_resources_to_successors = item.resources_for_direct_successors()
        for old, new in zip(resources_to_successors, new_resources_to_successors):
            self.notify_resource_replacement_to_successors(item, old, new)
        self.item_renamed.emit(previous_name, new_name)
        self._logger.msg_success.emit(f"Project item <b>{previous_name}</b> renamed to <b>{new_name}</b>.")
        return True

    def validate_project_item_name(self, name):
        """Validates item name.

        Args:
            name (str): proposed project item's name

        Returns:
            ItemNameStatus: validation result
        """
        if any(x in INVALID_CHARS for x in name):
            return ItemNameStatus.INVALID
        if name in self._project_items:
            return ItemNameStatus.EXISTS
        short_name = shorten(name)
        if any(i.short_name == short_name for i in self._project_items.values()):
            return ItemNameStatus.SHORT_NAME_EXISTS
        return ItemNameStatus.OK

    @property
    def connections(self):
        return self._connections

    def find_connection(self, source_name, destination_name):
        """Searches for a connection between given items.

        Args:
            source_name (str): source item's name
            destination_name (str): destination item's name

        Returns:
            Connection: connection instance or None if there is no connection
        """
        i = len(
            list(takewhile(lambda c: source_name != c.source or destination_name != c.destination, self._connections))
        )
        if i == len(self._connections):
            return None
        return self._connections[i]

    def connections_for_item(self, item_name):
        """Returns connections that have given item as source or destination.

        Args:
            item_name (str): item's name

        Returns:
            list of Connection: connections connected to item
        """
        return [c for c in self._connections if item_name in (c.source, c.destination)]

    def add_connection(self, connection, silent=False):
        """Adds a connection to the project.

        Args:
            connection (Connection): connection to add
            silent (bool): If False, prints 'Link establ...' msg to Event Log

        Returns:
            bool: True if connection was added successfully, False otherwise
        """
        if connection in self._connections:
            return False
        if not self.dag_handler.add_graph_edge(connection.source, connection.destination):
            return False
        self._connections.append(connection)
        dag = self.dag_handler.dag_with_node(connection.source)
        self.connection_established.emit(connection)
        if not self._is_dag_valid(dag):
            return True  # Connection was added successfully even though DAG is not valid.
        destination = self._project_items[connection.destination]
        self.notify_resource_changes_to_predecessors(destination)
        source = self._project_items[connection.source]
        self.notify_resource_changes_to_successors(source)
        if not silent:
            destination.notify_destination(source)
        self._update_ranks(dag)
        return True

    def remove_connection(self, connection):
        """Removes a connection from the project.

        Args:
            connection (Connection): connection to remove
        """
        self.connection_about_to_be_removed.emit(connection)
        self._connections.remove(connection)
        dags = self.dag_handler.remove_graph_edge(connection.source, connection.destination)
        valid_dags = [dag for dag in dags if self._is_dag_valid(dag)]
        updateable_nodes = set(chain(*(dag.nodes() for dag in valid_dags)))
        destination = self._project_items[connection.destination]
        if destination.name in updateable_nodes:
            self._update_item_resources(destination, ExecutionDirection.FORWARD)
        source = self._project_items[connection.source]
        if source.name in updateable_nodes:
            self._update_item_resources(source, ExecutionDirection.BACKWARD)
        for dag in valid_dags:
            self._update_ranks(dag)

    def replace_connection(self, existing_connection, new_connection):
        """Replaces an existing connection between items.

        Replacing does not trigger any updates to the DAG or project items.

        Args:
            existing_connection (Connection): an established connection
            new_connection (Connection): connection to replace by
        """
        self._connections.remove(existing_connection)
        self._connections.append(new_connection)
        self.connection_replaced.emit(existing_connection, new_connection)

    def add_jump(self, jump, silent=False):
        """Adds a jump to project.

        Args:
            jump (Jump): jump to add
            silent (bool): if True, don't log messages
        """
        self._jumps.append(jump)
        self.jump_added.emit(jump)
        return True

    def find_jump(self, source_name, destination_name):
        """Searches for a jump between given items.

        Args:
            source_name (str): source item's name
            destination_name (str): destination item's name

        Returns:
            Jump: connection instance or None if there is no jump
        """
        for jump in self._jumps:
            if jump.source == source_name and jump.destination == destination_name:
                return jump
        return None

    def remove_jump(self, jump):
        """Removes a jump from the project.

        Args:
            jump (Jump): jump to remove
        """
        self.jump_about_to_be_removed.emit(jump)
        self._jumps.remove(jump)

    def replace_jump(self, existing_jump, new_jump):
        """Replaces an existing jump between items.

        Args:
            existing_jump (Jump): an established jump
            new_jump (Jump): jump to replace by
        """
        self._jumps.remove(existing_jump)
        self._jumps.append(new_jump)
        self.jump_replaced.emit(existing_jump, new_jump)

    def jump_issues(self, jump):
        """Checks if jump is OK.

        Args:
            jump (Jump): jump to check

        Returns:
            list of str: list of issues, if any
        """
        if jump.source == jump.destination:
            return []
        issues = list()
        dag = self.dag_handler.dag_with_node(jump.source)
        if not dag.has_node(jump.destination):
            issues.append("Loop cannot span over separate DAGs.")
        elif nx.has_path(dag, jump.source, jump.destination):
            issues.append("Cannot loop in forward direction.")
        elif not nx.has_path(nx.reverse_view(dag), jump.source, jump.destination):
            issues.append("Loop cannot span over different DAG branches.")
        reserved_items = dict()
        for i, other_jump in enumerate(self._jumps):
            if other_jump == jump:
                continue
            jump_items = {other_jump.source}
            jump_items |= {
                item for path in nx.all_simple_paths(dag, other_jump.destination, other_jump.source) for item in path
            }
            reserved_items[i] = jump_items
        jump_span = [set(), set()]
        for id_, items in reserved_items.items():
            if jump.source in items:
                jump_span[0].add(id_)
            if jump.destination in items:
                jump_span[1].add(id_)
        if jump_span[0] != jump_span[1]:
            issues.append("Loops cannot overlap.")
        return issues

    def restore_project_items(self, items_dict, item_factories, silent):
        """Restores project items from dictionary.

        Args:
            items_dict (dict): a mapping from item name to item dict
            item_factories (dict): a mapping from item type to ProjectItemFactory
            silent (bool): if True, suppress a log messages
        """
        for item_name, item_dict in items_dict.items():
            item_type = item_dict["type"]
            factory = item_factories.get(item_type)
            if factory is None:
                self._logger.msg_error.emit(f"Unknown item type <b>{item_type}</b>")
                self._logger.msg_error.emit(f"Loading project item <b>{item_name}</b> failed")
                return
            try:
                project_item = factory.make_item(item_name, item_dict, self._toolbox, self)
            except TypeError as error:
                self._logger.msg_error.emit(
                    f"Creating <b>{item_type}</b> project item <b>{item_name}</b> failed. "
                    "This is most likely caused by an outdated project file."
                )
                continue
            except KeyError as error:
                self._logger.msg_error.emit(
                    f"Creating <b>{item_type}</b> project item <b>{item_name}</b> failed. "
                    f"This is most likely caused by an outdated or corrupted project file "
                    f"(missing JSON key: {str(error)})."
                )
                continue
            original_data_dir = item_dict.get("original_data_dir")
            original_db_url = item_dict.get("original_db_url")
            duplicate_files = item_dict.get("duplicate_files")
            if original_data_dir is not None and original_db_url is not None and duplicate_files is not None:
                project_item.copy_local_data(original_data_dir, original_db_url, duplicate_files)
<<<<<<< HEAD
            self.add_item(project_item)
            project_item.set_up()
            if not silent:
                self._logger.msg.emit(f"{project_item.item_type()} <b>{item_name}</b> added to project")
=======
            self.add_item(project_item, silent)
>>>>>>> e83fc6f5

    def remove_item_by_name(self, item_name, delete_data=False):
        """Removes project item by its name.

        Args:
            item_name (str): Item's name
            delete_data (bool): If set to True, deletes the directories and data associated with the item
        """
        self.item_about_to_be_removed.emit(item_name)
        for c in self.connections_for_item(item_name):
            self.remove_connection(c)
        self.dag_handler.remove_node_from_graph(item_name)
        item = self._project_items.pop(item_name)
        item.tear_down()
        if delete_data:
            try:
                data_dir = item.data_dir
            except AttributeError:
                data_dir = None
            if data_dir:
                # Remove data directory and all its contents
                self._logger.msg.emit(f"Removing directory <b>{data_dir}</b>")
                try:
                    if not erase_dir(data_dir):
                        self._logger.msg_error.emit("Directory does not exist")
                except OSError:
                    self._logger.msg_error.emit("[OSError] Removing directory failed. Check directory permissions.")
        if not self._project_items:
            self._logger.msg.emit("All items removed from project.")

    def execute_dags(self, dags, execution_permits, msg):
        """Executes given dags.

        Args:
            dags (Sequence(DiGraph))
            execution_permits (Sequence(dict))
        """
        self.project_execution_about_to_start.emit()
        self._logger.msg.emit("")
        self._logger.msg.emit("-------------------------------------------------")
        self._logger.msg.emit(f"<b>{msg}</b>")
        self._logger.msg.emit("-------------------------------------------------")
        self._execution_stopped = False
        self._execute_dags(dags, execution_permits)

    def get_node_successors(self, dag, dag_identifier):
        node_successors = self.dag_handler.node_successors(dag)
        if not node_successors:
            self._logger.msg_warning.emit("<b>Graph {0} is not a Directed Acyclic Graph</b>".format(dag_identifier))
            self._logger.msg.emit("Items in graph: {0}".format(", ".join(dag.nodes())))
            edges = ["{0} -> {1}".format(*edge) for edge in self.dag_handler.edges_causing_loops(dag)]
            self._logger.msg.emit(
                "Please edit connections in Design View to execute it. "
                "Possible fix: remove connection(s) {0}.".format(", ".join(edges))
            )
            return None
        return node_successors

    def _execute_dags(self, dags, execution_permits_list):
        if self._engine_workers:
            self._logger.msg_error.emit("Execution already in progress.")
            return
        settings = make_settings_dict_for_engine(self._settings)
        for k, (dag, execution_permits) in enumerate(zip(dags, execution_permits_list)):
            dag_identifier = f"{k + 1}/{len(dags)}"
            worker = self.create_engine_worker(dag, execution_permits, dag_identifier, settings)
            if worker is None:
                continue
            worker.finished.connect(lambda worker=worker: self._handle_engine_worker_finished(worker))
            self._engine_workers.append(worker)
        # NOTE: Don't start the workers as they are created. They may finish too quickly, before the others
        # are added to ``_engine_workers``, and thus ``_handle_engine_worker_finished()`` will believe
        # that the project is done executing before it's fully loaded.
        for worker in self._engine_workers:
            self._logger.msg.emit("<b>Starting DAG {0}</b>".format(worker.dag_identifier))
            self._logger.msg.emit("Order: {0}".format(" -> ".join(worker.engine_data["node_successors"])))
            worker.start()

    def create_engine_worker(self, dag, execution_permits, dag_identifier, settings):
        node_successors = self.get_node_successors(dag, dag_identifier)
        if node_successors is None:
            return None
        items = {}
        specifications = {}
        items_in_dag = {name: item for name, item in self._project_items.items() if name in node_successors}
        for name, project_item in items_in_dag.items():
            items[name] = project_item.item_dict()
            spec = project_item.specification()
            if spec is not None:
                spec_dict = spec.to_dict().copy()
                spec_dict["definition_file_path"] = spec.definition_file_path
                specifications.setdefault(project_item.item_type(), list()).append(spec_dict)
        connections = [c.to_dict() for c in self._connections]
        jumps = [j.to_dict() for j in self._jumps]
        data = {
            "items": items,
            "specifications": specifications,
            "connections": connections,
            "jumps": jumps,
            "node_successors": node_successors,
            "execution_permits": execution_permits,
            "settings": settings,
            "project_dir": self.project_dir,
        }
        server_address = self._settings.value("appSettings/engineServerAddress", defaultValue="")
        worker = SpineEngineWorker(server_address, data, dag, dag_identifier, items_in_dag, self._logger)
        return worker

    def _handle_engine_worker_finished(self, worker):
        finished_outcomes = {
            "USER_STOPPED": [self._logger.msg_warning, "stopped by the user"],
            "FAILED": [self._logger.msg_error, "failed"],
            "COMPLETED": [self._logger.msg_success, "completed successfully"],
        }
        outcome = finished_outcomes.get(worker.engine_final_state())
        if outcome is not None:
            outcome[0].emit(f"<b>DAG {worker.dag_identifier} {outcome[1]}</b>")
        if any(worker.engine_final_state() not in finished_outcomes for worker in self._engine_workers):
            return
        # Only after all workers have finished, notify changes and handle successful executions.
        # Doing it *while* executing leads to deadlocks at acquiring sqlalchemy's infamous _CONFIGURE_MUTEX
        # (needed to create DatabaseMapping instances). It seems that the lock gets confused when
        # being acquired by threads from different processes or maybe even different QThreads.
        # Can't say I really understand the whole extent of it.
        for finished_worker in self._engine_workers:
            for item, direction, state in finished_worker.successful_executions:
                item.handle_execution_successful(direction, state)
            finished_worker.clean_up()
        self._engine_workers.clear()
        self.project_execution_finished.emit()

    def dag_with_node(self, item_name):
        dag = self.dag_handler.dag_with_node(item_name)
        if not dag:
            self._logger.msg_error.emit(
                "[BUG] Could not find a graph containing {0}. <b>Please reopen the project.</b>".format(item_name)
            )
        return dag

    def execute_selected(self, names):
        """Executes DAGs corresponding to given project items.

        Args:
            names (Iterable of str): item names to execute
        """
        if not self.dag_handler.dags():
            self._logger.msg_warning.emit("Project has no items to execute")
            return
        if not names:
            self._logger.msg_warning.emit("Please select a project item and try again.")
            return
        dags = set()
        for name in names:
            dag = self.dag_with_node(name)
            if not dag:
                continue
            dags.add(dag)
        execution_permit_list = list()
        for dag in dags:
            execution_permits = {name: name in names for name in dag.nodes}
            execution_permit_list.append(execution_permits)
        self.execute_dags(dags, execution_permit_list, "Executing Selected Directed Acyclic Graphs")

    def execute_project(self):
        """Executes all dags in the project."""
        dags = self.dag_handler.dags()
        if not dags:
            self._logger.msg_warning.emit("Project has no items to execute")
            return
        execution_permit_list = list()
        for dag in dags:
            execution_permit_list.append({item_name: True for item_name in dag.nodes})
        self.execute_dags(dags, execution_permit_list, "Executing All Directed Acyclic Graphs")

    def stop(self):
        """Stops execution. Slot for the main window Stop tool button in the toolbar."""
        if self._execution_stopped:
            self._logger.msg.emit("No execution in progress")
            return
        self._logger.msg.emit("Stopping...")
        self._execution_stopped = True
        # Stop experimental engines
        for worker in self._engine_workers:
            worker.stop_engine()

    def notify_resource_changes_to_predecessors(self, item):
        """Updates resources for direct predecessors of given item.

        Args:
            item (ProjectItem): item whose resources have changed
        """
        item_name = item.name
        predecessor_names = {c.source for c in self._incoming_connections(item_name)}
        successor_connections = self._outgoing_connections
        update_resources = self._update_predecessor
        trigger_resources = item.resources_for_direct_predecessors()
        self._notify_resource_changes(
            item_name, predecessor_names, successor_connections, update_resources, trigger_resources
        )

    def notify_resource_changes_to_successors(self, item):
        """Updates resources for direct successors and outgoing connections of given item.

        Args:
            item (ProjectItem): item whose resources have changed
        """
        item_name = item.name
        successor_names = {c.destination for c in self._outgoing_connections(item_name)}
        predecessor_connections = self._incoming_connections
        update_resources = self._update_successor
        trigger_resources = item.resources_for_direct_successors()
        self._notify_resource_changes(
            item_name, successor_names, predecessor_connections, update_resources, trigger_resources
        )
        for connection in self._outgoing_connections(item_name):
            connection.receive_resources_from_source(trigger_resources)

    def _notify_resource_changes(
        self, trigger_name, target_names, provider_connections, update_resources, trigger_resources
    ):
        """Updates resources in given direction for immediate neighbours of an item.

        Args:
            trigger_name (str): item whose resources have changed
            target_names (Iterable of str): items to be notified
            provider_connections (Callable): function that receives a target item name and returns a list of
                Connections from resource providers
            update_resources (Callable): function that takes an item name, a list of provider names, and a dictionary
                of resources, and does the updating
            trigger_resources (list of ProjectItemResource): resources from the trigger item
        """
        resource_cache = {trigger_name: trigger_resources}
        for target_name in target_names:
            target_item = self._project_items[target_name]
            connections = provider_connections(target_name)
            update_resources(target_item, connections, resource_cache)

    def notify_resource_replacement_to_successors(self, item, old, new):
        """Replaces a resource for direct successors and outgoing connections of given item.

        Args:
            item (ProjectItem): item whose resources have changed
            old (ProjectItemResource): old resource
            new (ProjectItemResource): new resource
        """
        for connection in self._connections:
            if connection.source != item.name:
                continue
            self.get_item(connection.destination).replace_resource_from_upstream(old, new)
            connection.replace_resource_from_source(old, new)

    def notify_resource_replacement_to_predecessors(self, item, old, new):
        """Replaces a resource for direct predecessors.

        Args:
            item (ProjectItem): item whose resources have changed
            old (ProjectItemResource): old resource
            new (ProjectItemResource): new resource
        """
        for connection in self._connections:
            if connection.destination != item.name:
                continue
            self.get_item(connection.source).replace_resource_from_downstream(old, new)

    def _update_item_resources(self, target_item, direction):
        """Updates up or downstream resources for a single project item.
        Called in both directions after removing a Connection.

        Args:
            target_item (ProjectItem): item whose resource need update
            direction (ExecutionDirection): FORWARD updates resources from upstream, BACKWARD from downstream
        """
        target_name = target_item.name
        if direction == ExecutionDirection.FORWARD:
            connections = self._incoming_connections(target_name)
            self._update_successor(target_item, connections, resource_cache={})
        else:
            connections = self._outgoing_connections(target_name)
            self._update_predecessor(target_item, connections, resource_cache={})

    def successor_names(self, name):
        """Collects direct successor item names.

        Args:
            name (str): name of the project item whose successors to collect

        Returns:
            set of str: direct successor names
        """
        return {c.destination for c in self._outgoing_connections(name)}

    def _outgoing_connections(self, name):
        """Collects outgoing connections.

        Args:
            name (str): name of the project item whose connections to collect

        Returns:
            set of Connection: outgoing connections
        """
        return [c for c in self._connections if c.source == name]

    def _incoming_connections(self, name):
        """Collects incoming connections.

        Args:
            name (str): name of the project item whose connections to collect

        Returns:
            set of Connection: incoming connections
        """
        return [c for c in self._connections if c.destination == name]

    def _update_successor(self, successor, incoming_connections, resource_cache):
        combined_resources = list()
        for conn in incoming_connections:
            item_name = conn.source
            predecessor = self._project_items[item_name]
            resources = resource_cache.get(item_name)
            if resources is None:
                resources = predecessor.resources_for_direct_successors()
                resource_cache[item_name] = resources
            resources = conn.convert_resources(resources)
            combined_resources += resources
        successor.upstream_resources_updated(combined_resources)

    def _update_predecessor(self, predecessor, outgoing_connections, resource_cache):
        combined_resources = list()
        for conn in outgoing_connections:
            item_name = conn.destination
            successor = self._project_items[item_name]
            resources = resource_cache.get(item_name)
            if resources is None:
                resources = successor.resources_for_direct_predecessors()
                resource_cache[item_name] = resources
            combined_resources += resources
        predecessor.downstream_resources_updated(combined_resources)

    def _is_dag_valid(self, dag):
        node_successors = self.dag_handler.node_successors(dag)
        if not node_successors:
            edges = self.dag_handler.edges_causing_loops(dag)
            for node in dag.nodes():
                self._project_items[node].invalidate_workflow(edges)
            return False
        for node in dag.nodes():
            self._project_items[node].revalidate_workflow()
        return True

    def _update_ranks(self, dag):
        node_successors = self.dag_handler.node_successors(dag)
        ranks = _ranks(node_successors)
        for item_name in node_successors:
            item = self._project_items[item_name]
            item.set_rank(ranks[item_name])

    @property
    def settings(self):
        return self._settings

    def tear_down(self):
        """Cleans up project."""
        self.project_about_to_be_torn_down.emit()
        for item in self._project_items.values():
            item.tear_down()
        self.deleteLater()


def _ranks(node_successors):
    """
    Calculates node ranks.

    Args:
        node_successors (dict): a mapping from successor name to a list of predecessor names

    Returns:
        dict: a mapping from node name to rank
    """
    node_predecessors = dict()
    for predecessor, successors in node_successors.items():
        node_predecessors.setdefault(predecessor, list())
        for successor in successors:
            node_predecessors.setdefault(successor, list()).append(predecessor)
    ranking = []
    while node_predecessors:
        same_ranks = [node for node, predecessor in node_predecessors.items() if not predecessor]
        for ranked_node in same_ranks:
            del node_predecessors[ranked_node]
            for node, successors in node_predecessors.items():
                node_predecessors[node] = [s for s in successors if s != ranked_node]
        ranking.append(same_ranks)
    return {node: rank for rank, nodes in enumerate(ranking) for node in nodes}<|MERGE_RESOLUTION|>--- conflicted
+++ resolved
@@ -19,7 +19,6 @@
 from itertools import takewhile, chain
 import os
 import json
-
 import networkx as nx
 from PySide2.QtCore import Signal
 from spine_engine.project_item.connection import Connection, Jump
@@ -450,17 +449,12 @@
         if item.name in self._project_items:
             raise RuntimeError("Item already in project.")
         self._project_items[item.name] = item
-<<<<<<< HEAD
-        self.dag_handler.add_dag_node(item.name)
-        self.item_added.emit(item.name)
-=======
         name = item.name
         self.dag_handler.add_dag_node(name)
         self.item_added.emit(name)
         item.set_up()
         if not silent:
             self._logger.msg.emit(f"{item.item_type()} <b>{name}</b> added to project")
->>>>>>> e83fc6f5
 
     def has_items(self):
         """Returns True if project has project items.
@@ -768,14 +762,7 @@
             duplicate_files = item_dict.get("duplicate_files")
             if original_data_dir is not None and original_db_url is not None and duplicate_files is not None:
                 project_item.copy_local_data(original_data_dir, original_db_url, duplicate_files)
-<<<<<<< HEAD
-            self.add_item(project_item)
-            project_item.set_up()
-            if not silent:
-                self._logger.msg.emit(f"{project_item.item_type()} <b>{item_name}</b> added to project")
-=======
             self.add_item(project_item, silent)
->>>>>>> e83fc6f5
 
     def remove_item_by_name(self, item_name, delete_data=False):
         """Removes project item by its name.
