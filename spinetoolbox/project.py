######################################################################################################################
# Copyright (C) 2017-2020 Spine project consortium
# This file is part of Spine Toolbox.
# Spine Toolbox is free software: you can redistribute it and/or modify it under the terms of the GNU Lesser General
# Public License as published by the Free Software Foundation, either version 3 of the License, or (at your option)
# any later version. This program is distributed in the hope that it will be useful, but WITHOUT ANY WARRANTY;
# without even the implied warranty of MERCHANTABILITY or FITNESS FOR A PARTICULAR PURPOSE. See the GNU Lesser General
# Public License for more details. You should have received a copy of the GNU Lesser General Public License along with
# this program. If not, see <http://www.gnu.org/licenses/>.
######################################################################################################################

"""
Spine Toolbox project class.

:authors: P. Savolainen (VTT), E. Rinne (VTT)
:date:   10.1.2018
"""

import os
import logging
import json
from PySide2.QtCore import Slot, Signal
from spine_engine import SpineEngine, SpineEngineState
from .metaobject import MetaObject
from .helpers import create_dir, inverted
from .tool_specifications import JuliaTool, PythonTool, GAMSTool, ExecutableTool
from .config import LATEST_PROJECT_VERSION, PROJECT_FILENAME
from .dag_handler import DirectedGraphHandler
from .project_tree_item import LeafProjectTreeItem
from .spine_db_manager import SpineDBManager


class SpineToolboxProject(MetaObject):
    """Class for Spine Toolbox projects."""

    dag_execution_finished = Signal()
    dag_execution_about_to_start = Signal("QVariant")
    """Emitted just before an engine runs. Provides a reference to the engine."""

    def __init__(self, toolbox, name, description, p_dir):

        """

        Args:
            toolbox (ToolboxUI): toolbox of this project
            name (str): Project name
            description (str): Project description
            p_dir (str): Project directory
        """
        super().__init__(name, description)
        self._toolbox = toolbox
        self._qsettings = self._toolbox.qsettings()
        self.dag_handler = DirectedGraphHandler(self._toolbox)
        self.db_mngr = SpineDBManager(self)
        self.engine = None
        self._dag_execution_list = None
        self._dag_execution_permits_list = None
        self._dag_execution_index = None
        self.project_dir = None  # Full path to project directory
        self.config_dir = None  # Full path to .spinetoolbox directory
        self.items_dir = None  # Full path to items directory
        self.config_file = None  # Full path to .spinetoolbox/project.json file
        if not self._create_project_structure(p_dir):
            self._toolbox.msg_error.emit("Creating project directory "
                                         "structure to <b>{0}</b> failed"
                                         .format(p_dir))

    def connect_signals(self):
        """Connect signals to slots."""
        self.dag_handler.dag_simulation_requested.connect(self.notify_changes_in_dag)
        self.dag_execution_finished.connect(self.execute_next_dag)

    def _create_project_structure(self, directory):
        """Makes the given directory a Spine Toolbox project directory.
        Creates directories and files that are common to all projects.

        Args:
            directory (str): Abs. path to a directory that should be made into a project directory

        Returns:
            bool: True if project structure was created successfully, False otherwise
        """
        self.project_dir = directory
        self.config_dir = os.path.abspath(os.path.join(self.project_dir, ".spinetoolbox"))
        self.items_dir = os.path.abspath(os.path.join(self.config_dir, "items"))
        self.config_file = os.path.abspath(os.path.join(self.config_dir, PROJECT_FILENAME))
        try:
            create_dir(self.project_dir)  # Make project directory
        except OSError:
            self._toolbox.msg_error.emit("Creating directory {0} failed".format(self.project_dir))
            return False
        try:
            create_dir(self.config_dir)  # Make project config directory
        except OSError:
            self._toolbox.msg_error.emit("Creating directory {0} failed".format(self.config_dir))
            return False
        try:
            create_dir(self.items_dir)  # Make project items directory
        except OSError:
            self._toolbox.msg_error.emit("Creating directory {0} failed".format(self.items_dir))
            return False
        return True

    def change_name(self, name):
        """Changes project name.

        Args:
            name (str): New project name
        """
        super().set_name(name)
        # Update Window Title
        self._toolbox.setWindowTitle("Spine Toolbox    -- {} --".format(self.name))
        self._toolbox.msg.emit("Project name changed to <b>{0}</b>".format(self.name))

    def save(self, tool_def_paths):
        """Collects project information and objects
        into a dictionary and writes it to a JSON file.

        Args:
            tool_def_paths (list): List of absolute paths to tool specification files

        Returns:
            bool: True or False depending on success
        """
        project_dict = dict()  # Dictionary for storing project info
        project_dict["version"] = LATEST_PROJECT_VERSION
        project_dict["name"] = self.name
        project_dict["description"] = self.description
        project_dict["tool_specifications"] = tool_def_paths
        # Compute connections directly from Links on scene
        connections = list()
        for link in self._toolbox.ui.graphicsView.links():
            src_connector = link.src_connector
            src_anchor = src_connector.position
            src_name = src_connector.parent_name()
            dst_connector = link.dst_connector
            dst_anchor = dst_connector.position
            dst_name = dst_connector.parent_name()
            conn = {"from": [src_name, src_anchor], "to": [dst_name, dst_anchor]}
            connections.append(conn)
        project_dict["connections"] = connections
        scene_rect = self._toolbox.ui.graphicsView.scene().sceneRect()
        items_dict = dict()  # Dictionary for storing project items
        # Traverse all items in project model by category
        for category_item in self._toolbox.project_item_model.root().children():
            category = category_item.name
            category_dict = items_dict[category] = dict()
            for item in self._toolbox.project_item_model.items(category):
                category_dict[item.name] = item.project_item.item_dict()
        # Save project to file
        saved_dict = dict(project=project_dict, objects=items_dict)
        # Write into JSON file
        with open(self.config_file, "w") as fp:
            json.dump(saved_dict, fp, indent=4)
        return True

    def load(self, objects_dict):
        """Populates project item model with items loaded from project file.

        Args:
            objects_dict (dict): Dictionary containing all project items in JSON format

        Returns:
            bool: True if successfull, False otherwise
        """
        self._toolbox.msg.emit("Loading project items...")
        empty = True
        for category_name, category_dict in objects_dict.items():
            category_name = _update_if_changed(category_name)
            items = []
            for name, item_dict in category_dict.items():
                item_dict.pop("short name", None)
                item_dict["name"] = name
                items.append(item_dict)
                empty = False
            self.add_project_items(category_name, *items, verbosity=False)
        if empty:
            self._toolbox.msg_warning.emit("Project has no items")
        return True

    def load_tool_specification_from_file(self, jsonfile):
        """Returns a Tool specification from a definition file.

        Args:
            jsonfile (str): Path of the tool specification definition file

        Returns:
            ToolSpecification or None if reading the file failed
        """
        try:
            with open(jsonfile, "r") as fp:
                try:
                    definition = json.load(fp)
                except ValueError:
                    self._toolbox.msg_error.emit("Tool specification file not valid")
                    logging.exception("Loading JSON data failed")
                    return None
        except FileNotFoundError:
            self._toolbox.msg_error.emit("Tool specification file <b>{0}</b> does not exist".format(jsonfile))
            return None
        # Path to main program relative to definition file
        includes_main_path = definition.get("includes_main_path", ".")
        path = os.path.normpath(os.path.join(os.path.dirname(jsonfile), includes_main_path))
        return self.load_tool_specification_from_dict(definition, path)

    def load_tool_specification_from_dict(self, definition, path):
        """Returns a Tool specification from a definition dictionary.

        Args:
            definition (dict): Dictionary with the tool definition
            path (str): Directory where main program file is located

        Returns:
            ToolSpecification, NoneType
        """
        try:
            _tooltype = definition["tooltype"].lower()
        except KeyError:
            self._toolbox.msg_error.emit(
                "No tool type defined in tool definition file. Supported types "
                "are 'python', 'gams', 'julia' and 'executable'"
            )
            return None
        if _tooltype == "julia":
            return JuliaTool.load(self._toolbox, path, definition)
        if _tooltype == "python":
            return PythonTool.load(self._toolbox, path, definition)
        if _tooltype == "gams":
            return GAMSTool.load(self._toolbox, path, definition)
        if _tooltype == "executable":
            return ExecutableTool.load(self._toolbox, path, definition)
        self._toolbox.msg_warning.emit("Tool type <b>{}</b> not available".format(_tooltype))
        return None

    def add_project_items(self, category_name, *items, set_selected=False, verbosity=True):
        """Adds item to project.

        Args:
            category_name (str): The items' category
            items (dict): one or more dict of items to add
            set_selected (bool): Whether to set item selected after the item has been added to project
            verbosity (bool): If True, prints message
        """
        category_ind = self._toolbox.project_item_model.find_category(category_name)
        if not category_ind:
            self._toolbox.msg_error.emit("Category {0} not found".format(category_name))
            return
        category_item = self._toolbox.project_item_model.item(category_ind)
        item_maker = category_item.item_maker()
        for item_dict in items:
            try:
                item = item_maker(**item_dict, toolbox=self._toolbox, logger=self._toolbox)
                tree_item = LeafProjectTreeItem(item, self._toolbox)
            except TypeError:
                self._toolbox.msg_error.emit(
                    "Loading project item <b>{0}</b> into category <b>{1}</b> failed. "
                    "This is most likely caused by an outdated project file.".format(item_dict["name"], category_name)
                )
                continue
            self._toolbox.project_item_model.insert_item(tree_item, category_ind)
            # Append new node to networkx graph
            self.add_to_dag(item.name)
            if verbosity:
                self._toolbox.msg.emit("{0} <b>{1}</b> added to project.".format(item.item_type(), item.name))
            if set_selected:
                self.set_item_selected(tree_item)

    def add_to_dag(self, item_name):
        """Add new node (project item) to the directed graph."""
        self.dag_handler.add_dag_node(item_name)

    def set_item_selected(self, item):
        """Sets item selected and shows its info screen.

        Args:
            item (BaseProjectTreeItem): Project item to select
        """
        ind = self._toolbox.project_item_model.find_item(item.name)
        self._toolbox.ui.treeView_project.setCurrentIndex(ind)

    def execute_dags(self, dags, execution_permits):
        """Executes given dags.

        Args:
            dags (Sequence(DiGraph))
            execution_permits (Sequence(dict))
        """
        self._execution_stopped = False
        self._dag_execution_list = list(dags)
        self._dag_execution_permits_list = list(execution_permits)
        self._dag_execution_index = 0
        self.execute_next_dag()

    @Slot()
    def execute_next_dag(self):
        """Executes next dag in the execution list.
        """
        if self._execution_stopped:
            return
        try:
            dag = self._dag_execution_list[self._dag_execution_index]
            execution_permits = self._dag_execution_permits_list[self._dag_execution_index]
        except IndexError:
            return
        dag_identifier = f"{self._dag_execution_index + 1}/{len(self._dag_execution_list)}"
        self.execute_dag(dag, execution_permits, dag_identifier)
        self._dag_execution_index += 1
        self.dag_execution_finished.emit()

    def execute_dag(self, dag, execution_permits, dag_identifier):
        """Executes given dag.

        Args:
            dag (DiGraph)
            execution_permits (dict)
            dag_identifier (str)
        """
        node_successors = self.dag_handler.node_successors(dag)
        if not node_successors:
            self._toolbox.msg_warning.emit("<b>Graph {0} is not a Directed Acyclic Graph</b>".format(dag_identifier))
            self._toolbox.msg.emit("Items in graph: {0}".format(", ".join(dag.nodes())))
            edges = ["{0} -> {1}".format(*edge) for edge in self.dag_handler.edges_causing_loops(dag)]
            self._toolbox.msg.emit(
                "Please edit connections in Design View to execute it. "
                "Possible fix: remove connection(s) {0}.".format(", ".join(edges))
            )
            return
        items = [self._toolbox.project_item_model.get_item(name).project_item for name in node_successors]
        self.engine = SpineEngine(items, node_successors, execution_permits)
<<<<<<< HEAD
=======
        self.dag_execution_about_to_start.emit(self.engine)
        logging.debug("execution_permits: %s", execution_permits)
>>>>>>> 48c130cd
        self._toolbox.msg.emit("<b>Starting DAG {0}</b>".format(dag_identifier))
        self._toolbox.msg.emit("Order: {0}".format(" -> ".join(list(node_successors))))
        self.engine.run()
        outcome = {
            SpineEngineState.USER_STOPPED: "stopped by the user",
            SpineEngineState.FAILED: "failed",
            SpineEngineState.COMPLETED: "completed successfully",
        }[self.engine.state()]
        self._toolbox.msg.emit("<b>DAG {0} {1}</b>".format(dag_identifier, outcome))

    def execute_selected(self):
        """Executes DAGs corresponding to all selected project items.
        """
        self._toolbox.ui.textBrowser_eventlog.verticalScrollBar().setValue(
            self._toolbox.ui.textBrowser_eventlog.verticalScrollBar().maximum()
        )
        if not self.dag_handler.dags():
            self._toolbox.msg_warning.emit("Project has no items to execute")
            return
        # Get selected item
        selected_indexes = self._toolbox.ui.treeView_project.selectedIndexes()
        if not selected_indexes:
            self._toolbox.msg_warning.emit("Please select a project item and try again.")
            return
        dags = set()
        executable_item_names = list()
        for ind in selected_indexes:
            item = self._toolbox.project_item_model.item(ind)
            executable_item_names.append(item.name)
            dag = self.dag_handler.dag_with_node(item.name)
            if not dag:
                self._toolbox.msg_error.emit(
                    "[BUG] Could not find a graph containing {0}. "
                    "<b>Please reopen the project.</b>".format(item.name)
                )
                continue
            dags.add(dag)
        execution_permit_list = list()
        for dag in dags:
            execution_permits = dict()
            for item_name in dag.nodes:
                execution_permits[item_name] = item_name in executable_item_names
            execution_permit_list.append(execution_permits)
        self._toolbox.msg.emit("")
        self._toolbox.msg.emit("-------------------------------------------------")
        self._toolbox.msg.emit("<b>Executing Selected Directed Acyclic Graphs</b>")
        self._toolbox.msg.emit("-------------------------------------------------")
        self.execute_dags(dags, execution_permit_list)

    def execute_project(self):
        """Executes all dags in the project.
        """
        self._toolbox.ui.textBrowser_eventlog.verticalScrollBar().setValue(
            self._toolbox.ui.textBrowser_eventlog.verticalScrollBar().maximum()
        )
        dags = self.dag_handler.dags()
        if not dags:
            self._toolbox.msg_warning.emit("Project has no items to execute")
            return
        execution_permit_list = list()
        for dag in dags:
            execution_permit_list.append({item_name: True for item_name in dag.nodes})
        self._toolbox.msg.emit("")
        self._toolbox.msg.emit("--------------------------------------------")
        self._toolbox.msg.emit("<b>Executing All Directed Acyclic Graphs</b>")
        self._toolbox.msg.emit("--------------------------------------------")
        self.execute_dags(dags, execution_permit_list)

    def stop(self):
        """Stops execution. Slot for the main window Stop tool button in the toolbar."""
        if self._execution_stopped:
            self._toolbox.msg.emit("No execution in progress")
            return
        self._toolbox.msg.emit("Stopping...")
        self._execution_stopped = True
        if self.engine:
            self.engine.stop()

    def export_graphs(self):
        """Exports all valid directed acyclic graphs in project to GraphML files."""
        if not self.dag_handler.dags():
            self._toolbox.msg_warning.emit("Project has no graphs to export")
            return
        i = 0
        for g in self.dag_handler.dags():
            fn = str(i) + ".graphml"
            path = os.path.join(self.project_dir, fn)
            if not self.dag_handler.export_to_graphml(g, path):
                self._toolbox.msg_warning.emit("Exporting graph nr. {0} failed. Not a directed acyclic graph".format(i))
            else:
                self._toolbox.msg.emit("Graph nr. {0} exported to {1}".format(i, path))
            i += 1

    @Slot("QVariant")
    def notify_changes_in_dag(self, dag):
        """Notifies the items in given dag that the dag has changed."""
        node_successors = self.dag_handler.node_successors(dag)
        if not node_successors:
            # Not a dag, invalidate workflow
            edges = self.dag_handler.edges_causing_loops(dag)
            for node in dag.nodes():
                ind = self._toolbox.project_item_model.find_item(node)
                project_item = self._toolbox.project_item_model.item(ind).project_item
                project_item.invalidate_workflow(edges)
            return
        # Make resource map and run simulation
        node_predecessors = inverted(node_successors)
        for rank, item_name in enumerate(node_successors):
            item = self._toolbox.project_item_model.get_item(item_name).project_item
            resources = []
            for parent_name in node_predecessors.get(item_name, set()):
                parent_item = self._toolbox.project_item_model.get_item(parent_name).project_item
                resources += parent_item.output_resources_forward()
            item.handle_dag_changed(rank, resources)

    def notify_changes_in_all_dags(self):
        """Notifies all items of changes in all dags in the project."""
        for g in self.dag_handler.dags():
            self.notify_changes_in_dag(g)

    def notify_changes_in_containing_dag(self, item):
        """Notifies items in dag containing the given item that the dag has changed."""
        dag = self.dag_handler.dag_with_node(item)
        # Some items trigger this method while they are being initialized
        # but before they have been added to any DAG.
        # In those cases we don't need to notify other items.
        if dag:
            self.notify_changes_in_dag(dag)
        elif self._toolbox.project_item_model.find_item(item) is not None:
            self._toolbox.msg_error.emit(
                "[BUG] Could not find a graph containing {0}. " "<b>Please reopen the project.</b>".format(item)
            )

    @property
    def settings(self):
        return self._qsettings


def _update_if_changed(category_name):
    """
    Checks if category name has been changed.

    This allows old project files to be loaded.

    Args:
        category_name (str): Category name

    Returns:
        str: New category name if it has changed or category_name
    """
    if category_name == "Data Interfaces":
        return "Importers"
    if category_name == "Data Exporters":
        return "Exporters"
    return category_name<|MERGE_RESOLUTION|>--- conflicted
+++ resolved
@@ -53,6 +53,7 @@
         self.dag_handler = DirectedGraphHandler(self._toolbox)
         self.db_mngr = SpineDBManager(self)
         self.engine = None
+        self._execution_stopped = True
         self._dag_execution_list = None
         self._dag_execution_permits_list = None
         self._dag_execution_index = None
@@ -161,7 +162,7 @@
             objects_dict (dict): Dictionary containing all project items in JSON format
 
         Returns:
-            bool: True if successfull, False otherwise
+            bool: True if successful, False otherwise
         """
         self._toolbox.msg.emit("Loading project items...")
         empty = True
@@ -293,8 +294,7 @@
 
     @Slot()
     def execute_next_dag(self):
-        """Executes next dag in the execution list.
-        """
+        """Executes next dag in the execution list."""
         if self._execution_stopped:
             return
         try:
@@ -327,11 +327,7 @@
             return
         items = [self._toolbox.project_item_model.get_item(name).project_item for name in node_successors]
         self.engine = SpineEngine(items, node_successors, execution_permits)
-<<<<<<< HEAD
-=======
         self.dag_execution_about_to_start.emit(self.engine)
-        logging.debug("execution_permits: %s", execution_permits)
->>>>>>> 48c130cd
         self._toolbox.msg.emit("<b>Starting DAG {0}</b>".format(dag_identifier))
         self._toolbox.msg.emit("Order: {0}".format(" -> ".join(list(node_successors))))
         self.engine.run()
@@ -343,8 +339,7 @@
         self._toolbox.msg.emit("<b>DAG {0} {1}</b>".format(dag_identifier, outcome))
 
     def execute_selected(self):
-        """Executes DAGs corresponding to all selected project items.
-        """
+        """Executes DAGs corresponding to all selected project items."""
         self._toolbox.ui.textBrowser_eventlog.verticalScrollBar().setValue(
             self._toolbox.ui.textBrowser_eventlog.verticalScrollBar().maximum()
         )
@@ -382,8 +377,7 @@
         self.execute_dags(dags, execution_permit_list)
 
     def execute_project(self):
-        """Executes all dags in the project.
-        """
+        """Executes all dags in the project."""
         self._toolbox.ui.textBrowser_eventlog.verticalScrollBar().setValue(
             self._toolbox.ui.textBrowser_eventlog.verticalScrollBar().maximum()
         )
