######################################################################################################################
# Copyright (C) 2017 - 2018 Spine project consortium
# This file is part of Spine Toolbox.
# Spine Toolbox is free software: you can redistribute it and/or modify it under the terms of the GNU Lesser General
# Public License as published by the Free Software Foundation, either version 3 of the License, or (at your option)
# any later version. This program is distributed in the hope that it will be useful, but WITHOUT ANY WARRANTY;
# without even the implied warranty of MERCHANTABILITY or FITNESS FOR A PARTICULAR PURPOSE. See the GNU Lesser General
# Public License for more details. You should have received a copy of the GNU Lesser General Public License along with
# this program. If not, see <http://www.gnu.org/licenses/>.
######################################################################################################################

"""
Spine Toolbox project class.

:authors: P. Savolainen (VTT), E. Rinne (VTT)
:date:   10.1.2018
"""

import os
import logging
import json
from PySide2.QtCore import Qt
from PySide2.QtWidgets import QMessageBox
from metaobject import MetaObject
from helpers import project_dir, create_dir, copy_dir
from data_store import DataStore
from data_connection import DataConnection
from tool import Tool
from view import View
from tool_templates import GAMSTool, JuliaTool
from config import DEFAULT_WORK_DIR, INVALID_CHARS


class SpineToolboxProject(MetaObject):
    """Class for Spine Toolbox projects.

    Attributes:
        toolbox (ToolboxUI): toolbox of this project
        name (str): Project name
        description (str): Project description
        configs (ConfigurationParser): Application settings
        work_dir (str): Project work directory
        ext (str): Project save file extension(.proj)
    """
    def __init__(self, toolbox, name, description, configs, work_dir=None, ext='.proj'):
        """Class constructor."""
        super().__init__(name, description)
        self._toolbox = toolbox
        self._configs = configs
        self.project_dir = os.path.join(project_dir(self._configs), self.short_name)
        if not work_dir:
            self.work_dir = DEFAULT_WORK_DIR
        else:
            self.work_dir = work_dir
        self.filename = self.short_name + ext
        self.path = os.path.join(project_dir(self._configs), self.filename)
        self.dirty = False  # TODO: Indicates if project has changed since loading
        # Make project directory
        try:
            create_dir(self.project_dir)
        except OSError:
            self._toolbox.msg_error.emit("[OSError] Creating project directory {0} failed."
                                         " Check permissions.".format(self.project_dir))
        # Make work directory
        try:
            create_dir(self.work_dir)
        except OSError:
            self._toolbox.msg_error.emit("[OSError] Creating work directory {0} failed."
                                         " Check permissions.".format(self.work_dir))

    def change_name(self, name):
        """Changes project name and updates project dir and save file name.

        Args:
            name (str): Project (long) name
        """
        super().set_name(name)
        # Update project dir instance variable
        self.project_dir = os.path.join(project_dir(self._configs), self.short_name)
        # Update file name and path
        self.change_filename(self.short_name + ".proj")

    def set_description(self, desc):
        """Change project description. Calls superclass method.

        Args:
            desc (str): Project description
        """
        super().set_description(desc)

    def change_filename(self, new_filename):
        """Change the save filename associated with this project.

        Args:
            new_filename (str): Filename used in saving the project. No full path. Example 'project.proj'
        """
        self.filename = new_filename
        self.path = os.path.join(project_dir(self._configs), self.filename)

    def change_work_dir(self, new_work_path):
        """Change project work directory.

        Args:
            new_work_path (str): Absolute path to new work directory
        """
        if not new_work_path:
            self.work_dir = DEFAULT_WORK_DIR
            return False
        if not create_dir(new_work_path):
            return False
        self.work_dir = new_work_path
        return True

    def rename_project(self, name):
        """Save project under a new name. Used with File->Save As... menu command.
        Checks if given project name is valid.

        Args:
            name (str): New (long) name for project
        """
        # Check for illegal characters
        if name.strip() == '' or name.lower() == self.name.lower():
            logging.error("Given name is empty or same as the current name")
            return False
        # Check if new short name is the same as the current one
        new_short_name = name.lower().replace(" ", "_")
        if new_short_name == self.short_name:
            msg = "<b>{0}</b> project directory already taken.".format(new_short_name)
            # noinspection PyTypeChecker, PyArgumentList, PyCallByClass
            QMessageBox.information(self._toolbox, "Try again", msg)
            return False
        # Check that new name is legal
        if any(True for x in name if x in INVALID_CHARS):
            msg = "<b>{0}</b> contains invalid characters.".format(name)
            # noinspection PyTypeChecker, PyArgumentList, PyCallByClass
            QMessageBox.information(self._toolbox, "Invalid characters", msg)
            return False
        # Check that the new project name directory is not taken
        projects_path = project_dir(self._configs)  # Path to directory where project files (.proj) are
        new_project_dir = os.path.join(projects_path, new_short_name)  # New project directory
        taken_dirs = list()
        dir_contents = [os.path.join(projects_path, x) for x in os.listdir(projects_path)]
        for path in dir_contents:
            if os.path.isdir(path):
                taken_dirs.append(os.path.split(path)[1])
        if new_short_name in taken_dirs:
            msg = "Project directory <b>{0}</b> already exists.".format(new_project_dir)
            # noinspection PyTypeChecker, PyArgumentList, PyCallByClass
            QMessageBox.information(self._toolbox, "Try again", msg)
            return False
        # Copy project directory to new project directory
        if not copy_dir(self._toolbox, self.project_dir, new_project_dir):
            self._toolbox.msg_error.emit("Copying project directory failed")
            return False
        # Change name
        self.change_name(name)
        return True

    def save(self, tool_def_paths):
        """Collect project information and objects
        into a dictionary and write to a JSON file.

        Args:
            tool_def_paths (list): List of paths to tool definition files
        """
        # Clear dictionary
        saved_dict = dict()  # This is written to JSON file
        project_dict = dict()  # Dictionary for storing project info
        project_dict['name'] = self.name
        project_dict['description'] = self.description
        project_dict['work_dir'] = self.work_dir
        project_dict['tool_templates'] = tool_def_paths
        connection_table = self._toolbox.connection_model.get_connections()
        bool_con_table = [[False if not j else True for j in connection_table[i]] for i in range(len(connection_table))]
        project_dict['connections'] = bool_con_table
        project_dict["scene_x"] = self._toolbox.ui.graphicsView.scene().sceneRect().x()
        project_dict["scene_y"] = self._toolbox.ui.graphicsView.scene().sceneRect().y()
        project_dict["scene_w"] = self._toolbox.ui.graphicsView.scene().sceneRect().width()
        project_dict["scene_h"] = self._toolbox.ui.graphicsView.scene().sceneRect().height()
        item_dict = dict()  # Dictionary for storing project items
        n = 0
<<<<<<< HEAD
        # Traverse all items in project model by category
        category_names = [category_item.name for category_item in self._toolbox.project_item_model.root().children()]
        for category in category_names:
            items = self._toolbox.project_item_model.items(category)
            item_dict[category] = dict()
            for item in items:
                # Save generic things common for all project items
                name = item.name
                item_dict[category][name] = dict()
                item_dict[category][name]["short name"] = item.short_name
                item_dict[category][name]["description"] = item.description
                x = item.get_icon().master().sceneBoundingRect().center().x()
                y = item.get_icon().master().sceneBoundingRect().center().y()
                item_dict[category][name]["x"] = x
                item_dict[category][name]["y"] = y
                # Save item type specific things
                if item.item_type == "Data Store":
                    item_dict[category][name]["reference"] = item.reference()
                elif item.item_type == "Data Connection":
                    item_dict[category][name]["references"] = item.file_references()
                elif item.item_type == "Tool":
                    if not item.tool_template():
                        item_dict[category][name]["tool"] = ""
=======
        # Traverse all items in project model
        top_level_items = self._toolbox.project_item_model.findItems('*', Qt.MatchWildcard, column=0)
        for top_level_item in top_level_items:
            top_level_item_txt = top_level_item.data(Qt.DisplayRole)
            # logging.debug("Children of {0}".format(top_level_item.data(Qt.DisplayRole)))
            item_dict[top_level_item_txt] = dict()
            if top_level_item.hasChildren():
                n_children = top_level_item.rowCount()
                for i in range(n_children):
                    n += 1
                    child = top_level_item.child(i, 0)
                    child_data = child.data(Qt.UserRole)
                    name = child_data.name
                    # logging.debug("{0}".format(child.data(Qt.DisplayRole)))
                    item_dict[top_level_item_txt][name] = dict()
                    item_dict[top_level_item_txt][name]["short name"] = child_data.short_name
                    item_dict[top_level_item_txt][name]["description"] = child_data.description
                    x = child_data.get_icon().master().sceneBoundingRect().center().x()
                    y = child_data.get_icon().master().sceneBoundingRect().center().y()
                    item_dict[top_level_item_txt][name]["x"] = x
                    item_dict[top_level_item_txt][name]["y"] = y
                    if child_data.item_type == "Tool":
                        if not child_data.tool_template():
                            item_dict[top_level_item_txt][name]["tool"] = ""
                        else:
                            item_dict[top_level_item_txt][name]["tool"] = child_data.tool_template().name
                    elif child_data.item_type == "Data Connection":
                        # Save references
                        item_dict[top_level_item_txt][name]["references"] = child_data.file_references()
                    elif child_data.item_type == "Data Store":
                        item_dict[top_level_item_txt][name]["reference"] = child_data.save_reference()
                    elif child_data.item_type == "View":
                        pass
>>>>>>> 6bd33cd9
                    else:
                        item_dict[category][name]["tool"] = item.tool_template().name
                elif item.item_type == "View":
                    pass
                else:
                    logging.error("Unrecognized item type: {0}".format(item.item_type))
        # Save project to file
        saved_dict['project'] = project_dict
        saved_dict['objects'] = item_dict
        # Write into JSON file
        with open(self.path, 'w') as fp:
            json.dump(saved_dict, fp, indent=4)

    def load(self, item_dict):
        """Populate project item model with items loaded from project file.

        Args:
            item_dict (dict): Dictionary containing all project items in JSON format

        Returns:
            Boolean value depending on operation success.
        """
        data_stores = item_dict['Data Stores']
        data_connections = item_dict['Data Connections']
        tools = item_dict['Tools']
        views = item_dict['Views']
        n = len(data_stores.keys()) + len(data_connections.keys()) + len(tools.keys()) + len(views.keys())
        self._toolbox.msg.emit("Loading project items...")
        # Recreate Data Stores
        for name in data_stores.keys():
            short_name = data_stores[name]['short name']
            desc = data_stores[name]['description']
            try:
                ref = data_stores[name]["reference"]
            except KeyError:
                # Keep compatibility with previous version where a list of references was stored
                try:
                    ref = data_stores[name]["references"][0]
                except KeyError:
                    ref = None
                except IndexError:
                    ref = None
            try:
                x = data_stores[name]["x"]
                y = data_stores[name]["y"]
            except KeyError:
                x = 0
                y = 0
            # logging.debug("{} - {} '{}' data:{}".format(name, short_name, desc, ref))
            self.add_data_store(name, desc, ref, x, y)
        # Recreate Data Connections
        for name in data_connections.keys():
            short_name = data_connections[name]['short name']
            desc = data_connections[name]['description']
            try:
                refs = data_connections[name]["references"]
            except KeyError:
                refs = list()
            try:
                x = data_connections[name]["x"]
                y = data_connections[name]["y"]
            except KeyError:
                x = 0
                y = 0
            # logging.debug("{} - {} '{}' data:{}".format(name, short_name, desc, data))
            self.add_data_connection(name, desc, refs, x, y)
        # Recreate Tools
        for name in tools.keys():
            short_name = tools[name]['short name']
            desc = tools[name]['description']
            tool_name = tools[name]['tool']
            # Find tool template from model
            tool_template = self._toolbox.tool_template_model.find_tool_template(tool_name)
            # Clarifications for user
            if not tool_name == "" and not tool_template:
                self._toolbox.msg_error.emit("Tool <b>{0}</b> should have a Tool template <b>{1}</b> but "
                                             "it was not found. Add it to Tool templates and reopen "
                                             "project.".format(name, tool_name))
            try:
                x = tools[name]["x"]
                y = tools[name]["y"]
            except KeyError:
                x = 0
                y = 0
            self.add_tool(name, desc, tool_template, x, y)
        # Recreate Views
        for name in views.keys():
            short_name = views[name]['short name']
            desc = views[name]['description']
            try:
                x = views[name]["x"]
                y = views[name]["y"]
            except KeyError:
                x = 0
                y = 0
            # logging.debug("{} - {} '{}' data:{}".format(name, short_name, desc, data))
            self.add_view(name, desc, x, y)
        return True

    def load_tool_template_from_file(self, jsonfile):
        """Create a Tool template according to a tool definition file.

        Args:
            jsonfile (str): Path of the tool template definition file

        Returns:
            Instance of a subclass if Tool
        """
        try:
            with open(jsonfile, 'r') as fp:
                try:
                    definition = json.load(fp)
                except ValueError:
                    self._toolbox.msg_error.emit("Tool template definition file not valid")
                    logging.exception("Loading JSON data failed")
                    return None
        except FileNotFoundError:
            self._toolbox.msg_error.emit("Tool template definition file <b>{0}</b> not found".format(jsonfile))
            return None
        # Infer path to the main program
        try:
            includes_main_path = definition['includes_main_path'] # path to main program relative to definition file
        except KeyError:
            includes_main_path = "."    # assume main program and definition file are on the same path
        path = os.path.normpath(os.path.join(os.path.dirname(jsonfile), includes_main_path))
        return self.load_tool_template_from_dict(definition, path)

    def load_tool_template_from_dict(self, definition, path):
        """Create a Tool template according to a dictionary.

        Args:
            definition (dict): Dictionary with the tool definition
            path (str): Folder of the main program file

        Returns:
            Instance of a subclass if Tool
        """
        try:
            _tooltype = definition['tooltype'].lower()
        except KeyError:
            self._toolbox.msg_error.emit("No type of tool defined in tool definition file. Should be "
                                         "GAMS, Julia or executable")
            return None
        if _tooltype == "gams":
            return GAMSTool.load(self._toolbox, path, definition)
        elif _tooltype == "julia":
            return JuliaTool.load(self._toolbox, path, definition)
        elif _tooltype == 'executable':
            self._toolbox.msg_warning.emit("Executable tools not supported yet")
            return None
        else:
            self._toolbox.msg_warning.emit("Tool type <b>{}</b> not available".format(_tooltype))
            return None

<<<<<<< HEAD
    def add_data_store(self, name, description, reference, x=0, y=0):
        """Add data store to project item model."""
        category = "Data Stores"
=======
    def add_data_store(self, name, description, reference, x=0, y=0, set_selected=False):
        """Adds a Data Store to project item model.

        Args:
            name (str): Name
            description (str): Description of item
            reference (dict): Information on referenced database
            x (int): X coordinate of item on scene
            y (int): Y coordinate of item on scene
            set_selected (bool): Whether to set item selected after the item has been added to project
        """
>>>>>>> 6bd33cd9
        data_store = DataStore(self._toolbox, name, description, reference, x, y)
        ds_category = self._toolbox.project_item_model.find_category(category)
        self._toolbox.project_item_model.insert_item(data_store, ds_category)
        # Append connection model
        self.append_connection_model(name, category)
        self._toolbox.msg.emit("Data Store <b>{0}</b> added to project.".format(name))
        if set_selected:
            self.set_item_selected(data_store)

    def add_data_connection(self, name, description, references, x=0, y=0, set_selected=False):
        """Adds a Data Connection to project item model.

<<<<<<< HEAD
    def add_data_connection(self, name, description, references, x=0, y=0):
        """Add Data Connection to project item model."""
        category = "Data Connections"
=======
        Args:
            name (str): Name
            description (str): Description of item
            references (list(str)): List of file paths
            x (int): X coordinate of item on scene
            y (int): Y coordinate of item on scene
            set_selected (bool): Whether to set item selected after the item has been added to project
        """
>>>>>>> 6bd33cd9
        data_connection = DataConnection(self._toolbox, name, description, references, x, y)
        dc_category = self._toolbox.project_item_model.find_category(category)
        self._toolbox.project_item_model.insert_item(data_connection, dc_category)
        # Append connection model
        self.append_connection_model(name, category)
        self._toolbox.msg.emit("Data Connection <b>{0}</b> added to project.".format(name))
        if set_selected:
            self.set_item_selected(data_connection)

<<<<<<< HEAD
    def add_tool(self, name, description, tool_template, x=0, y=0):
        """Add Tool to project item model."""
        category = "Tools"
=======
    def add_tool(self, name, description, tool_template, x=0, y=0, set_selected=False):
        """Adds a Tool to project item model.

        Args:
            name (str): Name
            description (str): Description of item
            tool_template (ToolTemplate): Tool template of this tool
            x (int): X coordinate of item on scene
            y (int): Y coordinate of item on scene
            set_selected (bool): Whether to set item selected after the item has been added to project
        """
>>>>>>> 6bd33cd9
        tool = Tool(self._toolbox, name, description, tool_template, x, y)
        tool_category = self._toolbox.project_item_model.find_category(category)
        self._toolbox.project_item_model.insert_item(tool, tool_category)
        # Append connection model
        self.append_connection_model(name, category)
        self._toolbox.msg.emit("Tool <b>{0}</b> added to project.".format(name))
        if set_selected:
            self.set_item_selected(tool)

    def add_view(self, name, description, x=0, y=0, set_selected=False):
        """Adds a View to project item model.

<<<<<<< HEAD
    def add_view(self, name, description, x=0, y=0):
        """Add View to project item model."""
        category = "Views"
        view = View(self._toolbox, name, description, x, y)
        view_category = self._toolbox.project_item_model.find_category(category)
        self._toolbox.project_item_model.insert_item(view, view_category)
        # Append connection model
        self.append_connection_model(name, category)
        self._toolbox.msg.emit("View <b>{0}</b> added to project.".format(name))

    def append_connection_model(self, item_name, category):
        """Add new item to connection model to keep project and connection model synchronized."""
        row_in_con_model = self._toolbox.project_item_model.new_item_index(category)
        self._toolbox.connection_model.append_item(item_name, row_in_con_model)
=======
        Args:
            name (str): Name
            description (str): Description of item
            x (int): X coordinate of item on scene
            y (int): Y coordinate of item on scene
            set_selected (bool): Whether to set item selected after the item has been added to project
        """
        view = View(self._toolbox, name, description, x, y)
        self._toolbox.project_refs.append(view)  # Save reference or signals don't stick
        self._toolbox.add_item_to_model("Views", name, view)
        self._toolbox.msg.emit("View <b>{0}</b> added to project.".format(name))
        if set_selected:
            self.set_item_selected(view)

    def set_item_selected(self, item):
        """Sets item selected and shows its info screen.

        Args:
            item (QMetaObject): Project item to select
        """
        item.get_icon().master().setSelected(True)
        self._toolbox.show_info(item.name)
>>>>>>> 6bd33cd9
<|MERGE_RESOLUTION|>--- conflicted
+++ resolved
@@ -179,7 +179,6 @@
         project_dict["scene_h"] = self._toolbox.ui.graphicsView.scene().sceneRect().height()
         item_dict = dict()  # Dictionary for storing project items
         n = 0
-<<<<<<< HEAD
         # Traverse all items in project model by category
         category_names = [category_item.name for category_item in self._toolbox.project_item_model.root().children()]
         for category in category_names:
@@ -203,41 +202,6 @@
                 elif item.item_type == "Tool":
                     if not item.tool_template():
                         item_dict[category][name]["tool"] = ""
-=======
-        # Traverse all items in project model
-        top_level_items = self._toolbox.project_item_model.findItems('*', Qt.MatchWildcard, column=0)
-        for top_level_item in top_level_items:
-            top_level_item_txt = top_level_item.data(Qt.DisplayRole)
-            # logging.debug("Children of {0}".format(top_level_item.data(Qt.DisplayRole)))
-            item_dict[top_level_item_txt] = dict()
-            if top_level_item.hasChildren():
-                n_children = top_level_item.rowCount()
-                for i in range(n_children):
-                    n += 1
-                    child = top_level_item.child(i, 0)
-                    child_data = child.data(Qt.UserRole)
-                    name = child_data.name
-                    # logging.debug("{0}".format(child.data(Qt.DisplayRole)))
-                    item_dict[top_level_item_txt][name] = dict()
-                    item_dict[top_level_item_txt][name]["short name"] = child_data.short_name
-                    item_dict[top_level_item_txt][name]["description"] = child_data.description
-                    x = child_data.get_icon().master().sceneBoundingRect().center().x()
-                    y = child_data.get_icon().master().sceneBoundingRect().center().y()
-                    item_dict[top_level_item_txt][name]["x"] = x
-                    item_dict[top_level_item_txt][name]["y"] = y
-                    if child_data.item_type == "Tool":
-                        if not child_data.tool_template():
-                            item_dict[top_level_item_txt][name]["tool"] = ""
-                        else:
-                            item_dict[top_level_item_txt][name]["tool"] = child_data.tool_template().name
-                    elif child_data.item_type == "Data Connection":
-                        # Save references
-                        item_dict[top_level_item_txt][name]["references"] = child_data.file_references()
-                    elif child_data.item_type == "Data Store":
-                        item_dict[top_level_item_txt][name]["reference"] = child_data.save_reference()
-                    elif child_data.item_type == "View":
-                        pass
->>>>>>> 6bd33cd9
                     else:
                         item_dict[category][name]["tool"] = item.tool_template().name
                 elif item.item_type == "View":
@@ -392,11 +356,6 @@
             self._toolbox.msg_warning.emit("Tool type <b>{}</b> not available".format(_tooltype))
             return None
 
-<<<<<<< HEAD
-    def add_data_store(self, name, description, reference, x=0, y=0):
-        """Add data store to project item model."""
-        category = "Data Stores"
-=======
     def add_data_store(self, name, description, reference, x=0, y=0, set_selected=False):
         """Adds a Data Store to project item model.
 
@@ -408,7 +367,7 @@
             y (int): Y coordinate of item on scene
             set_selected (bool): Whether to set item selected after the item has been added to project
         """
->>>>>>> 6bd33cd9
+        category = "Data Stores"
         data_store = DataStore(self._toolbox, name, description, reference, x, y)
         ds_category = self._toolbox.project_item_model.find_category(category)
         self._toolbox.project_item_model.insert_item(data_store, ds_category)
@@ -421,11 +380,6 @@
     def add_data_connection(self, name, description, references, x=0, y=0, set_selected=False):
         """Adds a Data Connection to project item model.
 
-<<<<<<< HEAD
-    def add_data_connection(self, name, description, references, x=0, y=0):
-        """Add Data Connection to project item model."""
-        category = "Data Connections"
-=======
         Args:
             name (str): Name
             description (str): Description of item
@@ -434,7 +388,7 @@
             y (int): Y coordinate of item on scene
             set_selected (bool): Whether to set item selected after the item has been added to project
         """
->>>>>>> 6bd33cd9
+        category = "Data Connections"
         data_connection = DataConnection(self._toolbox, name, description, references, x, y)
         dc_category = self._toolbox.project_item_model.find_category(category)
         self._toolbox.project_item_model.insert_item(data_connection, dc_category)
@@ -444,11 +398,6 @@
         if set_selected:
             self.set_item_selected(data_connection)
 
-<<<<<<< HEAD
-    def add_tool(self, name, description, tool_template, x=0, y=0):
-        """Add Tool to project item model."""
-        category = "Tools"
-=======
     def add_tool(self, name, description, tool_template, x=0, y=0, set_selected=False):
         """Adds a Tool to project item model.
 
@@ -460,7 +409,7 @@
             y (int): Y coordinate of item on scene
             set_selected (bool): Whether to set item selected after the item has been added to project
         """
->>>>>>> 6bd33cd9
+        category = "Tools"
         tool = Tool(self._toolbox, name, description, tool_template, x, y)
         tool_category = self._toolbox.project_item_model.find_category(category)
         self._toolbox.project_item_model.insert_item(tool, tool_category)
@@ -473,9 +422,13 @@
     def add_view(self, name, description, x=0, y=0, set_selected=False):
         """Adds a View to project item model.
 
-<<<<<<< HEAD
-    def add_view(self, name, description, x=0, y=0):
-        """Add View to project item model."""
+        Args:
+            name (str): Name
+            description (str): Description of item
+            x (int): X coordinate of item on scene
+            y (int): Y coordinate of item on scene
+            set_selected (bool): Whether to set item selected after the item has been added to project
+        """
         category = "Views"
         view = View(self._toolbox, name, description, x, y)
         view_category = self._toolbox.project_item_model.find_category(category)
@@ -483,32 +436,19 @@
         # Append connection model
         self.append_connection_model(name, category)
         self._toolbox.msg.emit("View <b>{0}</b> added to project.".format(name))
+        if set_selected:
+            self.set_item_selected(view)
 
     def append_connection_model(self, item_name, category):
-        """Add new item to connection model to keep project and connection model synchronized."""
+        """Adds new item to connection model to keep project and connection model synchronized."""
         row_in_con_model = self._toolbox.project_item_model.new_item_index(category)
         self._toolbox.connection_model.append_item(item_name, row_in_con_model)
-=======
-        Args:
-            name (str): Name
-            description (str): Description of item
-            x (int): X coordinate of item on scene
-            y (int): Y coordinate of item on scene
-            set_selected (bool): Whether to set item selected after the item has been added to project
-        """
-        view = View(self._toolbox, name, description, x, y)
-        self._toolbox.project_refs.append(view)  # Save reference or signals don't stick
-        self._toolbox.add_item_to_model("Views", name, view)
-        self._toolbox.msg.emit("View <b>{0}</b> added to project.".format(name))
-        if set_selected:
-            self.set_item_selected(view)
 
     def set_item_selected(self, item):
         """Sets item selected and shows its info screen.
 
         Args:
-            item (QMetaObject): Project item to select
+            item (ProjectItem): Project item to select
         """
         item.get_icon().master().setSelected(True)
-        self._toolbox.show_info(item.name)
->>>>>>> 6bd33cd9
+        self._toolbox.show_info(item.name)