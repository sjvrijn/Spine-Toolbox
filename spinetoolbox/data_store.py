######################################################################################################################
# Copyright (C) 2017 - 2018 Spine project consortium
# This file is part of Spine Toolbox.
# Spine Toolbox is free software: you can redistribute it and/or modify it under the terms of the GNU Lesser General
# Public License as published by the Free Software Foundation, either version 3 of the License, or (at your option)
# any later version. This program is distributed in the hope that it will be useful, but WITHOUT ANY WARRANTY;
# without even the implied warranty of MERCHANTABILITY or FITNESS FOR A PARTICULAR PURPOSE. See the GNU Lesser General
# Public License for more details. You should have received a copy of the GNU Lesser General Public License along with
# this program. If not, see <http://www.gnu.org/licenses/>.
######################################################################################################################

"""
Module for data store class.

:authors: P. Savolainen (VTT), M. Marin (KTH)
:date:   18.12.2017
"""

import sys
import os
import getpass
import logging
from PySide2.QtGui import QDesktopServices
from PySide2.QtCore import Slot, QUrl
from PySide2.QtWidgets import QInputDialog, QMessageBox, QFileDialog, QApplication
from project_item import ProjectItem
from widgets.data_store_widgets import TreeViewForm, GraphViewForm
from graphics_items import DataStoreImage
from helpers import create_dir, busy_effect
from config import SQL_DIALECT_API
from sqlalchemy import create_engine
from sqlalchemy.exc import SQLAlchemyError, DatabaseError
import qsubprocess
<<<<<<< HEAD
import spinedatabase_api
from widgets.tabular_view_widget import TabularViewForm
=======
from spinedatabase_api import DiffDatabaseMapping, SpineDBAPIError, create_new_spine_database

>>>>>>> 20a92d9b

class DataStore(ProjectItem):
    """Data Store class.

    Attributes:
        toolbox (ToolboxUI): QMainWindow instance
        name (str): Object name
        description (str): Object description
        reference (dict): Reference to a database
        x (int): Initial X coordinate of item icon
        y (int): Initial Y coordinate of item icon
    """
    def __init__(self, toolbox, name, description, reference, x, y):
        """Class constructor."""
        super().__init__(name, description)
        self._toolbox = toolbox
        self._project = self._toolbox.project()
        self.item_type = "Data Store"
        # Instance variables for saving selections in shared widgets
        self.selected_dialect = ""
        self.selected_dsn = ""
        self.selected_sqlite_file = ""
        self.selected_host = ""
        self.selected_port = ""
        self.selected_db = ""
        self.selected_username = ""
        self.selected_password = ""
<<<<<<< HEAD
        self.data_store_treeview = None
        self.data_store_tabularview = None
=======
        self.tree_view_form = None
        self.graph_view_form = None
>>>>>>> 20a92d9b
        # Make project directory for this Data Store
        self.data_dir = os.path.join(self._project.project_dir, self.short_name)
        try:
            create_dir(self.data_dir)
        except OSError:
            self._toolbox.msg_error.emit("[OSError] Creating directory {0} failed."
                                         " Check permissions.".format(self.data_dir))
        self._graphics_item = DataStoreImage(self._toolbox, x - 35, y - 35, 70, 70, self.name)
        self._reference = reference
        self.load_reference_into_selections()
        self._sigs = self.make_signal_handler_dict()

    def make_signal_handler_dict(self):
        """Returns a dictionary of all shared signals and their handlers.
        This is to enable simpler connecting and disconnecting."""
        s = dict()
        s[self._toolbox.ui.pushButton_ds_open_directory.clicked] = self.open_directory
<<<<<<< HEAD
        s[self._toolbox.ui.pushButton_ds_open_treeview.clicked] = self.open_treeview
        s[self._toolbox.ui.pushButton_ds_open_tabularview.clicked] = self.open_tabularview
=======
        s[self._toolbox.ui.pushButton_ds_tree_view.clicked] = self.call_open_tree_view
        s[self._toolbox.ui.pushButton_ds_graph_view.clicked] = self.call_open_graph_view
>>>>>>> 20a92d9b
        s[self._toolbox.ui.toolButton_browse.clicked] = self.browse_clicked
        s[self._toolbox.ui.comboBox_dialect.currentTextChanged] = self.check_dialect
        s[self._toolbox.ui.toolButton_new_spine.clicked] = self.create_new_spine_database
        s[self._toolbox.ui.toolButton_copy_db_url.clicked] = self.copy_db_url
        s[self._toolbox.ui.lineEdit_SQLite_file.file_dropped] = self.set_path_to_sqlite_file
        return s

    def activate(self):
        """Restore selections and connect signals."""
        self.restore_selections()  # Do this before connecting signals or funny things happen
        super().connect_signals()

    def deactivate(self):
        """Save selections and disconnect signals."""
        self.save_selections()
        if not super().disconnect_signals():
            logging.error("Item {0} deactivation failed".format(self.name))
            return False
        return True

    def restore_selections(self):
        """Restore selections into shared widgets when this project item is selected."""
        self._toolbox.ui.label_ds_name.setText(self.name)
        if self.selected_dialect:
            self._toolbox.ui.comboBox_dialect.setCurrentText(self.selected_dialect)
        else:
            self._toolbox.ui.comboBox_dialect.setCurrentIndex(-1)
        # Set widgets enabled/disabled according to selected dialect
        if self.selected_dialect == "":
            self.enable_no_dialect()
        elif self.selected_dialect == "sqlite":
            self.enable_sqlite()
        elif self.selected_dialect == "mssql":
            self.enable_mssql()
        else:
            self.enable_common()
        self._toolbox.ui.comboBox_dsn.setCurrentText(self.selected_dsn)
        self._toolbox.ui.lineEdit_SQLite_file.setText(self.selected_sqlite_file)
        self._toolbox.ui.lineEdit_host.setText(self.selected_host)
        self._toolbox.ui.lineEdit_port.setText(self.selected_port)
        self._toolbox.ui.lineEdit_database.setText(self.selected_db)
        self._toolbox.ui.lineEdit_username.setText(self.selected_username)
        self._toolbox.ui.lineEdit_password.setText(self.selected_password)

    def save_selections(self):
        """Save selections in shared widgets for this project item into instance variables."""
        self.selected_dialect = self._toolbox.ui.comboBox_dialect.currentText()
        self.selected_dsn = self._toolbox.ui.comboBox_dsn.currentText()
        self.selected_sqlite_file = self._toolbox.ui.lineEdit_SQLite_file.text()
        self.selected_host = self._toolbox.ui.lineEdit_host.text()
        self.selected_port = self._toolbox.ui.lineEdit_port.text()
        self.selected_db = self._toolbox.ui.lineEdit_database.text()
        self.selected_username = self._toolbox.ui.lineEdit_username.text()
        self.selected_password = self._toolbox.ui.lineEdit_password.text()

    def reference(self):
        """Reference attribute."""
        return self._reference

    def project(self):
        """Returns current project or None if no project open."""
        return self._project

    def set_icon(self, icon):
        self._graphics_item = icon

    def get_icon(self):
        """Returns the item representing this Data Store on the scene."""
        return self._graphics_item

    @Slot("QString", name="set_path_to_sqlite_file")
    def set_path_to_sqlite_file(self, file_path):
        """Set path to SQLite file."""
        self._toolbox.ui.lineEdit_SQLite_file.setText(file_path)

    @Slot(bool, name='browse_clicked')
    def browse_clicked(self, checked=False):
        """Open file browser where user can select the path to an SQLite
        file that they want to use."""
        # noinspection PyCallByClass, PyTypeChecker, PyArgumentList
        answer = QFileDialog.getOpenFileName(self._toolbox, 'Select SQlite file', self.data_dir, 'SQLite (*.*)')
        file_path = answer[0]
        if not file_path:  # Cancel button clicked
            return
        filename = os.path.split(file_path)[1]
        # Update UI
        self._toolbox.ui.comboBox_dsn.clear()
        self._toolbox.ui.lineEdit_SQLite_file.setText(file_path)
        self._toolbox.ui.lineEdit_host.clear()
        self._toolbox.ui.lineEdit_port.clear()
        self._toolbox.ui.lineEdit_database.setText(filename)
        self._toolbox.ui.lineEdit_username.setText(getpass.getuser())
        self._toolbox.ui.lineEdit_password.clear()

    def load_reference_into_selections(self):
        """Load reference attribute into shared widget selections.
        Used when loading the project, and creating a new Spine db."""
        # TODO: now it only handles SQLite references, but should handle all types of reference
        if not self._reference:  # This probably does not happen anymore
            return
        # Keep compatibility with previous versions where reference was a list
        if isinstance(self._reference, list):
            self._reference = self._reference[0]
        db_url = self._reference['url']
        if not db_url or db_url == "":
            # No point in checking further
            return
        database = self._reference['database']
        username = self._reference['username']
        try:
            dialect_dbapi = db_url.split('://')[0]
        except IndexError:
            self._toolbox.msg_error.emit("Error in <b>{0}</b> database reference. Unable to parse stored "
                                         "reference. Please select a new one.".format(self.name))
            return
        try:
            dialect, dbapi = dialect_dbapi.split('+')
        except ValueError:
            dialect = dialect_dbapi
            dbapi = None
        if dialect not in SQL_DIALECT_API:
            self._toolbox.msg_error.emit("Error in <b>{0}</b> database reference. Stored reference "
                                         "dialect <b>{1}</b> is not supported.".format(self.name, dialect))
            return
        self.selected_dialect = dialect
        if dbapi and SQL_DIALECT_API[dialect] != dbapi:
            recommended_dbapi = SQL_DIALECT_API[dialect]
            self._toolbox.msg_warning.emit("Warning regarding <b>{0}</b> database reference. Stored reference "
                                           "is using dialect <b>{1}</b> with driver <b>{2}</b>, whereas "
                                           "<b>{3}</b> is recommended"
                                           .format(self.name, dialect, dbapi, recommended_dbapi))
        if dialect == "sqlite":
            try:
                file_path = os.path.abspath(db_url.split(':///')[1])
                # file_path = os.path.abspath(file_path)
            except IndexError:
                file_path = ""
                self._toolbox.msg_error.emit("Error in <b>{0}</b> database reference. Unable to determine "
                                             "path to SQLite file from stored reference. Please select "
                                             "a new one.".format(self.name))
            if not os.path.isfile(file_path):
                file_path = ""
                self._toolbox.msg_warning.emit("Error in <b>{0}</b> database reference. Invalid path to "
                                               "SQLite file. Maybe it was deleted?".format(self.name))
            self.selected_sqlite_file = os.path.abspath(file_path)
            self.selected_db = database
            self.selected_username = username

    def current_reference(self):
        """Returns the current state of the reference according to user's selections.
        Used when saving the project and by the View item."""
        # If the item is currently selected, we save selections so we can use `dump_selections_into_reference`
        current = self._toolbox.ui.treeView_project.currentIndex()
        current_item = self._toolbox.project_item_model.project_item(current)
        if current_item == self:
            self.save_selections()
        self.dump_selections_into_reference()
        return self._reference

    def dump_selections_into_reference(self):
        """Dump selections into reference attribute."""
        if not self.selected_dialect:
            self._reference = None
            return
        if self.selected_dialect == 'mssql':
            if not self.selected_dsn:
                return None
            dsn = self.selected_dsn
            username = self.selected_username
            password = self.selected_password
            url = 'mssql+pyodbc://'
            if username:
                url += username
            if password:
                url += ":" + password
            url += '@' + dsn
            database = dsn
        elif self.selected_dialect == 'sqlite':
            sqlite_file = self.selected_sqlite_file
            if not sqlite_file:
                return None
            if not os.path.isfile(sqlite_file):
                return None
            url = 'sqlite:///{0}'.format(sqlite_file)
            database = os.path.basename(self.selected_sqlite_file)
            username = getpass.getuser()
        else:
            host = self.selected_host
            if not host:
                return None
            database = self.selected_db
            if not database:
                return None
            port = self.selected_port
            username = self.selected_username
            password = self.selected_password
            dbapi = SQL_DIALECT_API[self.selected_dialect]
            url = "+".join([self.selected_dialect, dbapi]) + "://"
            if username:
                url += username
            if password:
                url += ":" + password
            url += "@" + host
            if port:
                url += ":" + port
            url += "/" + database
        # Set reference attribute
        self._reference = {
            'database': database,
            'username': username,
            'url': url
        }

    def enable_no_dialect(self):
        """Adjust widget enabled status to default when no dialect is selected."""
        self._toolbox.ui.comboBox_dialect.setEnabled(True)
        self._toolbox.ui.comboBox_dsn.setEnabled(False)
        self._toolbox.ui.lineEdit_SQLite_file.setEnabled(False)
        self._toolbox.ui.toolButton_browse.setEnabled(False)
        self._toolbox.ui.lineEdit_host.setEnabled(False)
        self._toolbox.ui.lineEdit_port.setEnabled(False)
        self._toolbox.ui.lineEdit_database.setEnabled(False)
        self._toolbox.ui.lineEdit_username.setEnabled(False)
        self._toolbox.ui.lineEdit_password.setEnabled(False)

    def enable_mssql(self):
        """Adjust controls to mssql connection specification."""
        self._toolbox.ui.comboBox_dsn.setEnabled(True)
        self._toolbox.ui.lineEdit_SQLite_file.setEnabled(False)
        self._toolbox.ui.toolButton_browse.setEnabled(False)
        self._toolbox.ui.lineEdit_host.setEnabled(False)
        self._toolbox.ui.lineEdit_port.setEnabled(False)
        self._toolbox.ui.lineEdit_database.setEnabled(False)
        self._toolbox.ui.lineEdit_username.setEnabled(True)
        self._toolbox.ui.lineEdit_password.setEnabled(True)

    def enable_sqlite(self):
        """Adjust controls to sqlite connection specification."""
        self._toolbox.ui.comboBox_dsn.setEnabled(False)
        self._toolbox.ui.comboBox_dsn.setCurrentIndex(-1)
        self._toolbox.ui.lineEdit_SQLite_file.setEnabled(True)
        self._toolbox.ui.toolButton_browse.setEnabled(True)
        self._toolbox.ui.lineEdit_host.setEnabled(False)
        self._toolbox.ui.lineEdit_port.setEnabled(False)
        self._toolbox.ui.lineEdit_database.setEnabled(False)
        self._toolbox.ui.lineEdit_username.setEnabled(False)
        self._toolbox.ui.lineEdit_password.setEnabled(False)

    def enable_common(self):
        """Adjust controls to 'common' connection specification."""
        self._toolbox.ui.comboBox_dsn.setEnabled(False)
        self._toolbox.ui.comboBox_dsn.setCurrentIndex(-1)
        self._toolbox.ui.lineEdit_SQLite_file.setEnabled(False)
        self._toolbox.ui.toolButton_browse.setEnabled(False)
        self._toolbox.ui.lineEdit_host.setEnabled(True)
        self._toolbox.ui.lineEdit_port.setEnabled(True)
        self._toolbox.ui.lineEdit_database.setEnabled(True)
        self._toolbox.ui.lineEdit_username.setEnabled(True)
        self._toolbox.ui.lineEdit_password.setEnabled(True)

    @Slot(str, name="check_dialect")
    def check_dialect(self, dialect):
        """Check if selected dialect is supported. Offer to install DBAPI if not.

        Returns:
            True if dialect is supported, False if not.
        """
        if dialect == "":  # TODO: Set text when index is -1 to 'Select dialect...'
            return
        dbapi = SQL_DIALECT_API[dialect]
        try:
            if dialect == 'sqlite':
                create_engine('sqlite://')
                self.enable_sqlite()
            elif dialect == 'mssql':
                import pyodbc
                dsns = pyodbc.dataSources()
                # Collect dsns which use the msodbcsql driver
                mssql_dsns = list()
                for key, value in dsns.items():
                    if 'msodbcsql' in value.lower():
                        mssql_dsns.append(key)
                if mssql_dsns:
                    self._toolbox.ui.comboBox_dsn.clear()
                    self._toolbox.ui.comboBox_dsn.addItems(mssql_dsns)
                    self._toolbox.ui.comboBox_dsn.setCurrentIndex(-1)
                    self.enable_mssql()
                else:
                    msg = "Please create a SQL Server ODBC Data Source first."
                    self._toolbox.msg_warning.emit(msg)
            else:
                create_engine('{}://username:password@host/database'.format("+".join([dialect, dbapi])))
                self.enable_common()
            return True
        except ModuleNotFoundError:
            dbapi = SQL_DIALECT_API[dialect]
            msg = QMessageBox()
            msg.setIcon(QMessageBox.Question)
            msg.setWindowTitle("Dialect not supported")
            msg.setText("There is no DBAPI installed for dialect '{0}'. "
                        "The default one is '{1}'.".format(dialect, dbapi))
            msg.setInformativeText("Do you want to install it using pip or conda?")
            pip_button = msg.addButton("pip", QMessageBox.YesRole)
            conda_button = msg.addButton("conda", QMessageBox.NoRole)
            cancel_button = msg.addButton("Cancel", QMessageBox.RejectRole)
            msg.exec_()  # Show message box
            if msg.clickedButton() == pip_button:
                if not self.install_dbapi_pip(dbapi):
                    self._toolbox.ui.comboBox_dialect.setCurrentIndex(-1)
                    return False
            elif msg.clickedButton() == conda_button:
                if not self.install_dbapi_conda(dbapi):
                    self._toolbox.ui.comboBox_dialect.setCurrentIndex(-1)
                    return False
            else:
                self._toolbox.ui.comboBox_dialect.setCurrentIndex(-1)
                msg = "Unable to use dialect '{}'.".format(dialect)
                self._toolbox.msg_error.emit(msg)
                return False
            # Check that dialect is not found
            if not self.check_dialect(dialect):
                self._toolbox.ui.comboBox_dialect.setCurrentIndex(-1)
                return False
            return True

    @busy_effect
    def install_dbapi_pip(self, dbapi):
        """Install DBAPI using pip."""
        self._toolbox.msg.emit("Installing module <b>{0}</b> using pip".format(dbapi))
        program = sys.executable
        args = list()
        args.append("-m")
        args.append("pip")
        args.append("install")
        args.append("{0}".format(dbapi))
        pip_install = qsubprocess.QSubProcess(self._toolbox, program, args)
        pip_install.start_process()
        if pip_install.wait_for_finished():
            self._toolbox.msg_success.emit("Module <b>{0}</b> successfully installed".format(dbapi))
            return True
        self._toolbox.msg_error.emit("Installing module <b>{0}</b> failed".format(dbapi))
        return False

    @busy_effect
    def install_dbapi_conda(self, dbapi):
        """Install DBAPI using conda. Fails if conda is not installed."""
        try:
            import conda.cli
        except ImportError:
            self._toolbox.msg_error.emit("Conda not found. Installing {0} failed.".format(dbapi))
            return False
        try:
            self._toolbox.msg.emit("Installing module <b>{0}</b> using Conda".format(dbapi))
            conda.cli.main('conda', 'install',  '-y', dbapi)
            self._toolbox.msg_success.emit("Module <b>{0}</b> successfully installed".format(dbapi))
            return True
        except Exception as e:
            self._toolbox.msg_error.emit("Installing module <b>{0}</b> failed".format(dbapi))
            return False

    def make_reference(self):
        """Return a reference based on the current state of the ui,
        or None if something is bad/missing.
        Used when opening the data store tree view or graph view forms."""
        if self._toolbox.ui.comboBox_dialect.currentIndex() < 0:
            self._toolbox.msg_warning.emit("Please select dialect first")
            return None
        dialect = self._toolbox.ui.comboBox_dialect.currentText()
        if dialect == 'mssql':
            if self._toolbox.ui.comboBox_dsn.currentIndex() < 0:
                self._toolbox.msg_warning.emit("Please select DSN first")
                return None
            dsn = self._toolbox.ui.comboBox_dsn.currentText()
            username = self._toolbox.ui.lineEdit_username.text()
            password = self._toolbox.ui.lineEdit_password.text()
            url = 'mssql+pyodbc://'
            if username:
                url += username
            if password:
                url += ":" + password
            url += '@' + dsn
            # Set database equal to dsn for creating the reference below
            database = dsn
        elif dialect == 'sqlite':
            sqlite_file = self._toolbox.ui.lineEdit_SQLite_file.text()
            if not sqlite_file:
                self._toolbox.msg_warning.emit("Path to SQLite file missing")
                return None
            if not os.path.isfile(sqlite_file):
                self._toolbox.msg_warning.emit("Invalid path")
                return None
            url = 'sqlite:///{0}'.format(sqlite_file)
            # Set database equal to file's basename for creating the reference below
            database = os.path.basename(sqlite_file)
            username = getpass.getuser()
        else:
            host = self._toolbox.ui.lineEdit_host.text()
            if not host:
                self._toolbox.msg_warning.emit("Host missing")
                return None
            database = self._toolbox.ui.lineEdit_database.text()
            if not database:
                self._toolbox.msg_warning.emit("Database missing")
                return None
            port = self._toolbox.ui.lineEdit_port.text()
            username = self._toolbox.ui.lineEdit_username.text()
            password = self._toolbox.ui.lineEdit_password.text()
            dbapi = SQL_DIALECT_API[dialect]
            url = "+".join([dialect, dbapi]) + "://"
            if username:
                url += username
            if password:
                url += ":" + password
            url += "@" + host
            if port:
                url += ":" + port
            url += "/" + database
        engine = create_engine(url)
        try:
            engine.connect()
        except SQLAlchemyError as e:
            self._toolbox.msg_error.emit("Connection failed: {}".format(e.orig.args))
            return None
        if dialect == 'sqlite':
            # Check integrity of SQLite database
            try:
                engine.execute('pragma quick_check;')
            except DatabaseError as e:
                self._toolbox.msg_error.emit("File {0} has integrity issues "
                                             "(not an SQLite database?): {1}".format(database, e.orig.args))
                return None
        # Get system's username if none given
        if not username:
            username = getpass.getuser()
        reference = {
            'database': database,
            'username': username,
            'url': url
        }
        return reference

<<<<<<< HEAD
    # @busy_effect
    @Slot(bool, name="open_treeview")
    def open_treeview(self, checked=False):
        """Open reference in Data Store tree view."""
        # TODO: How to make busy_effect work with the new style of connecting&disconnecting signals?
        # TODO: check if the reference has changed, in which case we need to create a new form.
        if self.data_store_treeview:
            self.data_store_treeview.raise_()
=======
    @Slot(bool, name="call_open_tree_view")
    def call_open_tree_view(self, checked=False):
        """Call method to open the treeview."""
        # NOTE: This is just so we can use @busy_effect with the open_tree_view method
        self.open_tree_view()

    @busy_effect
    def open_tree_view(self):
        """Open reference in tree view form."""
        reference = self.make_reference()
        if not reference:
>>>>>>> 20a92d9b
            return
        if self.tree_view_form:
            # If the url hasn't changed, just raise the current form
            if self.tree_view_form.db_map.db_url == reference['url']:
                self.tree_view_form.raise_()
                return
            self.tree_view_form.destroyed.disconnect(self.tree_view_form_destroyed)
            self.tree_view_form.close()
        db_url = reference['url']
        database = reference['database']
        username = reference['username']
        try:
            db_map = DiffDatabaseMapping(db_url, username)
        except SpineDBAPIError as e:
            self._toolbox.msg_error.emit(e.msg)
            return
        try:
            self.tree_view_form = TreeViewForm(self, db_map, database)
        except:
            db_map.close()
            raise
        self.tree_view_form.show()
        self.tree_view_form.destroyed.connect(self.tree_view_form_destroyed)

    @Slot(name="tree_view_form_destroyed")
    def tree_view_form_destroyed(self):
        self.tree_view_form = None

    @Slot(bool, name="call_open_graph_view")
    def call_open_graph_view(self, checked=False):
        """Call method to open the treeview."""
        # NOTE: This is just so we can use @busy_effect with the open_graph_view method
        self.open_graph_view()

    @busy_effect
    def open_graph_view(self):
        """Open reference in graph view form."""
        reference = self.make_reference()
        if not reference:
            return
        if self.graph_view_form:
            # If the url hasn't changed, just raise the current form
            if self.graph_view_form.db_map.db_url == reference['url']:
                self.graph_view_form.raise_()
                return
            self.graph_view_form.destroyed.disconnect(self.graph_view_form_destroyed)
            self.graph_view_form.close()
        db_url = reference['url']
        database = reference['database']
        username = reference['username']
        try:
            db_map = DiffDatabaseMapping(db_url, username)
        except SpineDBAPIError as e:
            self._toolbox.msg_error.emit(e.msg)
            return
        try:
            self.graph_view_form = GraphViewForm(self, db_map, database, read_only=False)
        except:
            db_map.close()
            raise
        self.graph_view_form.show()
        self.graph_view_form.destroyed.connect(self.graph_view_form_destroyed)

<<<<<<< HEAD
    @Slot(bool, name="open_tabularview")
    def open_tabularview(self, checked=False):
        """Open reference in Data Store tabular view."""
        if self.data_store_tabularview:
            self.data_store_tabularview.raise_()
            return
        if self._toolbox.ui.comboBox_dialect.currentIndex() < 0:
            self._toolbox.msg_warning.emit("Please select dialect first")
            return
        reference = self.make_reference()
        if not reference:
            return
        db_url = reference['url']
        database = reference['database']
        username = reference['username']
        try:
            db_map = spinedatabase_api.DiffDatabaseMapping(db_url, username)
        except spinedatabase_api.SpineDBAPIError as e:
            self._toolbox.msg_error.emit(e.msg)
            return
        self.data_store_tabularview = TabularViewForm(self, db_map, database)
        self.data_store_tabularview.destroyed.connect(self.data_store_tabularview_destroyed)
        self.data_store_tabularview.show()

    @Slot(name="data_store_treeview_destroyed")
    def data_store_treeview_destroyed(self):
        self.data_store_treeview = None
        
    @Slot(name="data_store_tabularview_destroyed")
    def data_store_tabularview_destroyed(self):
        print("destroyed")
        self.data_store_tabularview = None
=======
    @Slot(name="graph_view_form_destroyed")
    def graph_view_form_destroyed(self):
        self.graph_view_form = None
>>>>>>> 20a92d9b

    @Slot(bool, name="open_directory")
    def open_directory(self, checked=False):
        """Open file explorer in this Data Store's data directory."""
        url = "file:///" + self.data_dir
        # noinspection PyTypeChecker, PyCallByClass, PyArgumentList
        res = QDesktopServices.openUrl(QUrl(url, QUrl.TolerantMode))
        if not res:
            self._toolbox.msg_error.emit("Failed to open directory: {0}".format(self.data_dir))

    def find_file(self, fname, visited_items):
        """Search for filename in data and return the path if found."""
        # logging.debug("Looking for file {0} in DS {1}.".format(fname, self.name))
        if self in visited_items:
            self._toolbox.msg_warning.emit("There seems to be an infinite loop in your project. Please fix the "
                                           "connections and try again. Detected at {0}.".format(self.name))
            return None
        reference = self.current_reference()
        db_url = reference['url']
        if not db_url.lower().startswith('sqlite'):
            return None
        file_path = os.path.abspath(db_url.split(':///')[1])
        if not os.path.exists(file_path):
            return None
        if fname == os.path.basename(file_path):
            # logging.debug("{0} found in DS {1}".format(fname, self.name))
            self._toolbox.msg.emit("\t<b>{0}</b> found in Data Store <b>{1}</b>".format(fname, self.name))
            return file_path
        visited_items.append(self)
        for input_item in self._toolbox.connection_model.input_items(self.name):
            # Find item from project model
            item_index = self._toolbox.project_item_model.find_item(input_item)
            if not item_index:
                self._toolbox.msg_error.emit("Item {0} not found. Something is seriously wrong.".format(input_item))
                continue
            item = self._toolbox.project_item_model.project_item(item_index)
            if item.item_type in ["Data Store", "Data Connection"]:
                path = item.find_file(fname, visited_items)
                if path is not None:
                    return path
        return None

    @Slot(bool, name="copy_db_url")
    def copy_db_url(self, checked=False):
        """Copy db url to clipboard."""
        reference = self.make_reference()
        if not reference:
            self._toolbox.msg_error.emit("Unable to copy database url to clipboard.")
            return
        db_url = reference['url']
        QApplication.clipboard().setText(db_url)
        self._toolbox.msg.emit("Database url '{}' successfully copied to clipboard.".format(db_url))

    @Slot(bool, name="create_new_spine_database")
    def create_new_spine_database(self, checked=False):
        """Create new (empty) Spine SQLite database file."""
        answer = QFileDialog.getSaveFileName(self._toolbox,
                                             "Create new Spine SQLite database",
                                             self.data_dir,
                                             "SQlite database (*.sqlite *.db)")
        file_path = answer[0]
        if not file_path:
            return
        extension = os.path.splitext(file_path)[1]
        if not extension:
            file_path += ".sqlite"
        # We need to remove the file first so `create_new_spine_database` doesn't complain
        try:
            os.remove(file_path)
        except OSError:
            pass
        url = "sqlite:///" + file_path
        create_new_spine_database(url)
        database = os.path.basename(file_path)
        username = getpass.getuser()
        # Update UI
        self._toolbox.ui.comboBox_dsn.clear()
        self._toolbox.ui.comboBox_dialect.setCurrentText("sqlite")
        self._toolbox.ui.lineEdit_SQLite_file.setText(os.path.abspath(file_path))
        self._toolbox.ui.lineEdit_host.clear()
        self._toolbox.ui.lineEdit_port.clear()
        self._toolbox.ui.lineEdit_database.setText(database)
        self._toolbox.ui.lineEdit_username.setText(username)
        self._toolbox.ui.lineEdit_password.clear()<|MERGE_RESOLUTION|>--- conflicted
+++ resolved
@@ -25,19 +25,15 @@
 from PySide2.QtWidgets import QInputDialog, QMessageBox, QFileDialog, QApplication
 from project_item import ProjectItem
 from widgets.data_store_widgets import TreeViewForm, GraphViewForm
+from widgets.tabular_view_widget import TabularViewForm
 from graphics_items import DataStoreImage
 from helpers import create_dir, busy_effect
 from config import SQL_DIALECT_API
 from sqlalchemy import create_engine
 from sqlalchemy.exc import SQLAlchemyError, DatabaseError
 import qsubprocess
-<<<<<<< HEAD
-import spinedatabase_api
-from widgets.tabular_view_widget import TabularViewForm
-=======
 from spinedatabase_api import DiffDatabaseMapping, SpineDBAPIError, create_new_spine_database
 
->>>>>>> 20a92d9b
 
 class DataStore(ProjectItem):
     """Data Store class.
@@ -65,13 +61,9 @@
         self.selected_db = ""
         self.selected_username = ""
         self.selected_password = ""
-<<<<<<< HEAD
-        self.data_store_treeview = None
-        self.data_store_tabularview = None
-=======
         self.tree_view_form = None
         self.graph_view_form = None
->>>>>>> 20a92d9b
+        self.tabular_view_form = None
         # Make project directory for this Data Store
         self.data_dir = os.path.join(self._project.project_dir, self.short_name)
         try:
@@ -89,13 +81,9 @@
         This is to enable simpler connecting and disconnecting."""
         s = dict()
         s[self._toolbox.ui.pushButton_ds_open_directory.clicked] = self.open_directory
-<<<<<<< HEAD
-        s[self._toolbox.ui.pushButton_ds_open_treeview.clicked] = self.open_treeview
-        s[self._toolbox.ui.pushButton_ds_open_tabularview.clicked] = self.open_tabularview
-=======
         s[self._toolbox.ui.pushButton_ds_tree_view.clicked] = self.call_open_tree_view
         s[self._toolbox.ui.pushButton_ds_graph_view.clicked] = self.call_open_graph_view
->>>>>>> 20a92d9b
+        s[self._toolbox.ui.pushButton_ds_tabular_view.clicked] = self.call_open_tabular_view
         s[self._toolbox.ui.toolButton_browse.clicked] = self.browse_clicked
         s[self._toolbox.ui.comboBox_dialect.currentTextChanged] = self.check_dialect
         s[self._toolbox.ui.toolButton_new_spine.clicked] = self.create_new_spine_database
@@ -537,16 +525,6 @@
         }
         return reference
 
-<<<<<<< HEAD
-    # @busy_effect
-    @Slot(bool, name="open_treeview")
-    def open_treeview(self, checked=False):
-        """Open reference in Data Store tree view."""
-        # TODO: How to make busy_effect work with the new style of connecting&disconnecting signals?
-        # TODO: check if the reference has changed, in which case we need to create a new form.
-        if self.data_store_treeview:
-            self.data_store_treeview.raise_()
-=======
     @Slot(bool, name="call_open_tree_view")
     def call_open_tree_view(self, checked=False):
         """Call method to open the treeview."""
@@ -558,7 +536,6 @@
         """Open reference in tree view form."""
         reference = self.make_reference()
         if not reference:
->>>>>>> 20a92d9b
             return
         if self.tree_view_form:
             # If the url hasn't changed, just raise the current form
@@ -622,12 +599,17 @@
         self.graph_view_form.show()
         self.graph_view_form.destroyed.connect(self.graph_view_form_destroyed)
 
-<<<<<<< HEAD
-    @Slot(bool, name="open_tabularview")
-    def open_tabularview(self, checked=False):
+    @Slot(bool, name="call_open_tabular_view")
+    def call_open_tabular_view(self, checked=False):
+        """Call method to open the tabular view."""
+        # NOTE: This is just so we can use @busy_effect with the open_tabular_view method
+        self.open_tabular_view()
+
+    @busy_effect
+    def open_tabular_view(self, checked=False):
         """Open reference in Data Store tabular view."""
-        if self.data_store_tabularview:
-            self.data_store_tabularview.raise_()
+        if self.tabular_view_form:
+            self.tabular_view_form.raise_()
             return
         if self._toolbox.ui.comboBox_dialect.currentIndex() < 0:
             self._toolbox.msg_warning.emit("Please select dialect first")
@@ -639,27 +621,25 @@
         database = reference['database']
         username = reference['username']
         try:
-            db_map = spinedatabase_api.DiffDatabaseMapping(db_url, username)
-        except spinedatabase_api.SpineDBAPIError as e:
+            db_map = DiffDatabaseMapping(db_url, username)
+        except SpineDBAPIError as e:
             self._toolbox.msg_error.emit(e.msg)
             return
-        self.data_store_tabularview = TabularViewForm(self, db_map, database)
-        self.data_store_tabularview.destroyed.connect(self.data_store_tabularview_destroyed)
-        self.data_store_tabularview.show()
-
-    @Slot(name="data_store_treeview_destroyed")
-    def data_store_treeview_destroyed(self):
-        self.data_store_treeview = None
-        
-    @Slot(name="data_store_tabularview_destroyed")
-    def data_store_tabularview_destroyed(self):
+        try:
+            self.tabular_view_form = TabularViewForm(self, db_map, database)
+        except:
+            db_map.close()
+            raise
+        self.tabular_view_form.destroyed.connect(self.tabular_view_form_destroyed)
+        self.tabular_view_form.show()
+
+    @Slot(name="tabular_view_form_destroyed")
+    def tabular_view_form_destroyed(self):
         print("destroyed")
-        self.data_store_tabularview = None
-=======
+        self.tabular_view_form = None
     @Slot(name="graph_view_form_destroyed")
     def graph_view_form_destroyed(self):
         self.graph_view_form = None
->>>>>>> 20a92d9b
 
     @Slot(bool, name="open_directory")
     def open_directory(self, checked=False):
