--- conflicted
+++ resolved
@@ -21,8 +21,8 @@
    <rect>
     <x>0</x>
     <y>0</y>
-    <width>711</width>
-    <height>560</height>
+    <width>700</width>
+    <height>550</height>
    </rect>
   </property>
   <property name="sizePolicy">
@@ -150,16 +150,6 @@
        <property name="selectionRectVisible">
         <bool>true</bool>
        </property>
-<<<<<<< HEAD
-       <widget class="QWidget" name="scrollAreaWidgetContents">
-        <property name="geometry">
-         <rect>
-          <x>0</x>
-          <y>0</y>
-          <width>366</width>
-          <height>492</height>
-         </rect>
-=======
        <property name="currentRow">
         <number>0</number>
        </property>
@@ -199,30 +189,11 @@
        <item>
         <property name="text">
          <string>Views</string>
->>>>>>> 7809614d
         </property>
         <property name="icon">
          <iconset resource="resources/resources_icons.qrc">
           <normaloff>:/icons/eye.svg</normaloff>:/icons/eye.svg</iconset>
         </property>
-<<<<<<< HEAD
-        <layout class="QVBoxLayout" name="verticalLayout_5" stretch="0,0,0">
-         <property name="spacing">
-          <number>6</number>
-         </property>
-         <property name="leftMargin">
-          <number>0</number>
-         </property>
-         <property name="topMargin">
-          <number>0</number>
-         </property>
-         <property name="rightMargin">
-          <number>0</number>
-         </property>
-         <property name="bottomMargin">
-          <number>0</number>
-         </property>
-=======
        </item>
       </widget>
      </item>
@@ -239,7 +210,6 @@
        </property>
        <widget class="QWidget" name="General">
         <layout class="QVBoxLayout" name="verticalLayout_6">
->>>>>>> 7809614d
          <item>
           <widget class="QGroupBox" name="groupBox_general">
            <property name="sizePolicy">
@@ -269,8 +239,8 @@
            <property name="flat">
             <bool>false</bool>
            </property>
-           <layout class="QVBoxLayout" name="verticalLayout">
-            <item>
+           <layout class="QGridLayout" name="gridLayout">
+            <item row="0" column="0">
              <widget class="QCheckBox" name="checkBox_open_previous_project">
               <property name="sizePolicy">
                <sizepolicy hsizetype="Minimum" vsizetype="Fixed">
@@ -286,7 +256,7 @@
               </property>
              </widget>
             </item>
-            <item>
+            <item row="1" column="0">
              <widget class="QCheckBox" name="checkBox_exit_prompt">
               <property name="toolTip">
                <string>&lt;html&gt;&lt;head/&gt;&lt;body&gt;&lt;p&gt;If checked, confirm exit prompt is shown. If unchecked, application exits without prompt.&lt;/p&gt;&lt;/body&gt;&lt;/html&gt;</string>
@@ -299,7 +269,7 @@
               </property>
              </widget>
             </item>
-            <item>
+            <item row="2" column="0">
              <widget class="QCheckBox" name="checkBox_save_at_exit">
               <property name="toolTip">
                <string>&lt;html&gt;&lt;head/&gt;&lt;body&gt;&lt;p&gt;Unchecked: Does not save project and does not show message box&lt;/p&gt;&lt;p&gt;Partially checked: Shows message box (default)&lt;/p&gt;&lt;p&gt;Checked: Saves project and does not show message box&lt;/p&gt;&lt;p&gt;&lt;br/&gt;&lt;/p&gt;&lt;/body&gt;&lt;/html&gt;</string>
@@ -312,7 +282,7 @@
               </property>
              </widget>
             </item>
-            <item>
+            <item row="3" column="0">
              <widget class="QCheckBox" name="checkBox_datetime">
               <property name="toolTip">
                <string>&lt;html&gt;&lt;head/&gt;&lt;body&gt;&lt;p&gt;If checked, date and time string is appended into Event Log messages&lt;/p&gt;&lt;/body&gt;&lt;/html&gt;</string>
@@ -322,7 +292,7 @@
               </property>
              </widget>
             </item>
-            <item>
+            <item row="4" column="0">
              <widget class="QCheckBox" name="checkBox_delete_data">
               <property name="toolTip">
                <string>&lt;html&gt;&lt;head/&gt;&lt;body&gt;&lt;p&gt;Check this box to delete project item's data when a project item is removed from project. This means, that the project item directory and its contens will be deleted from your HD.&lt;/p&gt;&lt;/body&gt;&lt;/html&gt;</string>
@@ -332,7 +302,71 @@
               </property>
              </widget>
             </item>
-            <item>
+            <item row="5" column="0">
+             <widget class="QLabel" name="label">
+              <property name="font">
+               <font>
+                <pointsize>7</pointsize>
+               </font>
+              </property>
+              <property name="text">
+               <string>Work directory</string>
+              </property>
+             </widget>
+            </item>
+            <item row="6" column="0">
+             <layout class="QHBoxLayout" name="horizontalLayout_6">
+              <item>
+               <widget class="QLineEdit" name="lineEdit_work_dir">
+                <property name="minimumSize">
+                 <size>
+                  <width>0</width>
+                  <height>20</height>
+                 </size>
+                </property>
+                <property name="maximumSize">
+                 <size>
+                  <width>16777215</width>
+                  <height>20</height>
+                 </size>
+                </property>
+                <property name="toolTip">
+                 <string>&lt;html&gt;&lt;head/&gt;&lt;body&gt;&lt;p&gt;Work directory location. Leave empty to use default (\work).&lt;/p&gt;&lt;/body&gt;&lt;/html&gt;</string>
+                </property>
+                <property name="placeholderText">
+                 <string>Using default directory</string>
+                </property>
+                <property name="clearButtonEnabled">
+                 <bool>true</bool>
+                </property>
+               </widget>
+              </item>
+              <item>
+               <widget class="QToolButton" name="toolButton_browse_work">
+                <property name="sizePolicy">
+                 <sizepolicy hsizetype="Fixed" vsizetype="Fixed">
+                  <horstretch>0</horstretch>
+                  <verstretch>0</verstretch>
+                 </sizepolicy>
+                </property>
+                <property name="maximumSize">
+                 <size>
+                  <width>22</width>
+                  <height>22</height>
+                 </size>
+                </property>
+                <property name="toolTip">
+                 <string>&lt;html&gt;&lt;head/&gt;&lt;body&gt;&lt;p&gt;Pick Work directory with file browser&lt;/p&gt;&lt;/body&gt;&lt;/html&gt;</string>
+                </property>
+                <property name="icon">
+                 <iconset resource="resources/resources_icons.qrc">
+                  <normaloff>:/icons/menu_icons/folder-open-solid.svg</normaloff>:/icons/menu_icons/folder-open-solid.svg</iconset>
+                </property>
+               </widget>
+              </item>
+             </layout>
+            </item>
+            <item row="7" column="0">
              <widget class="QCheckBox" name="checkBox_use_smooth_zoom">
               <property name="toolTip">
                <string>&lt;html&gt;&lt;head/&gt;&lt;body&gt;&lt;p&gt;Controls whether smooth or discete zoom is used in Design and Graph Views.&lt;/p&gt;&lt;/body&gt;&lt;/html&gt;</string>
@@ -342,7 +376,7 @@
               </property>
              </widget>
             </item>
-            <item>
+            <item row="8" column="0">
              <widget class="QCheckBox" name="checkBox_use_smooth_links">
               <property name="toolTip">
                <string>&lt;html&gt;&lt;head/&gt;&lt;body&gt;&lt;p&gt;Controls whether smooth or straight connectors are used in Design View.&lt;/p&gt;&lt;/body&gt;&lt;/html&gt;</string>
@@ -352,7 +386,7 @@
               </property>
              </widget>
             </item>
-            <item>
+            <item row="9" column="0">
              <widget class="QLabel" name="label_7">
               <property name="font">
                <font>
@@ -364,7 +398,7 @@
               </property>
              </widget>
             </item>
-            <item>
+            <item row="10" column="0">
              <layout class="QHBoxLayout" name="horizontalLayout_4">
               <item>
                <widget class="QRadioButton" name="radioButton_bg_grid">
@@ -417,10 +451,7 @@
               </item>
              </layout>
             </item>
-            <item>
-<<<<<<< HEAD
-             <widget class="QLabel" name="label_6">
-=======
+            <item row="11" column="0">
              <widget class="QLabel" name="label_4">
               <property name="font">
                <font>
@@ -432,7 +463,7 @@
               </property>
              </widget>
             </item>
-            <item>
+            <item row="12" column="0">
              <layout class="QVBoxLayout" name="verticalLayout_3">
               <property name="spacing">
                <number>0</number>
@@ -504,7 +535,7 @@
               </item>
              </layout>
             </item>
-            <item>
+            <item row="13" column="0">
              <spacer name="verticalSpacer_2">
               <property name="orientation">
                <enum>Qt::Vertical</enum>
@@ -582,16 +613,16 @@
                </size>
               </property>
               <property name="cursor">
-               <cursorShape>ArrowCursor</cursorShape>
+               <cursorShape>IBeamCursor</cursorShape>
               </property>
               <property name="focusPolicy">
-               <enum>Qt::NoFocus</enum>
-              </property>
-              <property name="toolTip">
-               <string>&lt;html&gt;&lt;head/&gt;&lt;body&gt;&lt;p&gt;You can rename project from main window menu &lt;span style=&quot; font-weight:600;&quot;&gt;File -&amp;gt; Save As...&lt;/span&gt;&lt;/p&gt;&lt;/body&gt;&lt;/html&gt;</string>
+               <enum>Qt::StrongFocus</enum>
+              </property>
+              <property name="toolTip">
+               <string>&lt;html&gt;&lt;head/&gt;&lt;body&gt;&lt;p&gt;Change project name by typing a new name here&lt;/p&gt;&lt;/body&gt;&lt;/html&gt;</string>
               </property>
               <property name="readOnly">
-               <bool>true</bool>
+               <bool>false</bool>
               </property>
               <property name="placeholderText">
                <string>No project open</string>
@@ -637,8 +668,8 @@
                <string>&lt;!DOCTYPE HTML PUBLIC &quot;-//W3C//DTD HTML 4.0//EN&quot; &quot;http://www.w3.org/TR/REC-html40/strict.dtd&quot;&gt;
 &lt;html&gt;&lt;head&gt;&lt;meta name=&quot;qrichtext&quot; content=&quot;1&quot; /&gt;&lt;style type=&quot;text/css&quot;&gt;
 p, li { white-space: pre-wrap; }
-&lt;/style&gt;&lt;/head&gt;&lt;body style=&quot; font-family:'Cantarell'; font-size:11pt; font-weight:400; font-style:normal;&quot;&gt;
-&lt;p style=&quot;-qt-paragraph-type:empty; margin-top:0px; margin-bottom:0px; margin-left:0px; margin-right:0px; -qt-block-indent:0; text-indent:0px; font-family:'MS Shell Dlg 2'; font-size:8.25pt;&quot;&gt;&lt;br /&gt;&lt;/p&gt;&lt;/body&gt;&lt;/html&gt;</string>
+&lt;/style&gt;&lt;/head&gt;&lt;body style=&quot; font-family:'MS Shell Dlg 2'; font-size:8.25pt; font-weight:400; font-style:normal;&quot;&gt;
+&lt;p style=&quot;-qt-paragraph-type:empty; margin-top:0px; margin-bottom:0px; margin-left:0px; margin-right:0px; -qt-block-indent:0; text-indent:0px;&quot;&gt;&lt;br /&gt;&lt;/p&gt;&lt;/body&gt;&lt;/html&gt;</string>
               </property>
               <property name="acceptRichText">
                <bool>false</bool>
@@ -647,70 +678,6 @@
                <string/>
               </property>
              </widget>
-            </item>
-            <item>
-             <widget class="QLabel" name="label_6">
-              <property name="font">
-               <font>
-                <pointsize>7</pointsize>
-               </font>
-              </property>
-              <property name="text">
-               <string>Work directory</string>
-              </property>
-             </widget>
-            </item>
-            <item>
-             <layout class="QHBoxLayout" name="horizontalLayout_3">
-              <item>
-               <widget class="QLineEdit" name="lineEdit_work_dir">
-                <property name="minimumSize">
-                 <size>
-                  <width>0</width>
-                  <height>20</height>
-                 </size>
-                </property>
-                <property name="maximumSize">
-                 <size>
-                  <width>16777215</width>
-                  <height>20</height>
-                 </size>
-                </property>
-                <property name="toolTip">
-                 <string>&lt;html&gt;&lt;head/&gt;&lt;body&gt;&lt;p&gt;Work directory location. Leave empty to use default (\work).&lt;/p&gt;&lt;/body&gt;&lt;/html&gt;</string>
-                </property>
-                <property name="placeholderText">
-                 <string>Using default directory</string>
-                </property>
-                <property name="clearButtonEnabled">
-                 <bool>true</bool>
-                </property>
-               </widget>
-              </item>
-              <item>
-               <widget class="QToolButton" name="toolButton_browse_work">
-                <property name="sizePolicy">
-                 <sizepolicy hsizetype="Fixed" vsizetype="Fixed">
-                  <horstretch>0</horstretch>
-                  <verstretch>0</verstretch>
-                 </sizepolicy>
-                </property>
-                <property name="maximumSize">
-                 <size>
-                  <width>22</width>
-                  <height>22</height>
-                 </size>
-                </property>
-                <property name="toolTip">
-                 <string>&lt;html&gt;&lt;head/&gt;&lt;body&gt;&lt;p&gt;Pick Work directory with file browser&lt;/p&gt;&lt;/body&gt;&lt;/html&gt;</string>
-                </property>
-                <property name="icon">
-                 <iconset resource="resources/resources_icons.qrc">
-                  <normaloff>:/icons/menu_icons/folder-open-solid.svg</normaloff>:/icons/menu_icons/folder-open-solid.svg</iconset>
-                </property>
-               </widget>
-              </item>
-             </layout>
             </item>
            </layout>
           </widget>
@@ -743,68 +710,57 @@
             </property>
             <item row="1" column="0">
              <widget class="QLabel" name="label_11">
->>>>>>> 7809614d
               <property name="font">
                <font>
                 <pointsize>7</pointsize>
                </font>
               </property>
               <property name="text">
-               <string>Work directory</string>
-              </property>
-             </widget>
-            </item>
-            <item>
-             <layout class="QHBoxLayout" name="horizontalLayout_3">
-              <item>
-               <widget class="QLineEdit" name="lineEdit_work_dir">
-                <property name="minimumSize">
-                 <size>
-                  <width>0</width>
-                  <height>20</height>
-                 </size>
-                </property>
-                <property name="maximumSize">
-                 <size>
-                  <width>16777215</width>
-                  <height>20</height>
-                 </size>
-                </property>
-                <property name="toolTip">
-                 <string>&lt;html&gt;&lt;head/&gt;&lt;body&gt;&lt;p&gt;Work directory. Leave this empty to use the default (\work).&lt;/p&gt;&lt;/body&gt;&lt;/html&gt;</string>
-                </property>
-                <property name="placeholderText">
-                 <string>Using default directory</string>
-                </property>
-                <property name="clearButtonEnabled">
-                 <bool>true</bool>
-                </property>
-               </widget>
-              </item>
-              <item>
-               <widget class="QToolButton" name="toolButton_browse_work">
-                <property name="sizePolicy">
-                 <sizepolicy hsizetype="Fixed" vsizetype="Fixed">
-                  <horstretch>0</horstretch>
-                  <verstretch>0</verstretch>
-                 </sizepolicy>
-                </property>
-                <property name="maximumSize">
-                 <size>
-                  <width>22</width>
-                  <height>22</height>
-                 </size>
-                </property>
-                <property name="toolTip">
-                 <string>&lt;html&gt;&lt;head/&gt;&lt;body&gt;&lt;p&gt;Pick Work directory with file browser&lt;/p&gt;&lt;/body&gt;&lt;/html&gt;</string>
-                </property>
-                <property name="icon">
-                 <iconset resource="resources/resources_icons.qrc">
-                  <normaloff>:/icons/menu_icons/folder-open-solid.svg</normaloff>:/icons/menu_icons/folder-open-solid.svg</iconset>
-                </property>
-               </widget>
-              </item>
-             </layout>
+               <string>GAMS executable</string>
+              </property>
+             </widget>
+            </item>
+            <item row="2" column="0">
+             <widget class="QLineEdit" name="lineEdit_gams_path">
+              <property name="minimumSize">
+               <size>
+                <width>0</width>
+                <height>20</height>
+               </size>
+              </property>
+              <property name="maximumSize">
+               <size>
+                <width>16777215</width>
+                <height>20</height>
+               </size>
+              </property>
+              <property name="toolTip">
+               <string>&lt;html&gt;&lt;head/&gt;&lt;body&gt;&lt;p&gt;Path to GAMS executable for Tool and GAMS Python bindings. Leave blank to use system's default&lt;/p&gt;&lt;/body&gt;&lt;/html&gt;</string>
+              </property>
+              <property name="placeholderText">
+               <string>Using system's default GAMS</string>
+              </property>
+              <property name="clearButtonEnabled">
+               <bool>true</bool>
+              </property>
+             </widget>
+            </item>
+            <item row="2" column="1">
+             <widget class="QToolButton" name="toolButton_browse_gams">
+              <property name="maximumSize">
+               <size>
+                <width>22</width>
+                <height>22</height>
+               </size>
+              </property>
+              <property name="toolTip">
+               <string>&lt;html&gt;&lt;head/&gt;&lt;body&gt;&lt;p&gt;Pick GAMS executable with file browser (eg. gams.exe on Windows)&lt;/p&gt;&lt;/body&gt;&lt;/html&gt;</string>
+              </property>
+              <property name="icon">
+               <iconset resource="resources/resources_icons.qrc">
+                <normaloff>:/icons/menu_icons/folder-open-solid.svg</normaloff>:/icons/menu_icons/folder-open-solid.svg</iconset>
+              </property>
+             </widget>
             </item>
            </layout>
           </widget>
@@ -1001,14 +957,7 @@
                </size>
               </property>
               <property name="toolTip">
-<<<<<<< HEAD
-               <string>&lt;html&gt;&lt;head/&gt;&lt;body&gt;&lt;p&gt;Pick Julia project with file browser&lt;/p&gt;&lt;/body&gt;&lt;/html&gt;</string>
-              </property>
-              <property name="text">
-               <string/>
-=======
                <string>&lt;html&gt;&lt;head/&gt;&lt;body&gt;&lt;p&gt;Pick Python interpreter with file browser&lt;/p&gt;&lt;/body&gt;&lt;/html&gt;</string>
->>>>>>> 7809614d
               </property>
               <property name="icon">
                <iconset resource="resources/resources_icons.qrc">
@@ -1047,313 +996,6 @@
          </item>
         </layout>
        </widget>
-<<<<<<< HEAD
-      </widget>
-     </item>
-     <item>
-      <layout class="QVBoxLayout" name="verticalLayout_3" stretch="0,0,0,1">
-       <item>
-        <widget class="QGroupBox" name="groupBox_python">
-         <property name="minimumSize">
-          <size>
-           <width>0</width>
-           <height>95</height>
-          </size>
-         </property>
-         <property name="title">
-          <string>Python</string>
-         </property>
-         <layout class="QGridLayout" name="gridLayout_3">
-          <item row="2" column="0">
-           <widget class="QCheckBox" name="checkBox_use_embedded_python">
-            <property name="toolTip">
-             <string>&lt;html&gt;&lt;head/&gt;&lt;body&gt;&lt;p&gt;If checked, Python Tools and scripts will be executed in the embedded Python Console (Shell). If unchecked, Python Tools and scripts will be executed in a terminal as an individual process. I.e. the same as running `python script.py` in terminal.&lt;/p&gt;&lt;/body&gt;&lt;/html&gt;</string>
-            </property>
-            <property name="text">
-             <string>Use embedded Python Console</string>
-            </property>
-           </widget>
-          </item>
-          <item row="1" column="0">
-           <widget class="QLineEdit" name="lineEdit_python_path">
-            <property name="toolTip">
-             <string>&lt;html&gt;&lt;head/&gt;&lt;body&gt;&lt;p&gt;Python interpreter. Leave blank to use Python defined in your system path.&lt;/p&gt;&lt;/body&gt;&lt;/html&gt;</string>
-            </property>
-            <property name="placeholderText">
-             <string>Using Python interpreter in system path</string>
-            </property>
-            <property name="clearButtonEnabled">
-             <bool>true</bool>
-            </property>
-           </widget>
-          </item>
-          <item row="1" column="1">
-           <widget class="QToolButton" name="toolButton_browse_python">
-            <property name="maximumSize">
-             <size>
-              <width>22</width>
-              <height>22</height>
-             </size>
-            </property>
-            <property name="toolTip">
-             <string>&lt;html&gt;&lt;head/&gt;&lt;body&gt;&lt;p&gt;Pick Python interpreter with file browser&lt;/p&gt;&lt;/body&gt;&lt;/html&gt;</string>
-            </property>
-            <property name="icon">
-             <iconset resource="resources/resources_icons.qrc">
-              <normaloff>:/icons/menu_icons/folder-open-solid.svg</normaloff>:/icons/menu_icons/folder-open-solid.svg</iconset>
-            </property>
-           </widget>
-          </item>
-          <item row="0" column="0">
-           <widget class="QLabel" name="label_8">
-            <property name="font">
-             <font>
-              <pointsize>7</pointsize>
-             </font>
-            </property>
-            <property name="text">
-             <string>Python interpreter</string>
-            </property>
-           </widget>
-          </item>
-         </layout>
-        </widget>
-       </item>
-       <item>
-        <widget class="QGroupBox" name="groupBox_gams">
-         <property name="title">
-          <string>GAMS</string>
-         </property>
-         <layout class="QGridLayout" name="gridLayout">
-          <property name="spacing">
-           <number>6</number>
-          </property>
-          <item row="1" column="0">
-           <widget class="QLabel" name="label_4">
-            <property name="font">
-             <font>
-              <pointsize>7</pointsize>
-             </font>
-            </property>
-            <property name="text">
-             <string>GAMS executable</string>
-            </property>
-           </widget>
-          </item>
-          <item row="2" column="0">
-           <widget class="QLineEdit" name="lineEdit_gams_path">
-            <property name="minimumSize">
-             <size>
-              <width>0</width>
-              <height>20</height>
-             </size>
-            </property>
-            <property name="maximumSize">
-             <size>
-              <width>16777215</width>
-              <height>20</height>
-             </size>
-            </property>
-            <property name="toolTip">
-             <string>&lt;html&gt;&lt;head/&gt;&lt;body&gt;&lt;p&gt;Path to GAMS executable for Tool and GAMS Python bindings. Leave blank to use system's default&lt;/p&gt;&lt;/body&gt;&lt;/html&gt;</string>
-            </property>
-            <property name="placeholderText">
-             <string>Using sytem's default GAMS</string>
-            </property>
-            <property name="clearButtonEnabled">
-             <bool>true</bool>
-            </property>
-           </widget>
-          </item>
-          <item row="2" column="1">
-           <widget class="QToolButton" name="toolButton_browse_gams">
-            <property name="maximumSize">
-             <size>
-              <width>22</width>
-              <height>22</height>
-             </size>
-            </property>
-            <property name="toolTip">
-             <string>&lt;html&gt;&lt;head/&gt;&lt;body&gt;&lt;p&gt;Pick GAMS executable with file browser (eg. gams.exe on Windows)&lt;/p&gt;&lt;/body&gt;&lt;/html&gt;</string>
-            </property>
-            <property name="icon">
-             <iconset resource="resources/resources_icons.qrc">
-              <normaloff>:/icons/menu_icons/folder-open-solid.svg</normaloff>:/icons/menu_icons/folder-open-solid.svg</iconset>
-            </property>
-           </widget>
-          </item>
-         </layout>
-        </widget>
-       </item>
-       <item>
-        <widget class="QGroupBox" name="groupBox_data_store">
-         <property name="sizePolicy">
-          <sizepolicy hsizetype="Expanding" vsizetype="Expanding">
-           <horstretch>0</horstretch>
-           <verstretch>0</verstretch>
-          </sizepolicy>
-         </property>
-         <property name="minimumSize">
-          <size>
-           <width>0</width>
-           <height>75</height>
-          </size>
-         </property>
-         <property name="maximumSize">
-          <size>
-           <width>16777215</width>
-           <height>16777215</height>
-          </size>
-         </property>
-         <property name="title">
-          <string>Data store views</string>
-         </property>
-         <layout class="QVBoxLayout" name="verticalLayout_4">
-          <property name="spacing">
-           <number>6</number>
-          </property>
-          <item>
-           <widget class="QCheckBox" name="checkBox_commit_at_exit">
-            <property name="toolTip">
-             <string>&lt;html&gt;&lt;head/&gt;&lt;body&gt;&lt;p&gt;Unchecked: Does not commit session and does not show message box&lt;/p&gt;&lt;p&gt;Partially checked: Shows message box (default)&lt;/p&gt;&lt;p&gt;Checked: Commits session and does not show message box&lt;/p&gt;&lt;p&gt;&lt;br/&gt;&lt;/p&gt;&lt;/body&gt;&lt;/html&gt;</string>
-            </property>
-            <property name="text">
-             <string>Commit session when view is closed</string>
-            </property>
-            <property name="tristate">
-             <bool>true</bool>
-            </property>
-           </widget>
-          </item>
-          <item>
-           <widget class="QCheckBox" name="checkBox_graph_view_sticky_selection">
-            <property name="toolTip">
-             <string>&lt;html&gt;&lt;head/&gt;&lt;body&gt;&lt;p&gt;Controls how selecting items in Graph View's Object tree &lt;span style=&quot; font-weight:600;&quot;&gt;using the left mouse button&lt;/span&gt; works. &lt;/p&gt;&lt;p&gt;When unchecked [default], Single selection is enabled. Pressing the Ctrl-button down enables multiple selection.&lt;/p&gt;&lt;p&gt;When checked, Multiple selection is enabled. Pressing the Ctrl-button down enables single selection.&lt;/p&gt;&lt;/body&gt;&lt;/html&gt;</string>
-            </property>
-            <property name="text">
-             <string>Sticky selection in Graph View</string>
-            </property>
-           </widget>
-          </item>
-         </layout>
-        </widget>
-       </item>
-       <item>
-        <widget class="QGroupBox" name="groupBox_project">
-         <property name="sizePolicy">
-          <sizepolicy hsizetype="Expanding" vsizetype="Expanding">
-           <horstretch>0</horstretch>
-           <verstretch>0</verstretch>
-          </sizepolicy>
-         </property>
-         <property name="minimumSize">
-          <size>
-           <width>250</width>
-           <height>150</height>
-          </size>
-         </property>
-         <property name="title">
-          <string>Project</string>
-         </property>
-         <layout class="QVBoxLayout" name="verticalLayout_2">
-          <item>
-           <widget class="QLabel" name="label_2">
-            <property name="font">
-             <font>
-              <pointsize>7</pointsize>
-             </font>
-            </property>
-            <property name="text">
-             <string>Name</string>
-            </property>
-           </widget>
-          </item>
-          <item>
-           <widget class="QLineEdit" name="lineEdit_project_name">
-            <property name="minimumSize">
-             <size>
-              <width>0</width>
-              <height>20</height>
-             </size>
-            </property>
-            <property name="maximumSize">
-             <size>
-              <width>16777215</width>
-              <height>20</height>
-             </size>
-            </property>
-            <property name="cursor">
-             <cursorShape>IBeamCursor</cursorShape>
-            </property>
-            <property name="focusPolicy">
-             <enum>Qt::StrongFocus</enum>
-            </property>
-            <property name="toolTip">
-             <string>&lt;html&gt;&lt;head/&gt;&lt;body&gt;&lt;p&gt;You can rename project from main window menu &lt;span style=&quot; font-weight:600;&quot;&gt;File -&amp;gt; Save As...&lt;/span&gt;&lt;/p&gt;&lt;/body&gt;&lt;/html&gt;</string>
-            </property>
-            <property name="readOnly">
-             <bool>false</bool>
-            </property>
-            <property name="placeholderText">
-             <string>No project open</string>
-            </property>
-            <property name="clearButtonEnabled">
-             <bool>false</bool>
-            </property>
-           </widget>
-          </item>
-          <item>
-           <widget class="QLabel" name="label_3">
-            <property name="font">
-             <font>
-              <pointsize>7</pointsize>
-             </font>
-            </property>
-            <property name="text">
-             <string>Description</string>
-            </property>
-           </widget>
-          </item>
-          <item>
-           <widget class="QTextEdit" name="textEdit_project_description">
-            <property name="cursor" stdset="0">
-             <cursorShape>IBeamCursor</cursorShape>
-            </property>
-            <property name="focusPolicy">
-             <enum>Qt::StrongFocus</enum>
-            </property>
-            <property name="toolTip">
-             <string>&lt;html&gt;&lt;head/&gt;&lt;body&gt;&lt;p&gt;Project description&lt;/p&gt;&lt;/body&gt;&lt;/html&gt;</string>
-            </property>
-            <property name="styleSheet">
-             <string notr="true">:focus {border: 1px solid black;}</string>
-            </property>
-            <property name="tabChangesFocus">
-             <bool>true</bool>
-            </property>
-            <property name="readOnly">
-             <bool>false</bool>
-            </property>
-            <property name="html">
-             <string>&lt;!DOCTYPE HTML PUBLIC &quot;-//W3C//DTD HTML 4.0//EN&quot; &quot;http://www.w3.org/TR/REC-html40/strict.dtd&quot;&gt;
-&lt;html&gt;&lt;head&gt;&lt;meta name=&quot;qrichtext&quot; content=&quot;1&quot; /&gt;&lt;style type=&quot;text/css&quot;&gt;
-p, li { white-space: pre-wrap; }
-&lt;/style&gt;&lt;/head&gt;&lt;body style=&quot; font-family:'MS Shell Dlg 2'; font-size:7.8pt; font-weight:400; font-style:normal;&quot;&gt;
-&lt;p style=&quot;-qt-paragraph-type:empty; margin-top:0px; margin-bottom:0px; margin-left:0px; margin-right:0px; -qt-block-indent:0; text-indent:0px; font-size:8.25pt;&quot;&gt;&lt;br /&gt;&lt;/p&gt;&lt;/body&gt;&lt;/html&gt;</string>
-            </property>
-            <property name="acceptRichText">
-             <bool>false</bool>
-            </property>
-            <property name="placeholderText">
-             <string/>
-            </property>
-           </widget>
-          </item>
-         </layout>
-        </widget>
-       </item>
-      </layout>
-=======
        <widget class="QWidget" name="Views">
         <layout class="QVBoxLayout" name="verticalLayout_9">
          <item>
@@ -1413,7 +1055,6 @@
         </layout>
        </widget>
       </widget>
->>>>>>> 7809614d
      </item>
     </layout>
    </item>
@@ -1522,21 +1163,18 @@
   <tabstop>checkBox_save_at_exit</tabstop>
   <tabstop>checkBox_datetime</tabstop>
   <tabstop>checkBox_delete_data</tabstop>
+  <tabstop>lineEdit_work_dir</tabstop>
+  <tabstop>toolButton_browse_work</tabstop>
   <tabstop>checkBox_use_smooth_zoom</tabstop>
   <tabstop>checkBox_use_smooth_links</tabstop>
   <tabstop>radioButton_bg_grid</tabstop>
   <tabstop>radioButton_bg_solid</tabstop>
   <tabstop>toolButton_bg_color</tabstop>
-<<<<<<< HEAD
-  <tabstop>lineEdit_work_dir</tabstop>
-  <tabstop>toolButton_browse_work</tabstop>
-=======
+  <tabstop>horizontalSlider_data_flow_animation_duration</tabstop>
+  <tabstop>lineEdit_project_name</tabstop>
   <tabstop>textEdit_project_description</tabstop>
-  <tabstop>lineEdit_work_dir</tabstop>
-  <tabstop>toolButton_browse_work</tabstop>
   <tabstop>lineEdit_gams_path</tabstop>
   <tabstop>toolButton_browse_gams</tabstop>
->>>>>>> 7809614d
   <tabstop>lineEdit_julia_path</tabstop>
   <tabstop>toolButton_browse_julia</tabstop>
   <tabstop>lineEdit_julia_project_path</tabstop>
@@ -1545,15 +1183,8 @@
   <tabstop>lineEdit_python_path</tabstop>
   <tabstop>toolButton_browse_python</tabstop>
   <tabstop>checkBox_use_embedded_python</tabstop>
-  <tabstop>lineEdit_gams_path</tabstop>
-  <tabstop>toolButton_browse_gams</tabstop>
   <tabstop>checkBox_commit_at_exit</tabstop>
   <tabstop>checkBox_graph_view_sticky_selection</tabstop>
-<<<<<<< HEAD
-  <tabstop>lineEdit_project_name</tabstop>
-  <tabstop>textEdit_project_description</tabstop>
-=======
->>>>>>> 7809614d
   <tabstop>pushButton_ok</tabstop>
   <tabstop>pushButton_cancel</tabstop>
  </tabstops>
