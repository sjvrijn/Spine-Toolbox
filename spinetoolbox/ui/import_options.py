# -*- coding: utf-8 -*-
######################################################################################################################
# Copyright (C) 2017-2020 Spine project consortium
# This file is part of Spine Toolbox.
# Spine Toolbox is free software: you can redistribute it and/or modify it under the terms of the GNU Lesser General
# Public License as published by the Free Software Foundation, either version 3 of the License, or (at your option)
# any later version. This program is distributed in the hope that it will be useful, but WITHOUT ANY WARRANTY;
# without even the implied warranty of MERCHANTABILITY or FITNESS FOR A PARTICULAR PURPOSE. See the GNU Lesser General
# Public License for more details. You should have received a copy of the GNU Lesser General Public License along with
# this program. If not, see <http://www.gnu.org/licenses/>.
######################################################################################################################

# Form implementation generated from reading ui file 'C:\data\src\toolbox\bin\..\spinetoolbox\ui\import_options.ui',
# licensing of 'C:\data\src\toolbox\bin\..\spinetoolbox\ui\import_options.ui' applies.
#
<<<<<<< HEAD
# Created: Thu Jan 16 08:36:10 2020
=======
# Created: Fri Jan 17 14:10:40 2020
>>>>>>> ad9ff6b3
#      by: pyside2-uic  running on PySide2 5.11.2
#
# WARNING! All changes made in this file will be lost!

from PySide2 import QtCore, QtGui, QtWidgets

class Ui_ImportOptions(object):
    def setupUi(self, ImportOptions):
        ImportOptions.setObjectName("ImportOptions")
        ImportOptions.resize(400, 300)
        self.verticalLayout = QtWidgets.QVBoxLayout(ImportOptions)
        self.verticalLayout.setObjectName("verticalLayout")
        self.options_box = QtWidgets.QGroupBox(ImportOptions)
        self.options_box.setObjectName("options_box")
        self.verticalLayout_2 = QtWidgets.QVBoxLayout(self.options_box)
        self.verticalLayout_2.setObjectName("verticalLayout_2")
        self.options_layout = QtWidgets.QFormLayout()
        self.options_layout.setObjectName("options_layout")
        self.verticalLayout_2.addLayout(self.options_layout)
        self.verticalLayout.addWidget(self.options_box)

        self.retranslateUi(ImportOptions)
        QtCore.QMetaObject.connectSlotsByName(ImportOptions)

    def retranslateUi(self, ImportOptions):
        ImportOptions.setWindowTitle(QtWidgets.QApplication.translate("ImportOptions", "Form", None, -1))
        self.options_box.setTitle(QtWidgets.QApplication.translate("ImportOptions", "Options", None, -1))
<|MERGE_RESOLUTION|>--- conflicted
+++ resolved
@@ -13,11 +13,7 @@
 # Form implementation generated from reading ui file 'C:\data\src\toolbox\bin\..\spinetoolbox\ui\import_options.ui',
 # licensing of 'C:\data\src\toolbox\bin\..\spinetoolbox\ui\import_options.ui' applies.
 #
-<<<<<<< HEAD
-# Created: Thu Jan 16 08:36:10 2020
-=======
-# Created: Fri Jan 17 14:10:40 2020
->>>>>>> ad9ff6b3
+# Created: Tue Jan 21 15:31:26 2020
 #      by: pyside2-uic  running on PySide2 5.11.2
 #
 # WARNING! All changes made in this file will be lost!
