--- conflicted
+++ resolved
@@ -9,7 +9,6 @@
     <file>fontawesome5-searchterms.json</file>
   </qresource>
   <qresource prefix="icons">
-<<<<<<< HEAD
     <file>wrench.svg</file>
     <file>wrench_minus.svg</file>
     <file>wrench_plus.svg</file>
@@ -20,7 +19,6 @@
     <file>folder.svg</file>
     <file>minus.svg</file>
     <file>plus.svg</file>
-=======
     <file>project_item_icons/stop-circle-regular.svg</file>
     <file>project_item_icons/play-circle-regular.svg</file>
     <file>project_item_icons/play-circle-solid.svg</file>
@@ -34,7 +32,6 @@
     <file>menu_icons/window-close.svg</file>
     <file>menu_icons/cog.svg</file>
     <file>menu_icons/question-circle.svg</file>
->>>>>>> e683c878
     <file>qt_extended_48x48.png</file>
     <file>remove_tool.png</file>
     <file>tool_options.png</file>
