--- conflicted
+++ resolved
@@ -127,11 +127,7 @@
      <x>0</x>
      <y>0</y>
      <width>862</width>
-<<<<<<< HEAD
      <height>28</height>
-=======
-     <height>21</height>
->>>>>>> 9997c739
     </rect>
    </property>
    <property name="nativeMenuBar">
@@ -361,7 +357,7 @@
         <string notr="true"/>
        </property>
        <property name="currentIndex">
-        <number>3</number>
+        <number>5</number>
        </property>
        <widget class="QWidget" name="tab_data_store">
         <attribute name="title">
@@ -444,13 +440,8 @@
              <rect>
               <x>0</x>
               <y>0</y>
-<<<<<<< HEAD
               <width>402</width>
               <height>331</height>
-=======
-              <width>349</width>
-              <height>364</height>
->>>>>>> 9997c739
              </rect>
             </property>
             <layout class="QVBoxLayout" name="verticalLayout_25">
@@ -1259,13 +1250,8 @@
              <rect>
               <x>0</x>
               <y>0</y>
-<<<<<<< HEAD
               <width>402</width>
               <height>331</height>
-=======
-              <width>349</width>
-              <height>364</height>
->>>>>>> 9997c739
              </rect>
             </property>
             <layout class="QVBoxLayout" name="verticalLayout_16">
@@ -1671,13 +1657,8 @@
              <rect>
               <x>0</x>
               <y>0</y>
-<<<<<<< HEAD
               <width>402</width>
               <height>331</height>
-=======
-              <width>349</width>
-              <height>364</height>
->>>>>>> 9997c739
              </rect>
             </property>
             <layout class="QVBoxLayout" name="verticalLayout_17">
@@ -1999,13 +1980,8 @@
              <rect>
               <x>0</x>
               <y>0</y>
-<<<<<<< HEAD
               <width>402</width>
               <height>331</height>
-=======
-              <width>349</width>
-              <height>364</height>
->>>>>>> 9997c739
              </rect>
             </property>
             <layout class="QVBoxLayout" name="verticalLayout_18">
@@ -2025,12 +2001,9 @@
                <property name="selectionMode">
                 <enum>QAbstractItemView::ExtendedSelection</enum>
                </property>
-<<<<<<< HEAD
                <property name="textElideMode">
                 <enum>Qt::ElideLeft</enum>
                </property>
-=======
->>>>>>> 9997c739
                <property name="rootIsDecorated">
                 <bool>false</bool>
                </property>
@@ -2241,20 +2214,23 @@
              <rect>
               <x>0</x>
               <y>0</y>
-<<<<<<< HEAD
               <width>399</width>
               <height>331</height>
-=======
-              <width>346</width>
-              <height>364</height>
->>>>>>> 9997c739
              </rect>
             </property>
             <layout class="QVBoxLayout" name="verticalLayout_21">
              <item>
               <widget class="QTreeView" name="treeView_data_interface_files">
+               <property name="font">
+                <font>
+                 <pointsize>10</pointsize>
+                </font>
+               </property>
                <property name="indentation">
                 <number>5</number>
+               </property>
+               <property name="rootIsDecorated">
+                <bool>false</bool>
                </property>
                <property name="uniformRowHeights">
                 <bool>true</bool>
@@ -2682,11 +2658,11 @@
            <property name="cornerButtonEnabled">
             <bool>false</bool>
            </property>
+           <attribute name="horizontalHeaderHighlightSections">
+            <bool>false</bool>
+           </attribute>
            <attribute name="horizontalHeaderMinimumSectionSize">
             <number>35</number>
-           </attribute>
-           <attribute name="horizontalHeaderHighlightSections">
-            <bool>false</bool>
            </attribute>
            <attribute name="horizontalHeaderStretchLastSection">
             <bool>false</bool>
