######################################################################################################################
# Copyright (C) 2017-2020 Spine project consortium
# This file is part of Spine Toolbox.
# Spine Toolbox is free software: you can redistribute it and/or modify it under the terms of the GNU Lesser General
# Public License as published by the Free Software Foundation, either version 3 of the License, or (at your option)
# any later version. This program is distributed in the hope that it will be useful, but WITHOUT ANY WARRANTY;
# without even the implied warranty of MERCHANTABILITY or FITNESS FOR A PARTICULAR PURPOSE. See the GNU Lesser General
# Public License for more details. You should have received a copy of the GNU Lesser General Public License along with
# this program. If not, see <http://www.gnu.org/licenses/>.
######################################################################################################################

"""
The SpineDBManager class

:authors: P. Vennström (VTT) and M. Marin (KTH)
:date:   2.10.2019
"""

from PySide2.QtCore import Qt, QObject, Signal, Slot, QSettings
from PySide2.QtWidgets import QMessageBox, QDialog, QCheckBox
from PySide2.QtGui import QKeySequence, QIcon, QFontMetrics, QFont
from spinedb_api import (
    SpineDBAPIError,
    SpineDBVersionError,
    DiffDatabaseMapping,
    from_database,
    relativedelta_to_duration,
    ParameterValueFormatError,
    DateTime,
    Duration,
    Map,
    TimePattern,
    TimeSeries,
    TimeSeriesFixedResolution,
    TimeSeriesVariableResolution,
    is_empty,
    create_new_spine_database,
)
from .helpers import IconManager, busy_effect, format_string_list
from .spine_db_signaller import SpineDBSignaller
from .spine_db_fetcher import SpineDBFetcher
from .spine_db_commands import (
    AgedUndoStack,
    AddItemsCommand,
    AddCheckedParameterValuesCommand,
    UpdateItemsCommand,
    UpdateCheckedParameterValuesCommand,
    SetParameterDefinitionTagsCommand,
    RemoveItemsCommand,
)
from .widgets.manage_db_items_dialog import CommitDialog


@busy_effect
def do_create_new_spine_database(url, for_spine_model):
    """Creates a new spine database at the given url."""
    create_new_spine_database(url, for_spine_model=for_spine_model)


class SpineDBManager(QObject):
    """Class to manage DBs within a project.

    TODO: Expand description, how it works, the cache, the signals, etc.
    """

    session_refreshed = Signal(set)
    session_committed = Signal(set)
    session_rolled_back = Signal(set)
    # Added
    scenarios_added = Signal(object)
    alternatives_added = Signal(object)
    scenario_alternatives_added = Signal(object)
    object_classes_added = Signal(object)
    objects_added = Signal(object)
    relationship_classes_added = Signal(object)
    relationships_added = Signal(object)
    parameter_definitions_added = Signal(object)
    parameter_values_added = Signal(object)
    parameter_value_lists_added = Signal(object)
    parameter_tags_added = Signal(object)
    # Removed
    scenarios_removed = Signal(object)
    alternatives_removed = Signal(object)
    scenario_alternatives_removed = Signal(object)
    object_classes_removed = Signal(object)
    objects_removed = Signal(object)
    relationship_classes_removed = Signal(object)
    relationships_removed = Signal(object)
    parameter_definitions_removed = Signal(object)
    parameter_values_removed = Signal(object)
    parameter_value_lists_removed = Signal(object)
    parameter_tags_removed = Signal(object)
    # Updated
    scenarios_updated = Signal(object)
    alternatives_updated = Signal(object)
    scenario_alternatives_updated = Signal(object)
    object_classes_updated = Signal(object)
    objects_updated = Signal(object)
    relationship_classes_updated = Signal(object)
    relationships_updated = Signal(object)
    parameter_definitions_updated = Signal(object)
    parameter_values_updated = Signal(object)
    parameter_value_lists_updated = Signal(object)
    parameter_tags_updated = Signal(object)
    parameter_definition_tags_set = Signal(object)
    # Uncached
    items_removed_from_cache = Signal(object)

    _GROUP_SEP = " \u01C0 "

    def __init__(self, logger, project):
        """Initializes the instance.

        Args:
            logger (LoggingInterface): a general, non-database-specific logger
            project (SpineToolboxProject)
        """
        super().__init__(project)
        self._general_logger = logger
        self._db_specific_loggers = dict()
        self._db_maps = {}
        self._cache = {}
        self.qsettings = QSettings("SpineProject", "Spine Toolbox")
        self.undo_stack = {}
        self.undo_action = {}
        self.redo_action = {}
        self.icon_mngr = IconManager()
        self.signaller = SpineDBSignaller(self)
        self.fetcher = None
        self.connect_signals()

    @property
    def db_maps(self):
        return set(self._db_maps.values())

    def create_new_spine_database(self, url, for_spine_model=False):
        if url in self._db_maps:
            message = f"The url <b>{url}</b> is being viewed. Please close all windows viewing this url and try again."
            QMessageBox.critical(self.parent()._toolbox, "Error", message)
            return
        try:
            if not is_empty(url):
                msg = QMessageBox(self.parent()._toolbox)
                msg.setIcon(QMessageBox.Question)
                msg.setWindowTitle("Database not empty")
                msg.setText("The database at <b>'{0}'</b> is not empty.".format(url))
                msg.setInformativeText("Do you want to overwrite it?")
                msg.addButton("Overwrite", QMessageBox.AcceptRole)
                msg.addButton("Cancel", QMessageBox.RejectRole)
                ret = msg.exec_()  # Show message box
                if ret != QMessageBox.AcceptRole:
                    return
            do_create_new_spine_database(url, for_spine_model)
            self._general_logger.msg_success.emit("New Spine db successfully created at '{0}'.".format(url))
        except SpineDBAPIError as e:
            self._general_logger.msg_error.emit("Unable to create new Spine db at '{0}': {1}.".format(url, e))

    def close_session(self, url):
        """Pops any db map on the given url and closes its connection.

        Args:
            url (str)
        """
        db_map = self._db_maps.pop(url, None)
        if db_map is None:
            return
        db_map.connection.close()
        if db_map.codename in self._db_specific_loggers:
            del self._db_specific_loggers[db_map.codename]

    def close_all_sessions(self):
        """Closes connections to all database mappings."""
        for db_map in self._db_maps.values():
            if not db_map.connection.closed:
                db_map.connection.close()
        self._db_specific_loggers.clear()

    def get_db_map(self, url, upgrade=False, codename=None):
        """Returns a DiffDatabaseMapping instance from url if possible, None otherwise.
        If needed, asks the user to upgrade to the latest db version.

        Args:
            url (str, URL)
            upgrade (bool, optional)
            codename (str, NoneType, optional)

        Returns:
            DiffDatabaseMapping, NoneType
        """
        try:
            return self.do_get_db_map(url, upgrade, codename)
        except SpineDBVersionError:
            msg = QMessageBox(self.parent()._toolbox)
            msg.setIcon(QMessageBox.Question)
            msg.setWindowTitle("Incompatible database version")
            msg.setText(
                "The database at <b>{}</b> is from an older version of Spine "
                "and needs to be upgraded in order to be used with the current version.".format(url)
            )
            msg.setInformativeText(
                "Do you want to upgrade it now?"
                "<p><b>WARNING</b>: After the upgrade, "
                "the database may no longer be used "
                "with previous versions of Spine."
            )
            msg.addButton(QMessageBox.Cancel)
            msg.addButton("Upgrade", QMessageBox.YesRole)
            ret = msg.exec_()  # Show message box
            if ret == QMessageBox.Cancel:
                return None
            return self.get_db_map(url, upgrade=True, codename=codename)

    @busy_effect
    def do_get_db_map(self, url, upgrade, codename):
        """Returns a memorized DiffDatabaseMapping instance from url.
        Called by `get_db_map`.

        Args:
            url (str, URL)
            upgrade (bool, optional)
            codename (str, NoneType, optional)

        Returns:
            DiffDatabaseMapping
        """
        if url not in self._db_maps:
            self._db_maps[url] = DiffDatabaseMapping(url, upgrade=upgrade, codename=codename)
        return self._db_maps[url]

    def get_db_map_for_listener(self, listener, url, upgrade=False, codename=None):
        """Returns a db_map for given listener.

        Args:
            listener (DataStoreForm)
            url (DiffDatabaseMapping)
        """
        db_map = self.get_db_map(url, upgrade=upgrade, codename=codename)
        self.signaller.add_db_map_listener(db_map, listener)
        stack = self.undo_stack[db_map] = AgedUndoStack(self)
        undo_action = self.undo_action[db_map] = stack.createUndoAction(self)
        redo_action = self.redo_action[db_map] = stack.createRedoAction(self)
        undo_action.setShortcuts(QKeySequence.Undo)
        redo_action.setShortcuts(QKeySequence.Redo)
        undo_action.setIcon(QIcon(":/icons/menu_icons/undo.svg"))
        redo_action.setIcon(QIcon(":/icons/menu_icons/redo.svg"))
        stack.indexChanged.connect(listener.update_undo_redo_actions)
        stack.cleanChanged.connect(listener.update_commit_enabled)
        return db_map

    def remove_db_map_listener(self, db_map, listener):
        """Removes listener for a given db_map.

        Args:
            db_map (DiffDatabaseMapping)
            listener (DataStoreForm)
        """
        listeners = self.signaller.db_map_listeners(db_map) - {listener}
        if not listeners:
            if not self.ok_to_close(db_map):
                return False
            self.close_session(db_map.db_url)
        self.signaller.remove_db_map_listener(db_map, listener)
        self.undo_stack[db_map].indexChanged.disconnect(listener.update_undo_redo_actions)
        self.undo_stack[db_map].cleanChanged.disconnect(listener.update_commit_enabled)
        if not self.signaller.db_map_listeners(db_map):
            del self.undo_stack[db_map]
            del self.undo_action[db_map]
            del self.redo_action[db_map]
        return True

    def set_logger_for_db_map(self, logger, db_map):
        if db_map.codename is not None:
            self._db_specific_loggers[db_map.codename] = logger

    def unset_logger_for_db_map(self, db_map):
        if db_map.codename in self._db_specific_loggers:
            del self._db_specific_loggers[db_map.codename]

    def fetch_db_maps_for_listener(self, listener, *db_maps):
        """Fetches given db_map for given listener.

        Args:
            db_map (DiffDatabaseMapping)
            listener (DataStoreForm)
        """
        self.fetcher = SpineDBFetcher(self, listener, *db_maps)
        self.fetcher.run()

    def refresh_session(self, *db_maps):
        refreshed_db_maps = set()
        for db_map in db_maps:
            if self._cache.pop(db_map, None) is not None:
                refreshed_db_maps.add(db_map)
        if refreshed_db_maps:
            self.session_refreshed.emit(refreshed_db_maps)

    def commit_session(self, *db_maps):
        error_log = {}
        committed_db_maps = set()
        for db_map in db_maps:
            if not db_map.has_pending_changes():
                continue
            commit_msg = self._get_commit_msg(db_map)
            if not commit_msg:
                continue
            try:
                db_map.commit_session(commit_msg)
                committed_db_maps.add(db_map)
                self.undo_stack[db_map].setClean()
            except SpineDBAPIError as e:
                error_log[db_map] = e.msg
        if any(error_log.values()):
            self.error_msg(error_log)
        if committed_db_maps:
            self.session_committed.emit(committed_db_maps)

    @staticmethod
    def _get_commit_msg(db_map):
        dialog = CommitDialog(qApp.activeWindow(), db_map.codename)  # pylint: disable=undefined-variable
        answer = dialog.exec_()
        if answer == QDialog.Accepted:
            return dialog.commit_msg

    def rollback_session(self, *db_maps):
        error_log = {}
        rolled_db_maps = set()
        for db_map in db_maps:
            if not db_map.has_pending_changes():
                continue
            try:
                db_map.rollback_session()
                rolled_db_maps.add(db_map)
                self.undo_stack[db_map].clear()
                del self._cache[db_map]
            except SpineDBAPIError as e:
                error_log[db_map] = e.msg
        if any(error_log.values()):
            self.error_msg(error_log)
        if rolled_db_maps:
            self.session_rolled_back.emit(rolled_db_maps)

    def _commit_db_map_session(self, db_map):
        commit_msg = self._get_commit_msg(db_map)
        if not commit_msg:
            return False
        try:
            db_map.commit_session(commit_msg)
            return True
        except SpineDBAPIError as e:
            self.error_msg({db_map: e.msg})
            return False

    def _rollback_db_map_session(self, db_map):
        try:
            db_map.rollback_session()
            return True
        except SpineDBAPIError as e:
            self.error_msg({db_map: e.msg})
            return False

    def ok_to_close(self, db_map):
        """Prompts the user to commit or rollback changes to given database map.

        Returns:
            bool: True if successfully committed or rolled back, False otherwise
        """
        if not db_map.has_pending_changes():
            return True
        commit_at_exit = int(self.qsettings.value("appSettings/commitAtExit", defaultValue="1"))
        if commit_at_exit == 0:
            # Don't commit session and don't show message box
            return self._rollback_db_map_session(db_map)
        if commit_at_exit == 1:  # Default
            # Show message box
            msg = QMessageBox(qApp.activeWindow())  # pylint: disable=undefined-variable
            msg.setIcon(QMessageBox.Question)
            msg.setWindowTitle("Commit Pending Changes")
            msg.setText("The current session has uncommitted changes. Do you want to commit them now?")
            msg.setStandardButtons(QMessageBox.Save | QMessageBox.Discard | QMessageBox.Cancel)
            msg.button(QMessageBox.Save).setText("Commit And Close ")
            msg.button(QMessageBox.Discard).setText("Discard Changes And Close")
            chkbox = QCheckBox()
            chkbox.setText("Do not ask me again")
            msg.setCheckBox(chkbox)
            answer = msg.exec_()
            if answer == QMessageBox.Cancel:
                return False
            chk = chkbox.checkState()
            if chk == 2:
                # Save preference
                preference = "2" if answer == QMessageBox.Save else "0"
                self.qsettings.setValue("appSettings/commitAtExit", preference)
            if answer == QMessageBox.Save:
                return self._commit_db_map_session(db_map)
            return self._rollback_db_map_session(db_map)
        if commit_at_exit == 2:
            # Commit session and don't show message box
            return self._commit_db_map_session(db_map)
        self.qsettings.setValue("appSettings/commitAtExit", "1")
        return True

    def connect_signals(self):
        """Connects signals."""
        # Add to cache
        self.scenarios_added.connect(lambda db_map_data: self.cache_items("scenario", db_map_data))
        self.alternatives_added.connect(lambda db_map_data: self.cache_items("alternative", db_map_data))
        self.scenario_alternatives_added.connect(
            lambda db_map_data: self.cache_items("scenario_alternative", db_map_data)
        )
        self.object_classes_added.connect(lambda db_map_data: self.cache_items("object class", db_map_data))
        self.objects_added.connect(lambda db_map_data: self.cache_items("object", db_map_data))
        self.relationship_classes_added.connect(lambda db_map_data: self.cache_items("relationship class", db_map_data))
        self.relationships_added.connect(lambda db_map_data: self.cache_items("relationship", db_map_data))
        self.parameter_definitions_added.connect(
            lambda db_map_data: self.cache_items("parameter definition", db_map_data)
        )
        self.parameter_values_added.connect(lambda db_map_data: self.cache_items("parameter value", db_map_data))
        self.parameter_value_lists_added.connect(
            lambda db_map_data: self.cache_items("parameter value list", db_map_data)
        )
        self.parameter_tags_added.connect(lambda db_map_data: self.cache_items("parameter tag", db_map_data))
        # Update in cache
        self.object_classes_updated.connect(lambda db_map_data: self.cache_items("object class", db_map_data))
        self.objects_updated.connect(lambda db_map_data: self.cache_items("object", db_map_data))
        self.relationship_classes_updated.connect(
            lambda db_map_data: self.cache_items("relationship class", db_map_data)
        )
        self.relationships_updated.connect(lambda db_map_data: self.cache_items("relationship", db_map_data))
        self.parameter_definitions_updated.connect(
            lambda db_map_data: self.cache_items("parameter definition", db_map_data)
        )
        self.parameter_values_updated.connect(lambda db_map_data: self.cache_items("parameter value", db_map_data))
        self.parameter_value_lists_updated.connect(
            lambda db_map_data: self.cache_items("parameter value list", db_map_data)
        )
        self.parameter_tags_updated.connect(lambda db_map_data: self.cache_items("parameter tag", db_map_data))
        self.parameter_definition_tags_set.connect(self.cache_parameter_definition_tags)
        # Icons
        self.object_classes_added.connect(self.update_icons)
        self.object_classes_updated.connect(self.update_icons)
        # On cascade remove
        self.object_classes_removed.connect(self.cascade_remove_objects)
        self.object_classes_removed.connect(self.cascade_remove_relationship_classes)
        self.object_classes_removed.connect(self.cascade_remove_parameter_definitions)
        self.object_classes_removed.connect(self.cascade_remove_parameter_values_by_entity_class)
        self.relationship_classes_removed.connect(self.cascade_remove_relationships_by_class)
        self.relationship_classes_removed.connect(self.cascade_remove_parameter_definitions)
        self.relationship_classes_removed.connect(self.cascade_remove_parameter_values_by_entity_class)
        self.objects_removed.connect(self.cascade_remove_relationships_by_object)
        self.objects_removed.connect(self.cascade_remove_parameter_values_by_entity)
        self.relationships_removed.connect(self.cascade_remove_parameter_values_by_entity)
        self.parameter_definitions_removed.connect(self.cascade_remove_parameter_values_by_definition)
        self.alternatives_removed.connect(self.cascade_remove_parameter_values_by_alternative)
        self.alternatives_removed.connect(self.cascade_remove_scenario_alternative_by_alternative)
        self.alternatives_removed.connect(self.cascade_remove_scenario_alternative_by_scenario)
        # On cascade refresh
        self.alternatives_updated.connect(self.cascade_refresh_scenario_alternatives)
        self.object_classes_updated.connect(self.cascade_refresh_relationship_classes)
        self.object_classes_updated.connect(self.cascade_refresh_parameter_definitions)
        self.object_classes_updated.connect(self.cascade_refresh_parameter_values_by_entity_class)
        self.relationship_classes_updated.connect(self.cascade_refresh_parameter_definitions)
        self.relationship_classes_updated.connect(self.cascade_refresh_parameter_values_by_entity_class)
        self.objects_updated.connect(self.cascade_refresh_relationships_by_object)
        self.objects_updated.connect(self.cascade_refresh_parameter_values_by_entity)
        self.relationships_updated.connect(self.cascade_refresh_parameter_values_by_entity)
        self.parameter_definitions_updated.connect(self.cascade_refresh_parameter_values_by_definition)
        self.parameter_value_lists_updated.connect(self.cascade_refresh_parameter_definitions_by_value_list)
        self.parameter_value_lists_removed.connect(self.cascade_refresh_parameter_definitions_by_value_list)
        self.parameter_tags_updated.connect(self.cascade_refresh_parameter_definitions_by_tag)
        self.parameter_tags_removed.connect(self.cascade_refresh_parameter_definitions_by_tag)
        # Signaller (after caching, so items are there when listeners receive signals)
        self.signaller.connect_signals()
<<<<<<< HEAD
        # Update in cache (last, because we may want to see the un-updated version of the items one last time)
        self.scenarios_updated.connect(lambda db_map_data: self.cache_items("scenario", db_map_data))
        self.alternatives_updated.connect(lambda db_map_data: self.cache_items("alternative", db_map_data))
        self.scenario_alternatives_updated.connect(
            lambda db_map_data: self.cache_items("scenario_alternative", db_map_data)
        )
        self.object_classes_updated.connect(lambda db_map_data: self.cache_items("object class", db_map_data))
        self.objects_updated.connect(lambda db_map_data: self.cache_items("object", db_map_data))
        self.relationship_classes_updated.connect(
            lambda db_map_data: self.cache_items("relationship class", db_map_data)
        )
        self.relationships_updated.connect(lambda db_map_data: self.cache_items("relationship", db_map_data))
        self.parameter_definitions_updated.connect(
            lambda db_map_data: self.cache_items("parameter definition", db_map_data)
        )
        self.parameter_values_updated.connect(lambda db_map_data: self.cache_items("parameter value", db_map_data))
        self.parameter_value_lists_updated.connect(
            lambda db_map_data: self.cache_items("parameter value list", db_map_data)
        )
        self.parameter_tags_updated.connect(lambda db_map_data: self.cache_items("parameter tag", db_map_data))
        self.parameter_definition_tags_set.connect(self.cache_parameter_definition_tags)
        # Remove from cache (also last, because we may want to see the removed items one last time)
=======
        # Remove from cache (last, so views are able to find items until the very last moment)
>>>>>>> 7d0cfeeb
        self.object_classes_removed.connect(lambda db_map_data: self.uncache_items("object class", db_map_data))
        self.objects_removed.connect(lambda db_map_data: self.uncache_items("object", db_map_data))
        self.relationship_classes_removed.connect(
            lambda db_map_data: self.uncache_items("relationship class", db_map_data)
        )
        self.relationships_removed.connect(lambda db_map_data: self.uncache_items("relationship", db_map_data))
        self.parameter_definitions_removed.connect(
            lambda db_map_data: self.uncache_items("parameter definition", db_map_data)
        )
        self.parameter_values_removed.connect(lambda db_map_data: self.uncache_items("parameter value", db_map_data))
        self.parameter_value_lists_removed.connect(
            lambda db_map_data: self.uncache_items("parameter value list", db_map_data)
        )
        self.parameter_tags_removed.connect(lambda db_map_data: self.uncache_items("parameter tag", db_map_data))
        self.alternatives_removed.connect(lambda db_map_data: self.uncache_items("alternative", db_map_data))
        self.scenarios_removed.connect(lambda db_map_data: self.uncache_items("scenario", db_map_data))
        self.scenario_alternatives_removed.connect(
            lambda db_map_data: self.uncache_items("scenario_alternative", db_map_data)
        )

    def error_msg(self, db_map_error_log):
        msg = ""
        for db_map, error_log in db_map_error_log.items():
            database = "From " + db_map.codename + ":"
            formatted_log = format_string_list(error_log)
            msg += format_string_list([database, formatted_log])
        for db_map in db_map_error_log:
            logger = self._db_specific_loggers.get(db_map.codename)
            if logger is not None:
                logger.error_box.emit("Error", msg)

    def cache_items(self, item_type, db_map_data):
        """Caches data for a given type.
        It works for both insert and update operations.

        Args:
            item_type (str)
            db_map_data (dict): lists of dictionary items keyed by DiffDatabaseMapping
        """
        for db_map, items in db_map_data.items():
            for item in items:
                self._cache.setdefault(db_map, {}).setdefault(item_type, {})[item["id"]] = item

    @Slot(object)
    def cache_parameter_definition_tags(self, db_map_data):
        """Caches parameter definition tags in the parameter definition dictionary.

        Args:
            db_map_data (dict): lists of parameter definition items keyed by DiffDatabaseMapping
        """
        for db_map, items in db_map_data.items():
            for item in items:
                item = item.copy()
                cache_item = self._cache[db_map]["parameter definition"][item.pop("id")]
                cache_item.update(item)

    def uncache_items(self, item_type, db_map_data):
        """Removes data from cache.

        Args:
            item_type (str)
            db_map_data (dict): lists of dictionary items keyed by DiffDatabaseMapping
        """
        db_map_typed_data = {}
        for db_map, items in db_map_data.items():
            for item in items:
                db_map_data = self._cache.get(db_map)
                if db_map_data is None:
                    continue
                items = db_map_data.get(item_type)
                if items is None:
                    continue
                removed_item = items.pop(item["id"], None)
                if removed_item:
                    db_map_typed_data.setdefault(db_map, {}).setdefault(item_type, []).append(item)
        self.items_removed_from_cache.emit(db_map_typed_data)

    def update_icons(self, db_map_data):
        """Runs when object classes are added or updated. Setups icons for those classes.
        Args:
            item_type (str)
            db_map_data (dict): lists of dictionary items keyed by DiffDatabaseMapping
        """
        object_classes = [item for db_map, data in db_map_data.items() for item in data]
        self.icon_mngr.setup_object_pixmaps(object_classes)

    def entity_class_icon(self, db_map, entity_type, entity_class_id):
        """Returns an appropriate icon for a given entity class.

        Args:
            db_map (DiffDatabaseMapping)
            entity_type (str): either 'object class' or 'relationship class'
            entity_class_id (int)

        Returns:
            QIcon
        """
        entity_class = self.get_item(db_map, entity_type, entity_class_id)
        if not entity_class:
            return None
        if entity_type == "object class":
            return self.icon_mngr.object_icon(entity_class["name"])
        if entity_type == "relationship class":
            return self.icon_mngr.relationship_icon(entity_class["object_class_name_list"])

    def get_item(self, db_map, item_type, id_):
        """Returns the item of the given type in the given db map that has the given id,
        or an empty dict if not found.

        Args:
            db_map (DiffDatabaseMapping)
            item_type (str)
            id_ (int)

        Returns:
            dict
        """
        return self._cache.get(db_map, {}).get(item_type, {}).get(id_, {})

    def get_item_by_field(self, db_map, item_type, field, value):
        """Returns the first item of the given type in the given db map
        that has the given value for the given field
        Returns an empty dictionary if none found.

        Args:
            db_map (DiffDatabaseMapping)
            item_type (str)
            field (str)
            value

        Returns:
            dict
        """
        return next(iter(self.get_items_by_field(db_map, item_type, field, value)), {})

    def get_items_by_field(self, db_map, item_type, field, value):
        """Returns all items of the given type in the given db map that have the given value
        for the given field. Returns an empty list if none found.

        Args:
            db_map (DiffDatabaseMapping)
            item_type (str)
            field (str)
            value

        Returns:
            list
        """
        return [x for x in self.get_items(db_map, item_type) if x.get(field) == value]

    def get_items(self, db_map, item_type):
        """Returns all the items of the given type in the given db map,
        or an empty list if none found.

        Args:
            db_map (DiffDatabaseMapping)
            item_type (str)

        Returns:
            list
        """
<<<<<<< HEAD
        items = self._cache.get(db_map, {}).get(item_type, {})
        if items:
            return items.values()
        return self._get_items_from_db(db_map, item_type)

    def _get_items_from_db(self, db_map, item_type):
        """Returns all items of the given type in the given db map.
        Called by the above methods whenever they don't find what they're looking for in cache.
        """
        method_name_dict = {
            "object class": "get_object_classes",
            "object": "get_objects",
            "relationship class": "get_relationship_classes",
            "relationship": "get_relationships",
            "parameter definition": "get_parameter_definitions",
            "parameter value": "get_parameter_values",
            "parameter value list": "get_parameter_value_lists",
            "parameter tag": "get_parameter_tags",
            "alternative": "get_alternatives",
            "scenario": "get_scenarios",
            "scenario_alternative": "get_scenario_alternatives",
        }
        method_name = method_name_dict.get(item_type)
        if not method_name:
            return []
        return getattr(self, method_name)(db_map)
=======
        return self._cache.get(db_map, {}).get(item_type, {}).values()
>>>>>>> 7d0cfeeb

    def get_field(self, db_map, item_type, id_, field):
        return self.get_item(db_map, item_type, id_).get(field)

    def get_value(self, db_map, item_type, id_, field, role=Qt.DisplayRole):
        """Returns the value or default value of a parameter.

        Args:
            db_map (DiffDatabaseMapping)
            item_type (str): either "parameter definition" or "parameter value"
            id_ (int)
            field (str): either "value" or "default_value"
            role (int, optional)
        """
        item = self.get_item(db_map, item_type, id_)
        if not item:
            return None
        key = "formatted_" + field
        if key not in item:
            display_data, tool_tip_data, user_data = self.parse_value(item[field])
            item[key] = {
                Qt.DisplayRole: display_data,
                Qt.ToolTipRole: tool_tip_data,
                Qt.EditRole: item[field],
                Qt.UserRole: user_data,
            }
        return item[key].get(role)

    def parse_value(self, value):
        try:
            user_data = from_database(value)
            display_data = self._display_data(user_data)
            tool_tip_data = self._tool_tip_data(user_data)
        except ParameterValueFormatError as error:
            user_data = error
            display_data = "Error"
            tool_tip_data = str(error)
        fm = QFontMetrics(QFont("", 0))
        if isinstance(display_data, str):
            display_data = fm.elidedText(display_data, Qt.ElideRight, 500)
        if isinstance(tool_tip_data, str):
            tool_tip_data = fm.elidedText(tool_tip_data, Qt.ElideRight, 800)
        return display_data, tool_tip_data, user_data

    @staticmethod
    def _display_data(parsed_value):
        """Returns the value's database representation formatted for Qt.DisplayRole."""
        if isinstance(parsed_value, TimeSeries):
            return "Time series"
        if isinstance(parsed_value, Map):
            return "Map"
        if isinstance(parsed_value, DateTime):
            return str(parsed_value.value)
        if isinstance(parsed_value, Duration):
            return ", ".join(relativedelta_to_duration(delta) for delta in parsed_value.value)
        if isinstance(parsed_value, TimePattern):
            return "Time pattern"
        if isinstance(parsed_value, list):
            return str(parsed_value)
        return parsed_value

    @staticmethod
    def _tool_tip_data(parsed_value):
        """Returns the value's database representation formatted for Qt.ToolTipRole."""
        if isinstance(parsed_value, TimeSeriesFixedResolution):
            resolution = [relativedelta_to_duration(r) for r in parsed_value.resolution]
            resolution = ', '.join(resolution)
            return "Start: {}, resolution: [{}], length: {}".format(parsed_value.start, resolution, len(parsed_value))
        if isinstance(parsed_value, TimeSeriesVariableResolution):
            return "Start: {}, resolution: variable, length: {}".format(parsed_value.indexes[0], len(parsed_value))
        return None

<<<<<<< HEAD
    def get_alternatives(self, db_map, cache=True):
        """Returns alternatives from database.

        Args:
            db_map (DiffDatabaseMapping)

        Returns:
            list: dictionary items
        """
        qry = db_map.query(db_map.alternative_sq)
        sort_key = lambda x: x["name"]
        items = sorted((x._asdict() for x in qry), key=sort_key)
        _ = cache and self.cache_items("alternative", {db_map: items})
        return items

    def get_scenarios(self, db_map, cache=True):
        """Returns scenarios from database.

        Args:
            db_map (DiffDatabaseMapping)

        Returns:
            list: dictionary items
        """
        qry = db_map.query(db_map.scenario_sq)
        sort_key = lambda x: x["name"]
        items = sorted((x._asdict() for x in qry), key=sort_key)
        _ = cache and self.cache_items("scenario", {db_map: items})
        return items

    def get_scenario_alternatives(self, db_map, cache=True):
        """Returns scenario alternatives from database.

        Args:
            db_map (DiffDatabaseMapping)

        Returns:
            list: dictionary items
        """
        qry = db_map.query(db_map.scenario_alternatives_sq)
        sort_key = lambda x: x["rank"]
        items = sorted((x._asdict() for x in qry), key=sort_key)
        _ = cache and self.cache_items("scenario_alternative", {db_map: items})
        return items

    def get_object_classes(self, db_map, cache=True):
=======
    @staticmethod
    def get_db_items(query, order_by_fields):
        return sorted((x._asdict() for x in query), key=lambda x: tuple(x[f] for f in order_by_fields))

    @staticmethod
    def _make_query(db_map, sq_name, ids=()):
        sq = getattr(db_map, sq_name)
        query = db_map.query(sq)
        if ids:
            query = query.filter(sq.c.id.in_(ids))
        return query

    def get_object_classes(self, db_map, ids=()):
>>>>>>> 7d0cfeeb
        """Returns object classes from database.

        Args:
            db_map (DiffDatabaseMapping)

        Returns:
            list: dictionary items
        """
        return self.get_db_items(self._make_query(db_map, "object_class_sq", ids=ids), ("name",))

    def get_objects(self, db_map, ids=()):
        """Returns objects from database.

        Args:
            db_map (DiffDatabaseMapping)

        Returns:
            list: dictionary items
        """
        return self.get_db_items(self._make_query(db_map, "object_sq", ids=ids), ("class_id", "name"))

    def get_relationship_classes(self, db_map, ids=()):
        """Returns relationship classes from database.

        Args:
            db_map (DiffDatabaseMapping)

        Returns:
            list: dictionary items
        """
        return self.get_db_items(self._make_query(db_map, "wide_relationship_class_sq", ids=ids), ("name",))

    def get_relationships(self, db_map, ids=()):
        """Returns relationships from database.

        Args:
            db_map (DiffDatabaseMapping)

        Returns:
            list: dictionary items
        """
        return self.get_db_items(
            self._make_query(db_map, "wide_relationship_sq", ids=ids), ("class_id", "object_name_list")
        )

    def get_object_parameter_definitions(self, db_map, ids=()):
        """Returns object parameter definitions from database.

        Args:
            db_map (DiffDatabaseMapping)

        Returns:
            list: dictionary items
        """
        items = self.get_db_items(
            self._make_query(db_map, "object_parameter_definition_sq", ids=ids), ("object_class_name", "parameter_name")
        )
        return items

    def get_relationship_parameter_definitions(self, db_map, ids=()):
        """Returns relationship parameter definitions from database.

        Args:
            db_map (DiffDatabaseMapping)

        Returns:
            list: dictionary items
        """
        return self.get_db_items(
            self._make_query(db_map, "relationship_parameter_definition_sq", ids=ids),
            ("relationship_class_name", "parameter_name"),
        )

    def get_parameter_definitions(self, db_map, ids=()):
        """Returns both object and relationship parameter definitions.

        Args:
            db_map (DiffDatabaseMapping)

        Returns:
            list: dictionary items
        """
        return self.get_object_parameter_definitions(db_map, ids=ids) + self.get_relationship_parameter_definitions(
            db_map, ids=ids
        )

    def get_object_parameter_values(self, db_map, ids=()):
        """Returns object parameter values from database.

        Args:
            db_map (DiffDatabaseMapping)

        Returns:
            list: dictionary items
        """
        return self.get_db_items(
            self._make_query(db_map, "object_parameter_value_sq", ids=ids),
            ("object_class_name", "object_name", "parameter_name"),
        )

    def get_relationship_parameter_values(self, db_map, ids=()):
        """Returns relationship parameter values from database.

        Args:
            db_map (DiffDatabaseMapping)

        Returns:
            list: dictionary items
        """
        return self.get_db_items(
            self._make_query(db_map, "relationship_parameter_value_sq", ids=ids),
            ("relationship_class_name", "object_name_list", "parameter_name"),
        )

    def get_parameter_values(self, db_map, ids=()):
        """Returns both object and relationship parameter values.

        Args:
            db_map (DiffDatabaseMapping)

        Returns:
            list: dictionary items
        """
        return self.get_object_parameter_values(db_map, ids=ids) + self.get_relationship_parameter_values(
            db_map, ids=ids
        )

    def get_parameter_value_lists(self, db_map, ids=()):
        """Returns parameter value lists from database.

        Args:
            db_map (DiffDatabaseMapping)

        Returns:
            list: dictionary items
        """
        return self.get_db_items(self._make_query(db_map, "wide_parameter_value_list_sq", ids=ids), ("name",))

    def get_parameter_tags(self, db_map, ids=()):
        """Get parameter tags from database.

        Args:
            db_map (DiffDatabaseMapping)

        Returns:
            list: dictionary items
        """
        return self.get_db_items(self._make_query(db_map, "parameter_tag_sq", ids=ids), ("tag",))

    def get_parameter_definition_tags(self, db_map, ids=()):
        """Returns parameter definition tags from database.

        Args:
            db_map (DiffDatabaseMapping)

        Returns:
            list: dictionary items
        """
        return self.get_db_items(self._make_query(db_map, "wide_parameter_definition_tag_sq", ids=ids), ("id",))

    @busy_effect
    def add_or_update_items(self, db_map_data, method_name, get_method_name, signal_name):
        """Adds or updates items in db.

        Args:
            db_map_data (dict): lists of items to add or update keyed by DiffDatabaseMapping
            method_name (str): attribute of DiffDatabaseMapping to call for performing the operation
            get_method_name (str): attribute of SpineDBManager to call for getting affected items
            signal_name (str) : signal attribute of SpineDBManager to emit if successful
        """
        db_map_data_out = dict()
        error_log = dict()
        for db_map, items in db_map_data.items():
            ids, error_log[db_map] = getattr(db_map, method_name)(*items)
            if not ids:
                continue
            db_map_data_out[db_map] = getattr(self, get_method_name)(db_map, ids=ids)
        if any(error_log.values()):
            self.error_msg(error_log)
        if any(db_map_data_out.values()):
            getattr(self, signal_name).emit(db_map_data_out)

    def add_alternatives(self, db_map_data):
        """Adds alternatives to db.

        Args:
            db_map_data (dict): lists of items to add keyed by DiffDatabaseMapping
        """
        for db_map, data in db_map_data.items():
            self.undo_stack[db_map].push(AddItemsCommand(self, db_map, data, "alternative"))

    def add_scenarios(self, db_map_data):
        """Adds scenarios to db.

        Args:
            db_map_data (dict): lists of items to add keyed by DiffDatabaseMapping
        """
        for db_map, data in db_map_data.items():
            self.undo_stack[db_map].push(AddItemsCommand(self, db_map, data, "scenario"))

    def add_scenario_alternatives(self, db_map_data):
        """Adds scenario alternatives to db.

        Args:
            db_map_data (dict): lists of items to add keyed by DiffDatabaseMapping
        """
        for db_map, data in db_map_data.items():
            self.undo_stack[db_map].push(AddItemsCommand(self, db_map, data, "scenario_alternative"))

    def add_object_classes(self, db_map_data):
        """Adds object classes to db.

        Args:
            db_map_data (dict): lists of items to add keyed by DiffDatabaseMapping
        """
        for db_map, data in db_map_data.items():
            self.undo_stack[db_map].push(AddItemsCommand(self, db_map, data, "object class"))

    def add_objects(self, db_map_data):
        """Adds objects to db.

        Args:
            db_map_data (dict): lists of items to add keyed by DiffDatabaseMapping
        """
        for db_map, data in db_map_data.items():
            self.undo_stack[db_map].push(AddItemsCommand(self, db_map, data, "object"))

    def add_relationship_classes(self, db_map_data):
        """Adds relationship classes to db.

        Args:
            db_map_data (dict): lists of items to add keyed by DiffDatabaseMapping
        """
        for db_map, data in db_map_data.items():
            self.undo_stack[db_map].push(AddItemsCommand(self, db_map, data, "relationship class"))

    def add_relationships(self, db_map_data):
        """Adds relationships to db.

        Args:
            db_map_data (dict): lists of items to add keyed by DiffDatabaseMapping
        """
        for db_map, data in db_map_data.items():
            self.undo_stack[db_map].push(AddItemsCommand(self, db_map, data, "relationship"))

    def add_parameter_definitions(self, db_map_data):
        """Adds parameter definitions to db.

        Args:
            db_map_data (dict): lists of items to add keyed by DiffDatabaseMapping
        """
        for db_map, data in db_map_data.items():
            self.undo_stack[db_map].push(AddItemsCommand(self, db_map, data, "parameter definition"))

    def add_parameter_values(self, db_map_data):
        """Adds parameter values to db.

        Args:
            db_map_data (dict): lists of items to add keyed by DiffDatabaseMapping
        """
        for db_map, data in db_map_data.items():
            self.undo_stack[db_map].push(AddItemsCommand(self, db_map, data, "parameter value"))

    def add_checked_parameter_values(self, db_map_data):
        """Adds parameter values in db without checking integrity.

        Args:
            db_map_data (dict): lists of items to add keyed by DiffDatabaseMapping
        """
        for db_map, data in db_map_data.items():
            self.undo_stack[db_map].push(AddCheckedParameterValuesCommand(self, db_map, data))

    def add_parameter_value_lists(self, db_map_data):
        """Adds parameter value lists to db.

        Args:
            db_map_data (dict): lists of items to add keyed by DiffDatabaseMapping
        """
        for db_map, data in db_map_data.items():
            self.undo_stack[db_map].push(AddItemsCommand(self, db_map, data, "parameter value list"))

    def add_parameter_tags(self, db_map_data):
        """Adds parameter tags to db.

        Args:
            db_map_data (dict): lists of items to add keyed by DiffDatabaseMapping
        """
        for db_map, data in db_map_data.items():
            self.undo_stack[db_map].push(AddItemsCommand(self, db_map, data, "parameter tag"))

    def update_alternatives(self, db_map_data):
        """Updates alternatives in db.

        Args:
            db_map_data (dict): lists of items to update keyed by DiffDatabaseMapping
        """
        for db_map, data in db_map_data.items():
            self.undo_stack[db_map].push(UpdateItemsCommand(self, db_map, data, "alternative"))

    def update_scenarios(self, db_map_data):
        """Updates scenarios in db.

        Args:
            db_map_data (dict): lists of items to update keyed by DiffDatabaseMapping
        """
        for db_map, data in db_map_data.items():
            self.undo_stack[db_map].push(UpdateItemsCommand(self, db_map, data, "scenario"))

    def update_scenario_alternatives(self, db_map_data):
        """Updates scenario alternatives in db.

        Args:
            db_map_data (dict): lists of items to update keyed by DiffDatabaseMapping
        """
        for db_map, data in db_map_data.items():
            self.undo_stack[db_map].push(UpdateItemsCommand(self, db_map, data, "scenario_alternative"))

    def update_object_classes(self, db_map_data):
        """Updates object classes in db.

        Args:
            db_map_data (dict): lists of items to update keyed by DiffDatabaseMapping
        """
        for db_map, data in db_map_data.items():
            self.undo_stack[db_map].push(UpdateItemsCommand(self, db_map, data, "object class"))

    def update_objects(self, db_map_data):
        """Updates objects in db.

        Args:
            db_map_data (dict): lists of items to update keyed by DiffDatabaseMapping
        """
        for db_map, data in db_map_data.items():
            self.undo_stack[db_map].push(UpdateItemsCommand(self, db_map, data, "object"))

    def update_relationship_classes(self, db_map_data):
        """Updates relationship classes in db.

        Args:
            db_map_data (dict): lists of items to update keyed by DiffDatabaseMapping
        """
        for db_map, data in db_map_data.items():
            self.undo_stack[db_map].push(UpdateItemsCommand(self, db_map, data, "relationship class"))

    def update_relationships(self, db_map_data):
        """Updates relationships in db.

        Args:
            db_map_data (dict): lists of items to update keyed by DiffDatabaseMapping
        """
        for db_map, data in db_map_data.items():
            self.undo_stack[db_map].push(UpdateItemsCommand(self, db_map, data, "relationship"))

    def update_parameter_definitions(self, db_map_data):
        """Updates parameter definitions in db.

        Args:
            db_map_data (dict): lists of items to update keyed by DiffDatabaseMapping
        """
        for db_map, data in db_map_data.items():
            self.undo_stack[db_map].push(UpdateItemsCommand(self, db_map, data, "parameter definition"))

    def update_parameter_values(self, db_map_data):
        """Updates parameter values in db.

        Args:
            db_map_data (dict): lists of items to update keyed by DiffDatabaseMapping
        """
        for db_map, data in db_map_data.items():
            self.undo_stack[db_map].push(UpdateItemsCommand(self, db_map, data, "parameter value"))

    def update_checked_parameter_values(self, db_map_data):
        """Updates parameter values in db without checking integrity.

        Args:
            db_map_data (dict): lists of items to update keyed by DiffDatabaseMapping
        """
        for db_map, data in db_map_data.items():
            self.undo_stack[db_map].push(UpdateCheckedParameterValuesCommand(self, db_map, data))

    def update_parameter_value_lists(self, db_map_data):
        """Updates parameter value lists in db.

        Args:
            db_map_data (dict): lists of items to update keyed by DiffDatabaseMapping
        """
        for db_map, data in db_map_data.items():
            self.undo_stack[db_map].push(UpdateItemsCommand(self, db_map, data, "parameter value list"))

    def update_parameter_tags(self, db_map_data):
        """Updates parameter tags in db.

        Args:
            db_map_data (dict): lists of items to update keyed by DiffDatabaseMapping
        """
        for db_map, data in db_map_data.items():
            self.undo_stack[db_map].push(UpdateItemsCommand(self, db_map, data, "parameter tag"))

    def set_parameter_definition_tags(self, db_map_data):
        """Sets parameter definition tags in db.

        Args:
            db_map_data (dict): lists of items to set keyed by DiffDatabaseMapping
        """
        for db_map, data in db_map_data.items():
            self.undo_stack[db_map].push(SetParameterDefinitionTagsCommand(self, db_map, data))

    def remove_items(self, db_map_typed_data):
        for db_map, typed_data in db_map_typed_data.items():
            self.undo_stack[db_map].push(RemoveItemsCommand(self, db_map, typed_data))

    @busy_effect
    def do_remove_items(self, db_map_typed_data):
        """Removes items from database.

        Args:
            db_map_typed_data (dict): lists of items to remove, keyed by item type (str), keyed by DiffDatabaseMapping
        """
        # Removing works this way in spinedb_api, all at once, probably because of cascading?
        db_map_object_classes = dict()
        db_map_objects = dict()
        db_map_relationship_classes = dict()
        db_map_relationships = dict()
        db_map_parameter_definitions = dict()
        db_map_parameter_values = dict()
        db_map_parameter_value_lists = dict()
        db_map_parameter_tags = dict()
        db_map_alternatives = dict()
        db_map_scenarios = dict()
        db_map_scenario_alternatives = dict()
        error_log = dict()
        for db_map, items_per_type in db_map_typed_data.items():
            object_classes = items_per_type.get("object class", ())
            objects = items_per_type.get("object", ())
            relationship_classes = items_per_type.get("relationship class", ())
            relationships = items_per_type.get("relationship", ())
            parameter_definitions = items_per_type.get("parameter definition", ())
            parameter_values = items_per_type.get("parameter value", ())
            parameter_value_lists = items_per_type.get("parameter value list", ())
            parameter_tags = items_per_type.get("parameter tag", ())
            alternatives = items_per_type.get("alternative", ())
            scenarios = items_per_type.get("scenario", ())
            scenario_alternatives = items_per_type.get("scenario_alternative", ())
            try:
                db_map.remove_items(
                    object_class_ids={x['id'] for x in object_classes},
                    object_ids={x['id'] for x in objects},
                    relationship_class_ids={x['id'] for x in relationship_classes},
                    relationship_ids={x['id'] for x in relationships},
                    parameter_definition_ids={x['id'] for x in parameter_definitions},
                    parameter_value_ids={x['id'] for x in parameter_values},
                    parameter_value_list_ids={x['id'] for x in parameter_value_lists},
                    parameter_tag_ids={x['id'] for x in parameter_tags},
                    alternative_ids={x['id'] for x in alternatives},
                    scenario_ids={x['id'] for x in scenarios},
                    scenario_alternative_ids={x["id"] for x in scenario_alternatives},
                )
            except SpineDBAPIError as err:
                error_log[db_map] = err
                continue
            db_map_object_classes[db_map] = object_classes
            db_map_objects[db_map] = objects
            db_map_relationship_classes[db_map] = relationship_classes
            db_map_relationships[db_map] = relationships
            db_map_parameter_definitions[db_map] = parameter_definitions
            db_map_parameter_values[db_map] = parameter_values
            db_map_parameter_value_lists[db_map] = parameter_value_lists
            db_map_parameter_tags[db_map] = parameter_tags
            db_map_alternatives[db_map] = alternatives
            db_map_scenarios[db_map] = scenarios
            db_map_scenario_alternatives[db_map] = scenario_alternatives
        if any(error_log.values()):
            self.error_msg(error_log)
        if any(db_map_object_classes.values()):
            self.object_classes_removed.emit(db_map_object_classes)
        if any(db_map_objects.values()):
            self.objects_removed.emit(db_map_objects)
        if any(db_map_relationship_classes.values()):
            self.relationship_classes_removed.emit(db_map_relationship_classes)
        if any(db_map_relationships.values()):
            self.relationships_removed.emit(db_map_relationships)
        if any(db_map_parameter_definitions.values()):
            self.parameter_definitions_removed.emit(db_map_parameter_definitions)
        if any(db_map_parameter_values.values()):
            self.parameter_values_removed.emit(db_map_parameter_values)
        if any(db_map_parameter_value_lists.values()):
            self.parameter_value_lists_removed.emit(db_map_parameter_value_lists)
        if any(db_map_parameter_tags.values()):
            self.parameter_tags_removed.emit(db_map_parameter_tags)
        if any(db_map_alternatives.values()):
            self.alternatives_removed.emit(db_map_alternatives)
        if any(db_map_scenarios.values()):
            self.scenarios_removed.emit(db_map_scenarios)
        if any(db_map_scenario_alternatives.values()):
            self.scenario_alternatives_removed.emit(db_map_scenario_alternatives)

    @staticmethod
    def _to_ids(db_map_data):
        return {db_map: {x["id"] for x in data} for db_map, data in db_map_data.items()}

    @Slot(object)
    def cascade_remove_objects(self, db_map_data):
        """Removes objects in cascade when removing object classes.

        Args:
            db_map_data (dict): lists of removed items keyed by DiffDatabaseMapping
        """
        db_map_cascading_data = self.find_cascading_entities(self._to_ids(db_map_data), "object")
        if any(db_map_cascading_data.values()):
            self.objects_removed.emit(db_map_cascading_data)

    @Slot(object)
    def cascade_remove_relationship_classes(self, db_map_data):
        """Removes relationship classes in cascade when removing object classes.

        Args:
            db_map_data (dict): lists of removed items keyed by DiffDatabaseMapping
        """
        db_map_cascading_data = self.find_cascading_relationship_classes(self._to_ids(db_map_data))
        if any(db_map_cascading_data.values()):
            self.relationship_classes_removed.emit(db_map_cascading_data)

    @Slot(object)
    def cascade_remove_relationships_by_class(self, db_map_data):
        """Removes relationships in cascade when removing objects.

        Args:
            db_map_data (dict): lists of removed items keyed by DiffDatabaseMapping
        """
        db_map_cascading_data = self.find_cascading_entities(self._to_ids(db_map_data), "relationship")
        if any(db_map_cascading_data.values()):
            self.relationships_removed.emit(db_map_cascading_data)

    @Slot(object)
    def cascade_remove_relationships_by_object(self, db_map_data):
        """Removes relationships in cascade when removing relationship classes.

        Args:
            db_map_data (dict): lists of removed items keyed by DiffDatabaseMapping
        """
        db_map_cascading_data = self.find_cascading_relationships(self._to_ids(db_map_data))
        if any(db_map_cascading_data.values()):
            self.relationships_removed.emit(db_map_cascading_data)

    @Slot(object)
    def cascade_remove_parameter_definitions(self, db_map_data):
        """Removes parameter definitions in cascade when removing entity classes.

        Args:
            db_map_data (dict): lists of removed items keyed by DiffDatabaseMapping
        """
        db_map_cascading_data = self.find_cascading_parameter_data(self._to_ids(db_map_data), "parameter definition")
        if any(db_map_cascading_data.values()):
            self.parameter_definitions_removed.emit(db_map_cascading_data)

    @Slot(object)
    def cascade_remove_parameter_values_by_entity_class(self, db_map_data):
        """Removes parameter values in cascade when removing entity classes.

        Args:
            db_map_data (dict): lists of removed items keyed by DiffDatabaseMapping
        """
        db_map_cascading_data = self.find_cascading_parameter_data(self._to_ids(db_map_data), "parameter value")
        if any(db_map_cascading_data.values()):
            self.parameter_values_removed.emit(db_map_cascading_data)

    @Slot(object)
    def cascade_remove_parameter_values_by_entity(self, db_map_data):
        """Removes parameter values in cascade when removing entity classes when removing entities.

        Args:
            db_map_data (dict): lists of removed items keyed by DiffDatabaseMapping
        """
        db_map_cascading_data = self.find_cascading_parameter_values_by_entity(self._to_ids(db_map_data))
        if any(db_map_cascading_data.values()):
            self.parameter_values_removed.emit(db_map_cascading_data)

    @Slot(object)
    def cascade_remove_parameter_values_by_definition(self, db_map_data):
        """Removes parameter values in cascade when when removing parameter definitions.

        Args:
            db_map_data (dict): lists of removed items keyed by DiffDatabaseMapping
        """
        db_map_cascading_data = self.find_cascading_parameter_values_by_definition(self._to_ids(db_map_data))
        if any(db_map_cascading_data.values()):
            self.parameter_values_removed.emit(db_map_cascading_data)

    @Slot(object)
    def cascade_remove_parameter_values_by_alternative(self, db_map_data):
        """Removes parameter values in cascade when when removing alternatives.

        Args:
            db_map_data (dict): lists of removed items keyed by DiffDatabaseMapping
        """
        db_map_cascading_data = self.find_cascading_parameter_values_by_alternative(self._to_ids(db_map_data))
        if any(db_map_cascading_data.values()):
            self.parameter_values_removed.emit(db_map_cascading_data)

    def cascade_remove_scenario_alternative_by_alternative(self, db_map_data):
        pass

    def cascade_remove_scenario_alternative_by_scenario(self, db_map_data):
        pass

    @Slot(object)
    def cascade_refresh_scenario_alternatives(self, db_map_data):
        pass

    @Slot(object)
    def cascade_refresh_relationship_classes(self, db_map_data):
        """Refreshes cached relationship classes when updating object classes.

        Args:
            db_map_data (dict): lists of updated items keyed by DiffDatabaseMapping
        """
        db_map_cascading_data = self.find_cascading_relationship_classes(self._to_ids(db_map_data))
        if not any(db_map_cascading_data.values()):
            return
        db_map_cascading_data = {
            db_map: self.get_relationship_classes(db_map, ids={x["id"] for x in data})
            for db_map, data in db_map_cascading_data.items()
        }
        self.relationship_classes_updated.emit(db_map_cascading_data)

    @Slot(object)
    def cascade_refresh_relationships_by_object(self, db_map_data):
        """Refreshed cached relationships in cascade when updating objects.

        Args:
            db_map_data (dict): lists of updated items keyed by DiffDatabaseMapping
        """
        db_map_cascading_data = self.find_cascading_relationships(self._to_ids(db_map_data))
        if not any(db_map_cascading_data.values()):
            return
        db_map_cascading_data = {
            db_map: self.get_relationships(db_map, ids={x["id"] for x in data})
            for db_map, data in db_map_cascading_data.items()
        }
        self.relationships_updated.emit(db_map_cascading_data)

    @Slot(object)
    def cascade_refresh_parameter_definitions(self, db_map_data):
        """Refreshes cached parameter definitions in cascade when updating entity classes.

        Args:
            db_map_data (dict): lists of updated items keyed by DiffDatabaseMapping
        """
        db_map_cascading_data = self.find_cascading_parameter_data(self._to_ids(db_map_data), "parameter definition")
        if not any(db_map_cascading_data.values()):
            return
        db_map_cascading_data = {
            db_map: self.get_parameter_definitions(db_map, ids={x["id"] for x in data})
            for db_map, data in db_map_cascading_data.items()
        }
        self.parameter_definitions_updated.emit(db_map_cascading_data)

    @Slot(object)
    def cascade_refresh_parameter_definitions_by_value_list(self, db_map_data):
        """Refreshes cached parameter definitions when updating parameter value lists.

        Args:
            db_map_data (dict): lists of updated items keyed by DiffDatabaseMapping
        """
        db_map_cascading_data = self.find_cascading_parameter_definitions_by_value_list(self._to_ids(db_map_data))
        if not any(db_map_cascading_data.values()):
            return
        db_map_cascading_data = {
            db_map: self.get_parameter_definitions(db_map, ids={x["id"] for x in data})
            for db_map, data in db_map_cascading_data.items()
        }
        self.parameter_definitions_updated.emit(db_map_cascading_data)

    @Slot(object)
    def cascade_refresh_parameter_definitions_by_tag(self, db_map_data):
        """Refreshes cached parameter definitions when updating parameter tags.

        Args:
            db_map_data (dict): lists of updated items keyed by DiffDatabaseMapping
        """
        db_map_cascading_data = self.find_cascading_parameter_definitions_by_tag(self._to_ids(db_map_data))
        if not any(db_map_cascading_data.values()):
            return
        db_map_cascading_data = {
            db_map: self.get_parameter_definitions(db_map, ids={x["id"] for x in data})
            for db_map, data in db_map_cascading_data.items()
        }
        self.parameter_definitions_updated.emit(db_map_cascading_data)

    @Slot(object)
    def cascade_refresh_parameter_values_by_entity_class(self, db_map_data):
        """Refreshes cached parameter values in cascade when updating entity classes.

        Args:
            db_map_data (dict): lists of updated items keyed by DiffDatabaseMapping
        """
        db_map_cascading_data = self.find_cascading_parameter_data(self._to_ids(db_map_data), "parameter value")
        if not any(db_map_cascading_data.values()):
            return
        db_map_cascading_data = {
            db_map: self.get_parameter_values(db_map, ids={x["id"] for x in data})
            for db_map, data in db_map_cascading_data.items()
        }
        self.parameter_values_updated.emit(db_map_cascading_data)

    @Slot(object)
    def cascade_refresh_parameter_values_by_entity(self, db_map_data):
        """Refreshes cached parameter values in cascade when updating entities.

        Args:
            db_map_data (dict): lists of updated items keyed by DiffDatabaseMapping
        """
        db_map_cascading_data = self.find_cascading_parameter_values_by_entity(self._to_ids(db_map_data))
        if not any(db_map_cascading_data.values()):
            return
        db_map_cascading_data = {
            db_map: self.get_parameter_values(db_map, ids={x["id"] for x in data})
            for db_map, data in db_map_cascading_data.items()
        }
        self.parameter_values_updated.emit(db_map_cascading_data)

    @Slot(object)
    def cascade_refresh_parameter_values_by_definition(self, db_map_data):
        """Refreshes cached parameter values in cascade when updating parameter definitions.

        Args:
            db_map_data (dict): lists of updated items keyed by DiffDatabaseMapping
        """
        db_map_cascading_data = self.find_cascading_parameter_values_by_definition(self._to_ids(db_map_data))
        if not any(db_map_cascading_data.values()):
            return
        db_map_cascading_data = {
            db_map: self.get_parameter_values(db_map, ids={x["id"] for x in data})
            for db_map, data in db_map_cascading_data.items()
        }
        self.parameter_values_updated.emit(db_map_cascading_data)

    def find_cascading_relationship_classes(self, db_map_ids):
        """Finds and returns cascading relationship classes for the given object class ids."""
        db_map_cascading_data = dict()
        for db_map, object_class_ids in db_map_ids.items():
            object_class_ids = {str(id_) for id_ in object_class_ids}
            db_map_cascading_data[db_map] = [
                item
                for item in self.get_items(db_map, "relationship class")
                if object_class_ids.intersection(item["object_class_id_list"].split(","))
            ]
        return db_map_cascading_data

    def find_cascading_entities(self, db_map_ids, item_type):
        """Finds and returns cascading entities for the given entity class ids."""
        db_map_cascading_data = dict()
        for db_map, class_ids in db_map_ids.items():
            db_map_cascading_data[db_map] = [
                item for item in self.get_items(db_map, item_type) if item["class_id"] in class_ids
            ]
        return db_map_cascading_data

    def find_cascading_relationships(self, db_map_ids):
        """Finds and returns cascading relationships for the given object ids."""
        db_map_cascading_data = dict()
        for db_map, object_ids in db_map_ids.items():
            object_ids = {str(id_) for id_ in object_ids}
            db_map_cascading_data[db_map] = [
                item
                for item in self.get_items(db_map, "relationship")
                if object_ids.intersection(item["object_id_list"].split(","))
            ]
        return db_map_cascading_data

    def find_cascading_parameter_data(self, db_map_ids, item_type):
        """Finds and returns cascading parameter definitions or values for the given entity class ids."""
        db_map_cascading_data = dict()
        for db_map, entity_class_ids in db_map_ids.items():
            db_map_cascading_data[db_map] = [
                item
                for item in self.get_items(db_map, item_type)
                if entity_class_ids.intersection([item.get("object_class_id"), item.get("relationship_class_id")])
            ]
        return db_map_cascading_data

    def find_cascading_parameter_definitions_by_value_list(self, db_map_ids):
        """Finds and returns cascading parameter definitions for the given parameter value list ids."""
        db_map_cascading_data = dict()
        for db_map, value_list_ids in db_map_ids.items():
            db_map_cascading_data[db_map] = [
                item
                for item in self.get_items(db_map, "parameter definition")
                if item["value_list_id"] in value_list_ids
            ]
        return db_map_cascading_data

    def find_cascading_parameter_definitions_by_tag(self, db_map_ids):
        """Finds and returns cascading parameter definitions for the given parameter tag ids."""
        db_map_cascading_data = dict()
        for db_map, tag_ids in db_map_ids.items():
            tag_ids = {str(id_) for id_ in tag_ids}
            db_map_cascading_data[db_map] = [
                item
                for item in self.get_items(db_map, "parameter definition")
                if tag_ids.intersection((item["parameter_tag_id_list"] or "0").split(","))
            ]  # NOTE: 0 is 'untagged'
        return db_map_cascading_data

    def find_cascading_parameter_values_by_entity(self, db_map_ids):
        """Finds and returns cascading parameter values for the given entity ids."""
        db_map_cascading_data = dict()
        for db_map, entity_ids in db_map_ids.items():
            db_map_cascading_data[db_map] = [
                item
                for item in self.get_items(db_map, "parameter value")
                if entity_ids.intersection([item.get("object_id"), item.get("relationship_id")])
            ]
        return db_map_cascading_data

    def find_cascading_parameter_values_by_definition(self, db_map_ids):
        """Finds and returns cascading parameter values for the given parameter definition ids."""
        db_map_cascading_data = dict()
        for db_map, definition_ids in db_map_ids.items():
            db_map_cascading_data[db_map] = [
                item for item in self.get_items(db_map, "parameter value") if item["parameter_id"] in definition_ids
            ]
<<<<<<< HEAD
        return db_map_cascading_data

    def find_cascading_parameter_values_by_alternative(self, db_map_ids):
        """Finds and returns cascading parameter values for the given parameter alternative ids."""
        db_map_cascading_data = dict()
        for db_map, alt_ids in db_map_ids.items():
            db_map_cascading_data[db_map] = [
                item for item in self.get_items(db_map, "parameter value") if item["alternative_id"] in alt_ids
            ]
        return db_map_cascading_data

    @Slot(object)
    def do_add_parameter_definitions(self, db_map_data):
        """Adds parameter definitions in extended format given data in compact format.

        Args:
            db_map_data (dict): lists of parameter definition items keyed by DiffDatabaseMapping
        """
        d = {
            db_map: self.get_parameter_definitions(db_map, ids={x["id"] for x in items})
            for db_map, items in db_map_data.items()
        }
        self.parameter_definitions_added.emit(d)

    @Slot(object)
    def do_add_parameter_values(self, db_map_data):
        """Adds parameter values in extended format given data in compact format.

        Args:
            db_map_data (dict): lists of parameter value items keyed by DiffDatabaseMapping
        """
        d = {
            db_map: self.get_parameter_values(db_map, ids={x["id"] for x in items})
            for db_map, items in db_map_data.items()
        }
        self.parameter_values_added.emit(d)

    @Slot(object)
    def do_update_parameter_definitions(self, db_map_data):
        """Updates parameter definitions in extended format given data in compact format.

        Args:
            db_map_data (dict): lists of parameter definition items keyed by DiffDatabaseMapping
        """
        d = {
            db_map: self.get_parameter_definitions(db_map, ids={x["id"] for x in items})
            for db_map, items in db_map_data.items()
        }
        self.parameter_definitions_updated.emit(d)

    @Slot(object)
    def do_update_parameter_values(self, db_map_data):
        """Updates parameter values in extended format given data in compact format.

        Args:
            db_map_data (dict): lists of parameter value items keyed by DiffDatabaseMapping
        """
        d = {
            db_map: self.get_parameter_values(db_map, ids={x["id"] for x in items})
            for db_map, items in db_map_data.items()
        }
        self.parameter_values_updated.emit(d)
=======
        return db_map_cascading_data
>>>>>>> 7d0cfeeb
<|MERGE_RESOLUTION|>--- conflicted
+++ resolved
@@ -470,32 +470,7 @@
         self.parameter_tags_removed.connect(self.cascade_refresh_parameter_definitions_by_tag)
         # Signaller (after caching, so items are there when listeners receive signals)
         self.signaller.connect_signals()
-<<<<<<< HEAD
-        # Update in cache (last, because we may want to see the un-updated version of the items one last time)
-        self.scenarios_updated.connect(lambda db_map_data: self.cache_items("scenario", db_map_data))
-        self.alternatives_updated.connect(lambda db_map_data: self.cache_items("alternative", db_map_data))
-        self.scenario_alternatives_updated.connect(
-            lambda db_map_data: self.cache_items("scenario_alternative", db_map_data)
-        )
-        self.object_classes_updated.connect(lambda db_map_data: self.cache_items("object class", db_map_data))
-        self.objects_updated.connect(lambda db_map_data: self.cache_items("object", db_map_data))
-        self.relationship_classes_updated.connect(
-            lambda db_map_data: self.cache_items("relationship class", db_map_data)
-        )
-        self.relationships_updated.connect(lambda db_map_data: self.cache_items("relationship", db_map_data))
-        self.parameter_definitions_updated.connect(
-            lambda db_map_data: self.cache_items("parameter definition", db_map_data)
-        )
-        self.parameter_values_updated.connect(lambda db_map_data: self.cache_items("parameter value", db_map_data))
-        self.parameter_value_lists_updated.connect(
-            lambda db_map_data: self.cache_items("parameter value list", db_map_data)
-        )
-        self.parameter_tags_updated.connect(lambda db_map_data: self.cache_items("parameter tag", db_map_data))
-        self.parameter_definition_tags_set.connect(self.cache_parameter_definition_tags)
-        # Remove from cache (also last, because we may want to see the removed items one last time)
-=======
         # Remove from cache (last, so views are able to find items until the very last moment)
->>>>>>> 7d0cfeeb
         self.object_classes_removed.connect(lambda db_map_data: self.uncache_items("object class", db_map_data))
         self.objects_removed.connect(lambda db_map_data: self.uncache_items("object", db_map_data))
         self.relationship_classes_removed.connect(
@@ -657,36 +632,7 @@
         Returns:
             list
         """
-<<<<<<< HEAD
-        items = self._cache.get(db_map, {}).get(item_type, {})
-        if items:
-            return items.values()
-        return self._get_items_from_db(db_map, item_type)
-
-    def _get_items_from_db(self, db_map, item_type):
-        """Returns all items of the given type in the given db map.
-        Called by the above methods whenever they don't find what they're looking for in cache.
-        """
-        method_name_dict = {
-            "object class": "get_object_classes",
-            "object": "get_objects",
-            "relationship class": "get_relationship_classes",
-            "relationship": "get_relationships",
-            "parameter definition": "get_parameter_definitions",
-            "parameter value": "get_parameter_values",
-            "parameter value list": "get_parameter_value_lists",
-            "parameter tag": "get_parameter_tags",
-            "alternative": "get_alternatives",
-            "scenario": "get_scenarios",
-            "scenario_alternative": "get_scenario_alternatives",
-        }
-        method_name = method_name_dict.get(item_type)
-        if not method_name:
-            return []
-        return getattr(self, method_name)(db_map)
-=======
         return self._cache.get(db_map, {}).get(item_type, {}).values()
->>>>>>> 7d0cfeeb
 
     def get_field(self, db_map, item_type, id_, field):
         return self.get_item(db_map, item_type, id_).get(field)
@@ -759,54 +705,6 @@
             return "Start: {}, resolution: variable, length: {}".format(parsed_value.indexes[0], len(parsed_value))
         return None
 
-<<<<<<< HEAD
-    def get_alternatives(self, db_map, cache=True):
-        """Returns alternatives from database.
-
-        Args:
-            db_map (DiffDatabaseMapping)
-
-        Returns:
-            list: dictionary items
-        """
-        qry = db_map.query(db_map.alternative_sq)
-        sort_key = lambda x: x["name"]
-        items = sorted((x._asdict() for x in qry), key=sort_key)
-        _ = cache and self.cache_items("alternative", {db_map: items})
-        return items
-
-    def get_scenarios(self, db_map, cache=True):
-        """Returns scenarios from database.
-
-        Args:
-            db_map (DiffDatabaseMapping)
-
-        Returns:
-            list: dictionary items
-        """
-        qry = db_map.query(db_map.scenario_sq)
-        sort_key = lambda x: x["name"]
-        items = sorted((x._asdict() for x in qry), key=sort_key)
-        _ = cache and self.cache_items("scenario", {db_map: items})
-        return items
-
-    def get_scenario_alternatives(self, db_map, cache=True):
-        """Returns scenario alternatives from database.
-
-        Args:
-            db_map (DiffDatabaseMapping)
-
-        Returns:
-            list: dictionary items
-        """
-        qry = db_map.query(db_map.scenario_alternatives_sq)
-        sort_key = lambda x: x["rank"]
-        items = sorted((x._asdict() for x in qry), key=sort_key)
-        _ = cache and self.cache_items("scenario_alternative", {db_map: items})
-        return items
-
-    def get_object_classes(self, db_map, cache=True):
-=======
     @staticmethod
     def get_db_items(query, order_by_fields):
         return sorted((x._asdict() for x in query), key=lambda x: tuple(x[f] for f in order_by_fields))
@@ -819,8 +717,40 @@
             query = query.filter(sq.c.id.in_(ids))
         return query
 
+    def get_alternatives(self, db_map, ids=()):
+        """Returns alternatives from database.
+
+        Args:
+            db_map (DiffDatabaseMapping)
+
+        Returns:
+            list: dictionary items
+        """
+        return self.get_db_items(self._make_query(db_map, "alternative_sq", ids=ids), ("name",))
+
+    def get_scenarios(self, db_map, ids=()):
+        """Returns scenarios from database.
+
+        Args:
+            db_map (DiffDatabaseMapping)
+
+        Returns:
+            list: dictionary items
+        """
+        return self.get_db_items(self._make_query(db_map, "scenario_sq", ids=ids), ("name",))
+
+    def get_scenario_alternatives(self, db_map, ids=()):
+        """Returns scenario alternatives from database.
+
+        Args:
+            db_map (DiffDatabaseMapping)
+
+        Returns:
+            list: dictionary items
+        """
+        return self.get_db_items(self._make_query(db_map, "scenario_alternatives_sq", ids=ids), ("scenario_id", "rank"))
+
     def get_object_classes(self, db_map, ids=()):
->>>>>>> 7d0cfeeb
         """Returns object classes from database.
 
         Args:
@@ -1643,7 +1573,6 @@
             db_map_cascading_data[db_map] = [
                 item for item in self.get_items(db_map, "parameter value") if item["parameter_id"] in definition_ids
             ]
-<<<<<<< HEAD
         return db_map_cascading_data
 
     def find_cascading_parameter_values_by_alternative(self, db_map_ids):
@@ -1653,59 +1582,4 @@
             db_map_cascading_data[db_map] = [
                 item for item in self.get_items(db_map, "parameter value") if item["alternative_id"] in alt_ids
             ]
-        return db_map_cascading_data
-
-    @Slot(object)
-    def do_add_parameter_definitions(self, db_map_data):
-        """Adds parameter definitions in extended format given data in compact format.
-
-        Args:
-            db_map_data (dict): lists of parameter definition items keyed by DiffDatabaseMapping
-        """
-        d = {
-            db_map: self.get_parameter_definitions(db_map, ids={x["id"] for x in items})
-            for db_map, items in db_map_data.items()
-        }
-        self.parameter_definitions_added.emit(d)
-
-    @Slot(object)
-    def do_add_parameter_values(self, db_map_data):
-        """Adds parameter values in extended format given data in compact format.
-
-        Args:
-            db_map_data (dict): lists of parameter value items keyed by DiffDatabaseMapping
-        """
-        d = {
-            db_map: self.get_parameter_values(db_map, ids={x["id"] for x in items})
-            for db_map, items in db_map_data.items()
-        }
-        self.parameter_values_added.emit(d)
-
-    @Slot(object)
-    def do_update_parameter_definitions(self, db_map_data):
-        """Updates parameter definitions in extended format given data in compact format.
-
-        Args:
-            db_map_data (dict): lists of parameter definition items keyed by DiffDatabaseMapping
-        """
-        d = {
-            db_map: self.get_parameter_definitions(db_map, ids={x["id"] for x in items})
-            for db_map, items in db_map_data.items()
-        }
-        self.parameter_definitions_updated.emit(d)
-
-    @Slot(object)
-    def do_update_parameter_values(self, db_map_data):
-        """Updates parameter values in extended format given data in compact format.
-
-        Args:
-            db_map_data (dict): lists of parameter value items keyed by DiffDatabaseMapping
-        """
-        d = {
-            db_map: self.get_parameter_values(db_map, ids={x["id"] for x in items})
-            for db_map, items in db_map_data.items()
-        }
-        self.parameter_values_updated.emit(d)
-=======
-        return db_map_cascading_data
->>>>>>> 7d0cfeeb
+        return db_map_cascading_data