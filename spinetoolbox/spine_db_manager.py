--- conflicted
+++ resolved
@@ -1261,6 +1261,15 @@
         """
         for db_map, data in db_map_data.items():
             self.undo_stack[db_map].push(AddItemsCommand(self, db_map, data, "relationship"))
+
+    def add_object_groups(self, db_map_data):
+        """Adds object groups to db.
+
+        Args:
+            db_map_data (dict): lists of items to add keyed by DiffDatabaseMapping
+        """
+        for db_map, data in db_map_data.items():
+            self.undo_stack[db_map].push(AddItemsCommand(self, db_map, data, "object group"))
 
     def add_entity_groups(self, db_map_data):
         """Adds entity groups to db.
@@ -1891,7 +1900,24 @@
             ]
         return db_map_cascading_data
 
-<<<<<<< HEAD
+    def find_groups_by_entity(self, db_map_ids):
+        """Finds and returns groups for the given entity ids."""
+        db_map_group_data = dict()
+        for db_map, entity_ids in db_map_ids.items():
+            db_map_group_data[db_map] = [
+                item for item in self.get_items(db_map, "entity group") if item["entity_id"] in entity_ids
+            ]
+        return db_map_group_data
+
+    def find_groups_by_member(self, db_map_ids):
+        """Finds and returns groups for the given entity ids."""
+        db_map_group_data = dict()
+        for db_map, member_ids in db_map_ids.items():
+            db_map_group_data[db_map] = [
+                item for item in self.get_items(db_map, "entity group") if item["member_id"] in member_ids
+            ]
+        return db_map_group_data
+
     def find_cascading_parameter_values_by_alternative(self, db_map_ids):
         """Finds and returns cascading parameter values for the given parameter alternative ids."""
         db_map_cascading_data = dict()
@@ -1917,23 +1943,4 @@
             db_map_cascading_data[db_map] = [
                 item for item in self.get_items(db_map, "scenario_alternative") if item["scenario_id"] in scen_ids
             ]
-        return db_map_cascading_data
-=======
-    def find_groups_by_entity(self, db_map_ids):
-        """Finds and returns groups for the given entity ids."""
-        db_map_group_data = dict()
-        for db_map, entity_ids in db_map_ids.items():
-            db_map_group_data[db_map] = [
-                item for item in self.get_items(db_map, "entity group") if item["entity_id"] in entity_ids
-            ]
-        return db_map_group_data
-
-    def find_groups_by_member(self, db_map_ids):
-        """Finds and returns groups for the given entity ids."""
-        db_map_group_data = dict()
-        for db_map, member_ids in db_map_ids.items():
-            db_map_group_data[db_map] = [
-                item for item in self.get_items(db_map, "entity group") if item["member_id"] in member_ids
-            ]
-        return db_map_group_data
->>>>>>> 4d136d8f
+        return db_map_cascading_data