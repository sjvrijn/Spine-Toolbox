######################################################################################################################
# Copyright (C) 2017 - 2019 Spine project consortium
# This file is part of Spine Toolbox.
# Spine Toolbox is free software: you can redistribute it and/or modify it under the terms of the GNU Lesser General
# Public License as published by the Free Software Foundation, either version 3 of the License, or (at your option)
# any later version. This program is distributed in the hope that it will be useful, but WITHOUT ANY WARRANTY;
# without even the implied warranty of MERCHANTABILITY or FITNESS FOR A PARTICULAR PURPOSE. See the GNU Lesser General
# Public License for more details. You should have received a copy of the GNU Lesser General Public License along with
# this program. If not, see <http://www.gnu.org/licenses/>.
######################################################################################################################

"""
Contains the GraphViewForm class.

:author: M. Marin (KTH)
:date:   26.11.2018
"""

import time
import numpy as np
from numpy import atleast_1d as arr
from scipy.sparse.csgraph import dijkstra
from PySide2.QtWidgets import QApplication, QWidgetAction, QTreeView
from PySide2.QtCore import Qt, Slot, QPointF, QRectF, QEvent
from PySide2.QtGui import QPalette, QMouseEvent
from .data_store_widget import DataStoreForm
from .custom_menus import SimpleEditableParameterValueContextMenu, ObjectItemContextMenu, GraphViewContextMenu
from .custom_qwidgets import ZoomWidget
from .report_plotting_failure import report_plotting_failure
from .shrinking_scene import ShrinkingScene
from ..mvcmodels.entity_tree_models import ObjectTreeModel
from ..mvcmodels.entity_list_models import ObjectClassListModel, RelationshipClassListModel
from ..graph_view_graphics_items import ObjectItem, ArcItem, CustomTextItem
from ..helpers import busy_effect
from ..plotting import plot_selection, PlottingError, GraphAndTreeViewPlottingHints


class GraphViewForm(DataStoreForm):
    """A widget to show Spine databases in a graph."""

    def __init__(self, project, *db_maps, read_only=False):
        """Initializes class.

        Args:
            project (SpineToolboxProject): The project instance that owns this form.
            *db_maps (DiffDatabaseMapping): Databases to view.
            read_only (bool): Whether or not the form should be editable.
        """
        from ..ui.graph_view_form import Ui_MainWindow

        tic = time.clock()
        super().__init__(project, Ui_MainWindow(), *db_maps)
        self.db_map = next(iter(db_maps))
        self.db_name = self.db_map.codename
        self.ui.graphicsView.set_graph_view_form(self)
        self.read_only = read_only
        self.extent = 64
        self._spread = 3 * self.extent
        self._usage_item = None
        self.object_label_color = self.palette().color(QPalette.Normal, QPalette.ToolTipBase)
        self.object_label_color.setAlphaF(0.8)
        self.arc_token_color = self.palette().color(QPalette.Normal, QPalette.Window)
        self.arc_token_color.setAlphaF(0.8)
        self.arc_color = self.palette().color(QPalette.Normal, QPalette.WindowText)
        self.arc_color.setAlphaF(0.8)
        # Object tree model
        self.object_tree_model = ObjectTreeModel(self, self.db_mngr, self.db_map)
        self.ui.treeView_object.setModel(self.object_tree_model)
        # Data for ObjectItems
        self.object_ids = list()
        # Data for ArcItems
        self.arc_relationship_ids = list()
        self.arc_src_dest_inds = list()
        # Data for relationship templates
        self.template_id = 1
        self.relationship_templates = {}  # template_id =>
        # Lookups
        self._added_objects = {}
        self._added_relationships = {}
        # Item palette models
        self.object_class_list_model = ObjectClassListModel(self, self.db_mngr, self.db_map)
        self.relationship_class_list_model = RelationshipClassListModel(self, self.db_mngr, self.db_map)
        self.ui.listView_object_class.setModel(self.object_class_list_model)
        self.ui.listView_relationship_class.setModel(self.relationship_class_list_model)
        # Context menus
        self.object_item_context_menu = None
        self.graph_view_context_menu = None
        # Hidden and rejected items
        self.hidden_items = list()
        self.rejected_items = list()
        # Current item selection
        self.object_item_selection = list()
        self.arc_item_selection = list()
        # Zoom widget and action
        self.zoom_widget_action = None
        self.zoom_widget = None
        # Set up splitters
        area = self.dockWidgetArea(self.ui.dockWidget_item_palette)
        self._handle_item_palette_dock_location_changed(area)
        # Override mouse press event of object tree view
        self.ui.treeView_object.mousePressEvent = self._object_tree_view_mouse_press_event
        # Set up dock widgets
        self.restore_dock_widgets()
        # Initialize stuff
        self.init_models()
        self.setup_delegates()
        self.add_toggle_view_actions()
        self.setup_zoom_action()
        self.connect_signals()
        self.settings_group = "graphViewWidget" if not self.read_only else "graphViewWidgetReadOnly"
        self.restore_ui()
        self.init_commit_rollback_actions()
        title = self.db_name + " (read only) " if read_only else self.db_name
        self.setWindowTitle("Data store graph view    -- {} --".format(title))
        toc = time.clock()
        self.msg.emit("Graph view form created in {} seconds\t".format(toc - tic))

    def connect_signals(self):
        """Connects signals."""
        super().connect_signals()
        self.ui.graphicsView.item_dropped.connect(self._handle_item_dropped)
        self.ui.dockWidget_item_palette.dockLocationChanged.connect(self._handle_item_palette_dock_location_changed)
        self.ui.actionGraph_hide_selected.triggered.connect(self.hide_selected_items)
        self.ui.actionGraph_show_hidden.triggered.connect(self.show_hidden_items)
        self.ui.actionGraph_prune_selected.triggered.connect(self.prune_selected_items)
        self.ui.actionGraph_reinstate_pruned.triggered.connect(self.reinstate_pruned_items)
        self.ui.tableView_object_parameter_value.customContextMenuRequested.connect(
            self.show_object_parameter_value_context_menu
        )
        self.ui.tableView_object_parameter_definition.customContextMenuRequested.connect(
            self.show_object_parameter_definition_context_menu
        )
        self.ui.tableView_relationship_parameter_value.customContextMenuRequested.connect(
            self.show_relationship_parameter_value_context_menu
        )
        self.ui.tableView_relationship_parameter_definition.customContextMenuRequested.connect(
            self.show_relationship_parameter_definition_context_menu
        )
        # Dock Widgets menu action
        self.ui.actionRestore_Dock_Widgets.triggered.connect(self.restore_dock_widgets)
        self.ui.menuGraph.aboutToShow.connect(self._handle_menu_about_to_show)
        self.zoom_widget_action.hovered.connect(self._handle_zoom_widget_action_hovered)
        self.zoom_widget.minus_pressed.connect(self._handle_zoom_widget_minus_pressed)
        self.zoom_widget.plus_pressed.connect(self._handle_zoom_widget_plus_pressed)
        self.zoom_widget.reset_pressed.connect(self._handle_zoom_widget_reset_pressed)
        # Connect Add more items in Item palette
        self.ui.listView_object_class.clicked.connect(self._add_more_object_classes)
        self.ui.listView_relationship_class.clicked.connect(self._add_more_relationship_classes)

    def setup_zoom_action(self):
        """Setups zoom action in view menu."""
        self.zoom_widget = ZoomWidget(self)
        self.zoom_widget_action = QWidgetAction(self)
        self.zoom_widget_action.setDefaultWidget(self.zoom_widget)
        self.ui.menuView.addSeparator()
        self.ui.menuView.addAction(self.zoom_widget_action)

    @Slot(name="restore_dock_widgets")
    def restore_dock_widgets(self):
        """Docks all floating and or hidden QDockWidgets back to the window at 'factory' positions."""
        # Place docks
        self.ui.dockWidget_object_parameter_value.setVisible(True)
        self.ui.dockWidget_object_parameter_value.setFloating(False)
        self.addDockWidget(Qt.BottomDockWidgetArea, self.ui.dockWidget_object_parameter_value)
        self.ui.dockWidget_object_parameter_definition.setVisible(True)
        self.ui.dockWidget_object_parameter_definition.setFloating(False)
        self.addDockWidget(Qt.BottomDockWidgetArea, self.ui.dockWidget_object_parameter_definition)
        self.ui.dockWidget_relationship_parameter_value.setVisible(True)
        self.ui.dockWidget_relationship_parameter_value.setFloating(False)
        self.addDockWidget(Qt.BottomDockWidgetArea, self.ui.dockWidget_relationship_parameter_value)
        self.ui.dockWidget_relationship_parameter_definition.setVisible(True)
        self.ui.dockWidget_relationship_parameter_definition.setFloating(False)
        self.addDockWidget(Qt.BottomDockWidgetArea, self.ui.dockWidget_relationship_parameter_definition)
        self.ui.dockWidget_object_tree.setVisible(True)
        self.ui.dockWidget_object_tree.setFloating(False)
        self.addDockWidget(Qt.LeftDockWidgetArea, self.ui.dockWidget_object_tree)
        self.ui.dockWidget_item_palette.setVisible(True)
        self.ui.dockWidget_item_palette.setFloating(False)
        self.addDockWidget(Qt.RightDockWidgetArea, self.ui.dockWidget_item_palette)
        self.ui.dockWidget_parameter_value_list.setVisible(True)
        self.ui.dockWidget_parameter_value_list.setFloating(False)
        self.addDockWidget(Qt.RightDockWidgetArea, self.ui.dockWidget_parameter_value_list)
        # Tabify
        self.tabifyDockWidget(self.ui.dockWidget_object_parameter_value, self.ui.dockWidget_object_parameter_definition)
        self.tabifyDockWidget(
            self.ui.dockWidget_relationship_parameter_value, self.ui.dockWidget_relationship_parameter_definition
        )
        self.ui.dockWidget_object_parameter_value.raise_()
        self.ui.dockWidget_relationship_parameter_value.raise_()

    def _make_usage_item(self):
        """Makes item with usage instructions.

        Returns:
            CustomTextItem
        """
        usage = """
            <html>
            <head>
            <style type="text/css">
            ol {
                margin-left: 80px;
                padding-left: 0px;
            }
            ul {
                margin-left: 40px;
                padding-left: 0px;
            }
            </style>
            </head>
            <h3>Usage:</h3>
            <ol>
            <li>Select items in <a href="Object tree">Object tree</a> to show objects here.
                <ul>
                <li>Ctrl + click starts a new selection.</li>
                <li>Selected objects become vertices in the graph,
                while relationships between those objects become edges.
                </ul>
            </li>
            <li>Select items here to show their parameters in <a href="Parameters">Parameters</a>.
                <ul>
                <li>Hold down 'Ctrl' to add multiple items to the selection.</li>
                <li> Hold down 'Ctrl' and drag your mouse to perform a rubber band selection.</li>
                </ul>
            </li>
        """
        if not self.read_only:
            usage += """
                <li>Drag icons from <a href="Item palette">Item palette</a>
                and drop them here to create new items.</li>
            """
        usage += """
            </ol>
            </html>
        """
        font = QApplication.font()
        font.setPointSize(64)
        usage_item = CustomTextItem(usage, font)
        usage_item.linkActivated.connect(self._handle_usage_link_activated)
        return usage_item

    @Slot("QString", name="_handle_usage_link_activated")
    def _handle_usage_link_activated(self, link):
        """Runs when one of the links in the usage message is activated.
        Shows the corresponding widget."""
        if link == "Object tree":
            self.ui.dockWidget_object_tree.show()
        elif link == "Parameters":
            self.ui.dockWidget_object_parameter_value.show()
            self.ui.dockWidget_object_parameter_definition.show()
            self.ui.dockWidget_relationship_parameter_value.show()
            self.ui.dockWidget_relationship_parameter_definition.show()
        elif link == "Item palette":
            self.ui.dockWidget_item_palette.show()

    def show(self):
        """Shows usage message together with the form."""
        super().show()
        self.show_usage_msg()

    def show_usage_msg(self):
        """Shows usage instructions in new scene."""
        scene = self.new_scene()
        self._usage_item = self._make_usage_item()
        scene.addItem(self._usage_item)
        self.extend_scene()

    def init_models(self):
        """Initializes models."""
        super().init_models()
        self.object_class_list_model.populate_list()
        self.relationship_class_list_model.populate_list()

    def init_parameter_value_models(self):
        """Initializes parameter value models from source database."""
        # FIXME:
        self.object_parameter_value_model.has_empty_row = not self.read_only
        self.relationship_parameter_value_model.has_empty_row = not self.read_only
        super().init_parameter_value_models()

    def init_parameter_definition_models(self):
        """Initializes parameter (definition) models from source database."""
        # FIXME:
        self.object_parameter_definition_model.has_empty_row = not self.read_only
        self.relationship_parameter_definition_model.has_empty_row = not self.read_only
        super().init_parameter_definition_models()

    @Slot("QVariant", name="receive_objects_added")
    def receive_objects_added(self, db_map_data):
        """Runs when objects are added to the db. 
        Builds a lookup dictionary consumed by ``add_object``.

        Args:
            db_map_data (dict): list of dictionary-items keyed by DiffDatabaseMapping instance.
        """
        super().receive_objects_added(db_map_data)
        self._added_objects = {(x["class_id"], x["name"]): x["id"] for x in db_map_data.get(self.db_map, [])}

    @Slot("QVariant", name="receive_objects_removed")
    def receive_objects_removed(self, db_map_data):
        """Runs when objects are removed from the db. Rebuilds graph if needed.

        Args:
            db_map_data (dict): list of dictionary-items keyed by DiffDatabaseMapping instance.
        """
        super().receive_objects_removed(db_map_data)
        removed_ids = {x["id"] for x in db_map_data.get(self.db_map, [])}
        object_ids = {x.object_id for x in self.ui.graphicsView.items() if isinstance(x, ObjectItem)}
        if object_ids.intersection(removed_ids):
            self.build_graph()

    @Slot("QVariant", name="receive_objects_updated")
    def receive_objects_updated(self, db_map_data):
        """Runs when objects are updated in the db. Refreshes names of objects in graph.

        Args:
            db_map_data (dict): list of dictionary-items keyed by DiffDatabaseMapping instance.
        """
        super().receive_objects_updated(db_map_data)
        updated_ids = {x["id"] for x in db_map_data.get(self.db_map, [])}
        object_items = [
            x for x in self.ui.graphicsView.items() if isinstance(x, ObjectItem) and x.object_id in updated_ids
        ]
        for item in object_items:
            item.refresh_name()

    @Slot("QVariant", name="receive_object_classes_updated")
    def receive_object_classes_updated(self, db_map_data):
        """Runs when objects classes are updated in the db. Refreshes icons of objects in graph.

        Args:
            db_map_data (dict): list of dictionary-items keyed by DiffDatabaseMapping instance.
        """
        super().receive_object_classes_updated(db_map_data)
        updated_ids = {x["id"] for x in db_map_data.get(self.db_map, [])}
        object_items = [
            x for x in self.ui.graphicsView.items() if isinstance(x, ObjectItem) and x.object_class_id in updated_ids
        ]
        for item in object_items:
            item.refresh_icon()

    @Slot("QVariant", name="receive_relationships_added")
    def receive_relationships_added(self, db_map_data):
        """Runs when relationships are added to the db. 
        Builds a lookup dictionary consumed by ``add_relationship``.

        Args:
            db_map_data (dict): list of dictionary-items keyed by DiffDatabaseMapping instance.
        """
        super().receive_relationships_added(db_map_data)
        self._added_relationships = {
            (x["class_id"], x["object_id_list"]): x["id"] for x in db_map_data.get(self.db_map, [])
        }

    @Slot("QModelIndex", name="_add_more_object_classes")
    def _add_more_object_classes(self, index):
        """Runs when the user clicks on the Item palette Object class view.
        Opens the form  to add more object classes if the index is the one that sayes 'New...'.

        Args:
            index (QModelIndex): The clicked index.
        """
        if index == index.model().new_index:
            self.show_add_object_classes_form()

    @Slot("QModelIndex", name="_add_more_relationship_classes")
    def _add_more_relationship_classes(self, index):
        """Runs when the user clicks on the Item palette Relationship class view.
        Opens the form to add more relationship classes if the index is the one that sayes 'New...'.

        Args:
            index (QModelIndex): The clicked index.
        """
        if index == index.model().new_index:
            self.show_add_relationship_classes_form()

    def _object_tree_view_mouse_press_event(self, event):
        """Overrides mousePressEvent of ui.treeView_object if the user has selected sticky
        selection in Settings. If sticky selection is enabled, multi-selection is
        enabled when selecting items in the Object tree. Pressing the Ctrl-button down,
        enables single selection. If sticky selection is disabled, single selection is
        enabled and pressing the Ctrl-button down enables multi-selection.

        Args:
            event (QMouseEvent)
        """
        sticky_selection = self.qsettings().value("appSettings/stickySelection", defaultValue="false")
        if sticky_selection == "false":
            QTreeView.mousePressEvent(self.ui.treeView_object, event)
            return
        local_pos = event.localPos()
        window_pos = event.windowPos()
        screen_pos = event.screenPos()
        button = event.button()
        buttons = event.buttons()
        modifiers = event.modifiers()
        if modifiers & Qt.ControlModifier:
            modifiers &= ~Qt.ControlModifier
        else:
            modifiers |= Qt.ControlModifier
        source = event.source()
        new_event = QMouseEvent(
            QEvent.MouseButtonPress, local_pos, window_pos, screen_pos, button, buttons, modifiers, source
        )
        QTreeView.mousePressEvent(self.ui.treeView_object, new_event)

    @Slot(name="_handle_zoom_widget_minus_pressed")
    def _handle_zoom_widget_minus_pressed(self):
        """Performs a zoom out on the view."""
        self.ui.graphicsView.zoom_out()

    @Slot(name="_handle_zoom_widget_plus_pressed")
    def _handle_zoom_widget_plus_pressed(self):
        """Performs a zoom in on the view."""
        self.ui.graphicsView.zoom_in()

    @Slot(name="_handle_zoom_widget_reset_pressed")
    def _handle_zoom_widget_reset_pressed(self):
        """Resets the zoom on the view."""
        self.ui.graphicsView.reset_zoom()

    @Slot(name="_handle_zoom_widget_action_hovered")
    def _handle_zoom_widget_action_hovered(self):
        """Runs when the zoom widget action is hovered. Hides the 'Dock widgets' submenu in case
        it's being shown. This is the default behavior for hovering 'normal' 'QAction's, but for some reason
        it's not the case for hovering 'QWidgetAction's."""
        self.ui.menuDock_Widgets.hide()

    @Slot(name="_handle_menu_about_to_show")
    def _handle_menu_about_to_show(self):
        """Runs when a menu from the main menubar is about to show.
        Enables or disables the menu actions according to current status of the form.
        """
        self.ui.actionGraph_hide_selected.setEnabled(bool(self.object_item_selection))
        self.ui.actionGraph_show_hidden.setEnabled(bool(self.hidden_items))
        self.ui.actionGraph_prune_selected.setEnabled(bool(self.object_item_selection))
        self.ui.actionGraph_reinstate_pruned.setEnabled(bool(self.rejected_items))

    @Slot("Qt.DockWidgetArea", name="_handle_item_palette_dock_location_changed")
    def _handle_item_palette_dock_location_changed(self, area):
        """Runs when the item palette dock widget location changes.
        Adjusts splitter orientation accordingly."""
        if area & (Qt.LeftDockWidgetArea | Qt.RightDockWidgetArea):
            self.ui.splitter_object_relationship_class.setOrientation(Qt.Vertical)
        else:
            self.ui.splitter_object_relationship_class.setOrientation(Qt.Horizontal)

    def add_toggle_view_actions(self):
        """Adds toggle view actions to View menu."""
        super().add_toggle_view_actions()
        self.ui.menuDock_Widgets.addAction(self.ui.dockWidget_object_tree.toggleViewAction())
        if not self.read_only:
            self.ui.menuDock_Widgets.addAction(self.ui.dockWidget_item_palette.toggleViewAction())
        else:
            self.ui.dockWidget_item_palette.hide()

    def init_commit_rollback_actions(self):
        """Initializes commit and rollback actions."""
        if not self.read_only:
            self.commit_available.emit(False)
        else:
            self.ui.menuSession.removeAction(self.ui.actionCommit)
            self.ui.menuSession.removeAction(self.ui.actionRollback)

    @Slot("QItemSelection", "QItemSelection", name="_handle_object_tree_selection_changed")
    def _handle_object_tree_selection_changed(self, selected, deselected):
        """Builds graph."""
        super()._handle_object_tree_selection_changed(selected, deselected)
        self.build_graph()

    @busy_effect
    def build_graph(self, timeit=False):
        """Initializes graph data and builds the graph."""
        tic = time.clock()
        self.init_graph_data()
        if self.make_graph():
            self.extend_scene()
            toc = time.clock()
            timeit and self.msg.emit("Graph built in {} seconds\t".format(toc - tic))
        else:
            self.show_usage_msg()
        self.hidden_items = list()

    def _selected_object_ids(self):
        """Returns a set of selected object ids.

        Returns:
            set
        """
        root_index = self.object_tree_model.root_index
        if self.ui.treeView_object.selectionModel().isSelected(root_index):
            return {x["id"] for x in self.db_mngr.get_objects(self.db_map)}
        unique_object_ids = set()
        for index in self.object_tree_model.selected_object_indexes:
            item = index.model().item_from_index(index)
            object_id = item.db_map_id(self.db_map)
            unique_object_ids.add(object_id)
        for index in self.object_tree_model.selected_object_class_indexes:
            item = index.model().item_from_index(index)
            object_class_id = item.db_map_id(self.db_map)
            object_ids = {x["id"] for x in self.db_mngr.get_objects(self.db_map, class_id=object_class_id)}
            unique_object_ids.update(object_ids)
        return unique_object_ids

    def init_graph_data(self):
        """Initializes graph data from selection in Object tree.
        Populates lists of object ids and relationship ids to be included in the graph.
        """
        rejected_object_ids = {x.object_id for x in self.rejected_items}
        self.object_ids = list(self._selected_object_ids() - rejected_object_ids)
        self.arc_relationship_ids = list()
        self.arc_src_dest_inds = list()
        for relationship in self.db_mngr.get_relationships(self.db_map):
            object_id_list = relationship["object_id_list"]
            object_id_list = [int(x) for x in object_id_list.split(",")]
            for i, src_object_id in enumerate(object_id_list):
                try:
                    dst_object_id = object_id_list[i + 1]
                except IndexError:
                    dst_object_id = object_id_list[0]
                try:
                    src_ind = self.object_ids.index(src_object_id)
                    dst_ind = self.object_ids.index(dst_object_id)
                except ValueError:
                    continue
                self.arc_src_dest_inds.append((src_ind, dst_ind))
                self.arc_relationship_ids.append(relationship["id"])

    def make_graph(self):
        """Makes graph."""
        self._free_template_items()
        scene = self.new_scene()
        object_items_lookup = self._add_new_items(scene)
        if not object_items_lookup and not self.relationship_templates:
            return False
        self._readd_template_items(scene, object_items_lookup)
        return True

    def _free_template_items(self):
        """Removes template items from the scene, so they don't die with it.
        This is so we can persist template items across graph builds.
        """
        for template in self.relationship_templates.values():
            for item in template["object_items"] + template["arc_items"]:
                item.scene().removeItem(item)

    def _readd_template_items(self, scene, object_items_lookup):
        """Readds template items to the given scene, merging them with existing object items 
        if they have the same id.

        Args:
            scene (QGraphicsScene)
            object_items_lookup (dict): Dictionary of ObjectItem instances keyed by integer object id
        """
        for template in self.relationship_templates.values():
            for item in template["object_items"] + template["arc_items"]:
                scene.addItem(item)
            replacement = {}
            for k, item in enumerate(template["object_items"]):
                item._merge_target = object_items_lookup.get(item.object_id)
                if item._merge_target:
                    item.do_merge_into_target()
                    replacement[k] = item._merge_target
            for k, item in replacement.items():
                template["object_items"][k] = item

    def _add_new_items(self, scene):
        """Adds whole (non-template) items to given scene from the lists populated in ``init_graph_data``.

        Returns:
            dict: Dictionary of ObjectItem instances keyed by integer object id.
        """
        d = self.shortest_path_matrix(len(self.object_ids), self.arc_src_dest_inds, self._spread)
        if d is None:
            return {}
        x, y = self.vertex_coordinates(d)
        object_items_lookup = dict()
        for i in range(len(self.object_ids)):
            object_id = self.object_ids[i]
            object_item = ObjectItem(
                self, x[i], y[i], self.extent, object_id=object_id, label_color=self.object_label_color
            )
            object_items_lookup[object_id] = object_item
            scene.addItem(object_item)
        object_items = list(object_items_lookup.values())
        for (src_ind, dst_ind), relationship_id in zip(self.arc_src_dest_inds, self.arc_relationship_ids):
            arc_item = ArcItem(
                self,
                object_items[src_ind],
                object_items[dst_ind],
                0.25 * self.extent,
                self.arc_color,
                relationship_id=relationship_id,
                token_color=self.arc_token_color,
                token_object_extent=0.75 * self.extent,
                token_object_label_color=self.object_label_color,
            )
            scene.addItem(arc_item)
        return object_items_lookup

    @staticmethod
    def shortest_path_matrix(N, src_dst_inds, spread):
        """Returns the shortest-path matrix.

        Args:
            N (int): The number of nodes in the graph.
            src_dst_inds (list): List of tuples indicating origin and destination nodes of edges in the graph
            spread (int): The desired 'distance' between neighbouring nodes

        """
        if not N:
            return None
        dist = np.zeros((N, N))
        if src_dst_inds:
            src_inds, dst_inds = zip(*src_dst_inds)
        else:
            src_inds, dst_inds = [], []
        src_inds = arr(src_inds)
        dst_inds = arr(dst_inds)
        try:
            dist[src_inds, dst_inds] = dist[dst_inds, src_inds] = spread
        except IndexError:
            pass
        d = dijkstra(dist, directed=False)
        # Remove infinites and zeros
        d[d == np.inf] = spread * 3
        d[d == 0] = spread * 1e-6
        return d

    @staticmethod
    def sets(N):
        """Returns sets of vertex pairs indices.

        Args:
            N (int)
        """
        sets = []
        for n in range(1, N):
            pairs = np.zeros((N - n, 2), int)  # pairs on diagonal n
            pairs[:, 0] = np.arange(N - n)
            pairs[:, 1] = pairs[:, 0] + n
            mask = np.mod(range(N - n), 2 * n) < n
            s1 = pairs[mask]
            s2 = pairs[~mask]
            if s1.any():
                sets.append(s1)
            if s2.any():
                sets.append(s2)
        return sets

    @staticmethod
    def vertex_coordinates(matrix, heavy_positions=None, iterations=10, weight_exp=-2, initial_diameter=1000):
        """Returns x and y coordinates for each vertex in the graph, computed using VSGD-MS."""
        if heavy_positions is None:
            heavy_positions = dict()
        N = len(matrix)
        if N == 1:
            return [0], [0]
        mask = np.ones((N, N)) == 1 - np.tril(np.ones((N, N)))  # Upper triangular except diagonal
        np.random.seed(0)
        layout = np.random.rand(N, 2) * initial_diameter - initial_diameter / 2  # Random layout with initial diameter
        heavy_ind_list = list()
        heavy_pos_list = list()
        for ind, pos in heavy_positions.items():
            heavy_ind_list.append(ind)
            heavy_pos_list.append([pos.x(), pos.y()])
        heavy_ind = arr(heavy_ind_list)
        heavy_pos = arr(heavy_pos_list)
        if heavy_ind.any():
            layout[heavy_ind, :] = heavy_pos
        weights = matrix ** weight_exp  # bus-pair weights (lower for distant buses)
        maxstep = 1 / np.min(weights[mask])
        minstep = 1 / np.max(weights[mask])
        lambda_ = np.log(minstep / maxstep) / (iterations - 1)  # exponential decay of allowed adjustment
        sets = GraphViewForm.sets(N)  # construct sets of bus pairs
        for iteration in range(iterations):
            step = maxstep * np.exp(lambda_ * iteration)  # how big adjustments are allowed?
            rand_order = np.random.permutation(N)  # we don't want to use the same pair order each iteration
            for p in sets:
                v1, v2 = rand_order[p[:, 0]], rand_order[p[:, 1]]  # arrays of vertex1 and vertex2
                # current distance (possibly accounting for system rescaling)
                dist = ((layout[v1, 0] - layout[v2, 0]) ** 2 + (layout[v1, 1] - layout[v2, 1]) ** 2) ** 0.5
                r = (matrix[v1, v2] - dist)[:, None] / 2 * (layout[v1] - layout[v2]) / dist[:, None]  # desired change
                dx1 = r * np.minimum(1, weights[v1, v2] * step)[:, None]
                dx2 = -dx1
                layout[v1, :] += dx1  # update position
                layout[v2, :] += dx2
                if heavy_ind.any():
                    layout[heavy_ind, :] = heavy_pos
        return layout[:, 0], layout[:, 1]

<<<<<<< HEAD
=======
    def make_graph(self):
        """Make graph."""
        d = self.shortest_path_matrix(self.object_names, self.src_ind_list, self.dst_ind_list, self._spread)
        if d is None:
            return False
        scene = self.new_scene()
        x, y = self.vertex_coordinates(d, self.heavy_positions)
        object_items = list()
        for i in range(len(self.object_names)):
            object_id = self.object_ids[i]
            object_name = self.object_names[i]
            object_class_id = self.object_class_ids[i]
            object_class_name = self.object_class_names[i]
            object_item = ObjectItem(
                self,
                object_name,
                object_class_id,
                object_class_name,
                x[i],
                y[i],
                self.extent,
                object_id=object_id,
                label_color=self.object_label_color,
            )
            try:
                template_id_dim = self.template_id_dims[i]
                object_item.template_id_dim = template_id_dim
                if self.is_template[i]:
                    object_item.make_template()
            except KeyError:
                pass
            scene.addItem(object_item)
            object_items.append(object_item)
        for k in range(len(self.src_ind_list)):
            i = self.src_ind_list[k]
            j = self.dst_ind_list[k]
            token_object_name_tuple_list = self.arc_token_object_name_tuple_lists[k]
            if i == j or not token_object_name_tuple_list:
                # Skip arcs that have same endpoints, i.e. have zero length.
                # Someday we could consider drawing a 'loop' instead.
                # Skip also arcs with no token objects
                continue
            object_id_list = self.arc_object_id_lists[k]
            relationship_class_id = self.arc_relationship_class_ids[k]
            arc_item = ArcItem(
                self,
                relationship_class_id,
                object_items[i],
                object_items[j],
                0.25 * self.extent,
                self.arc_color,
                object_id_list=object_id_list,
                token_color=self.arc_token_color,
                token_object_extent=0.75 * self.extent,
                token_object_label_color=self.object_label_color,
                token_object_name_tuple_list=token_object_name_tuple_list,
            )
            try:
                template_id = self.arc_template_ids[k]
                arc_item.template_id = template_id
                arc_item.make_template()
            except KeyError:
                pass
            scene.addItem(arc_item)
        return True

>>>>>>> 39b9a8db
    def new_scene(self):
        """Replaces the current scene with a new one."""
        old_scene = self.ui.graphicsView.scene()
        if old_scene:
            old_scene.deleteLater()
        scene = ShrinkingScene(100.0, 100.0, None)
        self.ui.graphicsView.setScene(scene)
        scene.changed.connect(self._handle_scene_changed)
        scene.selectionChanged.connect(self._handle_scene_selection_changed)
        return scene

    def extend_scene(self):
        """Extends the scene to show all items."""
        scene = self.ui.graphicsView.scene()
        bounding_rect = scene.itemsBoundingRect()
        scene.setSceneRect(bounding_rect)
        self.ui.graphicsView.init_zoom()

    @Slot(name="_handle_scene_selection_changed")
    def _handle_scene_selection_changed(self):
        """Filters parameters by selected objects in the graph."""
        scene = self.ui.graphicsView.scene()  # TODO: should we use sender() here?
        selected_items = scene.selectedItems()
        self.object_item_selection = [x for x in selected_items if isinstance(x, ObjectItem)]
        self.arc_item_selection = [x for x in selected_items if isinstance(x, ArcItem)]
        self.selected_ent_cls_ids["object class"] = selected_obj_cls_ids = {}
        self.selected_ent_cls_ids["relationship class"] = selected_rel_cls_ids = {}
        self.selected_ent_ids["object"] = selected_obj_ids = {}
        self.selected_ent_ids["relationship"] = selected_rel_ids = {}
        for item in selected_items:
            if isinstance(item, ObjectItem):
                selected_obj_cls_ids.setdefault(self.db_map, set()).add(item.object_class_id)
                selected_obj_ids.setdefault((self.db_map, item.object_class_id), set()).add(item.object_id)
            elif isinstance(item, ArcItem):
                selected_rel_cls_ids.setdefault(self.db_map, set()).add(item.relationship_class_id)
                selected_rel_ids.setdefault((self.db_map, item.relationship_class_id), set()).add(item.relationship_id)
        self.update_filter()

    @Slot(list)
    def _handle_scene_changed(self, region):
<<<<<<< HEAD
        """Handle scene changed."""
=======
        """Enlarges the scene rect if needed."""
>>>>>>> 39b9a8db
        scene_rect = self.ui.graphicsView.scene().sceneRect()
        if all(scene_rect.contains(rect) for rect in region):
            return
        extended_rect = scene_rect
        for rect in region:
            extended_rect = extended_rect.united(rect)
        self.ui.graphicsView.scene().setSceneRect(extended_rect)

    @Slot("QPoint", "QString", name="_handle_item_dropped")
    def _handle_item_dropped(self, pos, text):
        """Runs when an item is dropped from Item palette onto the view.
        Creates the object or relationship template.

        Args:
            pos (QPoint)
            text (str)
        """
        scene = self.ui.graphicsView.scene()
        if not scene:
            return
        if self._usage_item in scene.items():
            scene.removeItem(self._usage_item)
        scene_pos = self.ui.graphicsView.mapToScene(pos)
        entity_type, entity_class_id = text.split(":")
        entity_class_id = int(entity_class_id)
        if entity_type == "object class":
            object_item = ObjectItem(
                self,
                scene_pos.x(),
                scene_pos.y(),
                self.extent,
                label_color=self.object_label_color,
                object_class_id=entity_class_id,
            )
            scene.addItem(object_item)
            self.ui.graphicsView.setFocus()
            object_item.edit_name()
        elif entity_type == "relationship class":
            self.add_relationship_template(scene, scene_pos.x(), scene_pos.y(), entity_class_id)
        self.extend_scene()

    def _make_relationship_template_items(self, relationship_class_id):
        """Creates and returns graphics items that form a relationship template.

        Args:
            relationship_class_id (int)

        Returns:
            list: ObjectItem instances in the template.
            list: ArcItem instances in the template.
        """
        relationship_class = self.db_mngr.get_item(self.db_map, "relationship class", relationship_class_id)
        if not relationship_class:
            return [], []
        object_class_id_list = [int(id_) for id_ in relationship_class["object_class_id_list"].split(",")]
        object_items = list()
        arc_items = list()
        src_inds = list(range(len(object_class_id_list)))
        dst_inds = src_inds[1:] + src_inds[:1]
        src_dst_inds = zip(src_inds, dst_inds)
        d = self.shortest_path_matrix(len(object_class_id_list), src_dst_inds, self._spread)
        if d is None:
            return [], []
        x, y = self.vertex_coordinates(d)
        for i, object_class_id in enumerate(object_class_id_list):
            x_ = x[i]
            y_ = y[i]
            object_item = ObjectItem(
                self,
                x_,
                y_,
                self.extent,
                object_class_id=object_class_id,
                label_color=self.object_label_color,
                template_id=self.template_id,
            )
            object_items.append(object_item)
        for i, src_item in enumerate(object_items):
            try:
                dst_item = object_items[i + 1]
            except IndexError:
                dst_item = object_items[0]
            arc_item = ArcItem(
                self,
                src_item,
                dst_item,
                self.extent / 4,
                self.arc_color,
                relationship_class_id=relationship_class_id,
                template_id=self.template_id,
            )
            arc_items.append(arc_item)
        return object_items, arc_items

    def add_relationship_template(self, scene, x, y, relationship_class_id, center=()):
        """Makes a relationship template and adds it to the scene at the given coordinates.

        Args:
            scene (QGraphicsScene)
            x (int)
            y (int)
            relationship_class_id (int)
            center (tuple, optional): A tuple of (ObjectItem, dimension) to put at the center of the template.

        """
        object_items, arc_items = self._make_relationship_template_items(relationship_class_id)
        for item in object_items + arc_items:
            scene.addItem(item)
        self.relationship_templates[self.template_id] = {
            "class_id": relationship_class_id,
            "object_items": object_items,
            "arc_items": arc_items,
        }
        self.template_id += 1
        # Position
        if center:
            item, dimension = center
            item._merge_target = object_items[dimension]
            item.merge_into_target()
            center = item.sceneBoundingRect().center()
        else:
            rectf = QRectF()
            for object_item in object_items:
                rectf |= object_item.sceneBoundingRect()
            center = rectf.center()
        for object_item in object_items:
            object_item.moveBy(x - center.x(), y - center.y())
            object_item.move_related_items(QPointF(x, y) - center)

    def accept_relationship_template(self, template_id, relationship_id):
        """Accepts a relationship template as a new (whole) relationship.

        Args:
            template_id (int)
            relationship_id (int)
        """
        relationship_template = self.relationship_templates.pop(template_id, None)
        if not relationship_template:
            return
        arc_items = relationship_template["arc_items"]
        for item in arc_items:
            item.relationship_id = relationship_id
            item.become_whole()

    def remove_relationship_template(self, template_id):
        """Gets rid of a relationship template.

        Args:
            template_id (int)
        """
        relationship_template = self.relationship_templates.pop(template_id, None)
        if not relationship_template:
            return
        arc_items = relationship_template["arc_items"]
        object_items = [x for x in relationship_template["object_items"] if not x.object_id]
        for item in arc_items + object_items:
            item.scene().removeItem(item)

    def add_object(self, object_class_id, name):
        """Adds object to the database.

        Args:
            object_class_id (int)
            name (str)

        Returns:
            int, NoneType: The id of the added object if successful, None otherwise.
        """
        item = dict(class_id=object_class_id, name=name)
        db_map_data = {self.db_map: [item]}
        self.db_mngr.add_objects(db_map_data)
        object_id = self._added_objects.get((object_class_id, name))
        self._added_objects.clear()
        return object_id

    def update_object(self, object_id, name):
        """Updates object in the db.

        Args:
            object_id (int)
            name (str)
        """
        item = dict(id=object_id, name=name)
        db_map_data = {self.db_map: [item]}
        self.db_mngr.update_objects(db_map_data)

    @busy_effect
    def add_relationship(self, template_id):
        """Adds relationship to the db.

        Args:
            template_id (int): The template id to lookup in the internal template dictionary
        """
        relationship_template = self.relationship_templates.get(template_id)
        if not relationship_template:
            return None
        class_id = relationship_template["class_id"]
        object_items = relationship_template["object_items"]
        object_id_list = list()
        object_name_list = list()
        for item in object_items:
            if not item.object_id:
                return None
            object_id_list.append(item.object_id)
            object_name_list.append(item.object_name)
        class_name = self.db_mngr.get_item(self.db_map, "relationship class", class_id)["name"]
        name = class_name + "_" + "__".join(object_name_list)
        relationship = {'name': name, 'object_id_list': object_id_list, 'class_id': class_id}
        self.db_mngr.add_relationships({self.db_map: [relationship]})
        object_id_list = ",".join([str(id_) for id_ in object_id_list])
        relationship_id = self._added_relationships.get((class_id, object_id_list))
        self._added_relationships.clear()
        return relationship_id

    def show_graph_view_context_menu(self, global_pos):
        """Shows context menu for graphics view.

        Args:
            global_pos (QPoint)
        """
        self.graph_view_context_menu = GraphViewContextMenu(self, global_pos)
        option = self.graph_view_context_menu.get_action()
        if option == "Hide selected items":
            self.hide_selected_items()
        elif option == "Show hidden items":
            self.show_hidden_items()
        elif option == "Prune selected items":
            self.prune_selected_items()
        elif option == "Reinstate pruned items":
            self.reinstate_pruned_items()
        else:
            pass
        self.graph_view_context_menu.deleteLater()
        self.graph_view_context_menu = None

    @Slot("bool", name="reinstate_pruned_items")
    def hide_selected_items(self, checked=False):
        """Hides selected items."""
        self.hidden_items.extend(self.object_item_selection)
        for item in self.object_item_selection:
            item.set_all_visible(False)

    @Slot("bool", name="reinstate_pruned_items")
    def show_hidden_items(self, checked=False):
        """Shows hidden items."""
        scene = self.ui.graphicsView.scene()
        if not scene:
            return
        for item in self.hidden_items:
            item.set_all_visible(True)
            self.hidden_items = list()

    @Slot("bool", name="reinstate_pruned_items")
    def prune_selected_items(self, checked=False):
        """Prunes selected items."""
        self.rejected_items.extend(self.object_item_selection)
        self.build_graph()

    @Slot("bool", name="reinstate_pruned_items")
    def reinstate_pruned_items(self, checked=False):
        """Reinstates pruned items."""
        self.rejected_items = list()
        self.build_graph()

    def show_object_item_context_menu(self, global_pos, main_item):
        """Shows context menu for object item.

        Args:
            global_pos (QPoint)
            main_item (ObjectItem)
        """
        self.object_item_context_menu = ObjectItemContextMenu(self, global_pos, main_item)
        option = self.object_item_context_menu.get_action()
        if option == 'Hide':
            self.hide_selected_items()
        elif option == 'Prune':
            self.prune_selected_items()
        elif option in ('Set name', 'Rename'):
            main_item.edit_name()
        elif option == 'Remove':
            self.remove_graph_items()
        elif option in self.object_item_context_menu.relationship_class_dict:
            relationship_class = self.object_item_context_menu.relationship_class_dict[option]
            relationship_class_id = relationship_class["id"]
            dimension = relationship_class['dimension']
            scene = self.ui.graphicsView.scene()
            scene_pos = global_pos
            self.add_relationship_template(
                scene, global_pos.x(), global_pos.y(), relationship_class_id, center=(main_item, dimension)
            )
        self.object_item_context_menu.deleteLater()
        self.object_item_context_menu = None

    @Slot("QPoint", name="show_object_parameter_value_context_menu")
    def show_object_parameter_value_context_menu(self, pos):
        """Shows context menu for object parameter value table.

        Args:
            pos (QPoint)
        """
        self._show_table_context_menu(pos, self.ui.tableView_object_parameter_value, 'value')

    @Slot("QPoint", name="show_object_parameter_definition_context_menu")
    def show_object_parameter_definition_context_menu(self, pos):
        """Shows context menu for object parameter definition table.

        Args:
            pos (QPoint)
        """
        self._show_table_context_menu(pos, self.ui.tableView_object_parameter_definition, 'default_value')

    @Slot("QPoint", name="show_relationship_parameter_value_context_menu")
    def show_relationship_parameter_value_context_menu(self, pos):
        """Shows context menu for relationship parameter value table.

        Args:
            pos (QPoint)
        """
        self._show_table_context_menu(pos, self.ui.tableView_relationship_parameter_value, 'value')

    @Slot("QPoint", name="show_relationship_parameter_definition_context_menu")
    def show_relationship_parameter_definition_context_menu(self, pos):
        """Shows context menu for relationship parameter definition table.

        Args:
            pos (QPoint)
        """
        self._show_table_context_menu(pos, self.ui.tableView_relationship_parameter_definition, 'default_value')

    def _show_table_context_menu(self, position, table_view, column_name):
        index = table_view.indexAt(position)
        global_pos = table_view.viewport().mapToGlobal(position)
        model = table_view.model()
        flags = model.flags(index)
        editable = (flags & Qt.ItemIsEditable) == Qt.ItemIsEditable
        is_value = model.headerData(index.column(), Qt.Horizontal) == column_name
        if editable and is_value:
            menu = SimpleEditableParameterValueContextMenu(self, global_pos, index)
        else:
            return
        option = menu.get_action()
        if option == "Open in editor...":
            self.show_parameter_value_editor(index, table_view)
        elif option == "Plot":
            selection = table_view.selectedIndexes()
            try:
                hints = GraphAndTreeViewPlottingHints(table_view)
                plot_widget = plot_selection(model, selection, hints)
            except PlottingError as error:
                report_plotting_failure(error, self)
                return
            if (
                table_view is self.ui.tableView_object_parameter_value
                or table_view is self.ui.tableView_object_parameter_definition
            ):
                plot_window_title = "Object parameter plot    -- {} --".format(column_name)
            elif (
                table_view is self.ui.tableView_relationship_parameter_value
                or table_view is self.ui.tableView_relationship_parameter_definition
            ):
                plot_window_title = "Relationship parameter plot    -- {} --".format(column_name)
            else:
                plot_window_title = "Plot"
            plot_widget.setWindowTitle(plot_window_title)
            plot_widget.show()
        menu.deleteLater()

    @Slot("bool", name="remove_graph_items")
    def remove_graph_items(self, checked=False):
        """Removes all selected items in the graph."""
        if not self.object_item_selection:
            return
        removed_objects = list()
        for item in self.object_item_selection:
            if item.template_id:
                self.remove_relationship_template(item.template_id)
            if item.object_id:
                removed_objects.append(dict(class_id=item.object_class_id, id=item.object_id, name=item.object_name))
        self.db_mngr.remove_items({self.db_map: {"object": removed_objects}})

    def closeEvent(self, event=None):
        """Handles close window event.

        Args:
            event (QEvent): Closing event if 'X' is clicked.
        """
        super().closeEvent(event)
        scene = self.ui.graphicsView.scene()
        if scene:
            scene.deleteLater()<|MERGE_RESOLUTION|>--- conflicted
+++ resolved
@@ -689,75 +689,6 @@
                     layout[heavy_ind, :] = heavy_pos
         return layout[:, 0], layout[:, 1]
 
-<<<<<<< HEAD
-=======
-    def make_graph(self):
-        """Make graph."""
-        d = self.shortest_path_matrix(self.object_names, self.src_ind_list, self.dst_ind_list, self._spread)
-        if d is None:
-            return False
-        scene = self.new_scene()
-        x, y = self.vertex_coordinates(d, self.heavy_positions)
-        object_items = list()
-        for i in range(len(self.object_names)):
-            object_id = self.object_ids[i]
-            object_name = self.object_names[i]
-            object_class_id = self.object_class_ids[i]
-            object_class_name = self.object_class_names[i]
-            object_item = ObjectItem(
-                self,
-                object_name,
-                object_class_id,
-                object_class_name,
-                x[i],
-                y[i],
-                self.extent,
-                object_id=object_id,
-                label_color=self.object_label_color,
-            )
-            try:
-                template_id_dim = self.template_id_dims[i]
-                object_item.template_id_dim = template_id_dim
-                if self.is_template[i]:
-                    object_item.make_template()
-            except KeyError:
-                pass
-            scene.addItem(object_item)
-            object_items.append(object_item)
-        for k in range(len(self.src_ind_list)):
-            i = self.src_ind_list[k]
-            j = self.dst_ind_list[k]
-            token_object_name_tuple_list = self.arc_token_object_name_tuple_lists[k]
-            if i == j or not token_object_name_tuple_list:
-                # Skip arcs that have same endpoints, i.e. have zero length.
-                # Someday we could consider drawing a 'loop' instead.
-                # Skip also arcs with no token objects
-                continue
-            object_id_list = self.arc_object_id_lists[k]
-            relationship_class_id = self.arc_relationship_class_ids[k]
-            arc_item = ArcItem(
-                self,
-                relationship_class_id,
-                object_items[i],
-                object_items[j],
-                0.25 * self.extent,
-                self.arc_color,
-                object_id_list=object_id_list,
-                token_color=self.arc_token_color,
-                token_object_extent=0.75 * self.extent,
-                token_object_label_color=self.object_label_color,
-                token_object_name_tuple_list=token_object_name_tuple_list,
-            )
-            try:
-                template_id = self.arc_template_ids[k]
-                arc_item.template_id = template_id
-                arc_item.make_template()
-            except KeyError:
-                pass
-            scene.addItem(arc_item)
-        return True
-
->>>>>>> 39b9a8db
     def new_scene(self):
         """Replaces the current scene with a new one."""
         old_scene = self.ui.graphicsView.scene()
@@ -771,9 +702,8 @@
 
     def extend_scene(self):
         """Extends the scene to show all items."""
-        scene = self.ui.graphicsView.scene()
-        bounding_rect = scene.itemsBoundingRect()
-        scene.setSceneRect(bounding_rect)
+        bounding_rect = self.ui.graphicsView.scene().itemsBoundingRect()
+        self.ui.graphicsView.scene().setSceneRect(bounding_rect)
         self.ui.graphicsView.init_zoom()
 
     @Slot(name="_handle_scene_selection_changed")
@@ -798,11 +728,7 @@
 
     @Slot(list)
     def _handle_scene_changed(self, region):
-<<<<<<< HEAD
-        """Handle scene changed."""
-=======
         """Enlarges the scene rect if needed."""
->>>>>>> 39b9a8db
         scene_rect = self.ui.graphicsView.scene().sceneRect()
         if all(scene_rect.contains(rect) for rect in region):
             return
