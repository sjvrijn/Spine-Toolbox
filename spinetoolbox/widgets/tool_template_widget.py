######################################################################################################################
# Copyright (C) 2017 - 2018 Spine project consortium
# This file is part of Spine Toolbox.
# Spine Toolbox is free software: you can redistribute it and/or modify it under the terms of the GNU Lesser General
# Public License as published by the Free Software Foundation, either version 3 of the License, or (at your option)
# any later version. This program is distributed in the hope that it will be useful, but WITHOUT ANY WARRANTY;
# without even the implied warranty of MERCHANTABILITY or FITNESS FOR A PARTICULAR PURPOSE. See the GNU Lesser General
# Public License for more details. You should have received a copy of the GNU Lesser General Public License along with
# this program. If not, see <http://www.gnu.org/licenses/>.
######################################################################################################################

"""
QWidget that is used to create or edit Tool Templates.
In the former case it is presented empty, but in the latter it
is filled with all the information from the template being edited.

:author: M. Marin (KTH), P. Savolainen (VTT)
:date:   12.4.2018
"""

import logging
import os
import json
from PySide2.QtGui import QStandardItemModel, QStandardItem
from PySide2.QtWidgets import QWidget, QStatusBar, QInputDialog, QFileDialog, QFileIconProvider, QMessageBox
from PySide2.QtCore import Slot, Qt, QUrl, QFileInfo
from PySide2.QtGui import QDesktopServices
from ui.tool_template_form import Ui_Form
from config import STATUSBAR_SS, TREEVIEW_HEADER_SS, APPLICATION_PATH, TOOL_TYPES, REQUIRED_KEYS, INVALID_FILENAME_CHARS
from helpers import busy_effect
from widgets.custom_menus import AddIncludesPopupMenu, CreateMainProgramPopupMenu


class ToolTemplateWidget(QWidget):
    """A widget to query user's preferences for a new tool template.

    Attributes:
        toolbox (ToolboxUI): QMainWindow instance
        tool_template (ToolTemplate): If given, the form is pre-filled with this template
    """

    def __init__(self, toolbox, tool_template=None):
        """ Initialize class."""
        super().__init__(parent=toolbox, f=Qt.Window)  # Inherit stylesheet from ToolboxUI
        # Setup UI from Qt Designer file
        self.ui = Ui_Form()
        self.ui.setupUi(self)
        # Class attributes
        self._toolbox = toolbox
        self._project = self._toolbox.project()
        # init models
        self.sourcefiles_model = QStandardItemModel()
        self.inputfiles_model = QStandardItemModel()
        self.inputfiles_opt_model = QStandardItemModel()
        self.outputfiles_model = QStandardItemModel()
        # Add status bar to form
        self.statusbar = QStatusBar(self)
        self.statusbar.setFixedHeight(20)
        self.statusbar.setSizeGripEnabled(False)
        self.statusbar.setStyleSheet(STATUSBAR_SS)
        self.ui.horizontalLayout_statusbar_placeholder.addWidget(self.statusbar)
        # init ui
        # NOTE: Trying out fontawesome icons
        # self.ui.toolButton_add_source_files.setIcon(self.style().standardIcon(QStyle.SP_FileLinkIcon))
        # self.ui.toolButton_add_source_dirs.setIcon(self.style().standardIcon(QStyle.SP_FileDialogNewFolder))
        # self.ui.toolButton_minus_source_files.setIcon(self.style().standardIcon(QStyle.SP_DialogDiscardButton))
        # self.ui.toolButton_plus_inputfiles.setIcon(self.style().standardIcon(QStyle.SP_FileLinkIcon))
        # self.ui.toolButton_minus_inputfiles.setIcon(self.style().standardIcon(QStyle.SP_DialogDiscardButton))
        # self.ui.toolButton_plus_inputfiles_opt.setIcon(self.style().standardIcon(QStyle.SP_FileLinkIcon))
        # self.ui.toolButton_minus_inputfiles_opt.setIcon(self.style().standardIcon(QStyle.SP_DialogDiscardButton))
        # self.ui.toolButton_plus_outputfiles.setIcon(self.style().standardIcon(QStyle.SP_FileLinkIcon))
        # self.ui.toolButton_minus_outputfiles.setIcon(self.style().standardIcon(QStyle.SP_DialogDiscardButton))
        self.ui.treeView_sourcefiles.setModel(self.sourcefiles_model)
        self.ui.treeView_inputfiles.setModel(self.inputfiles_model)
        self.ui.treeView_inputfiles_opt.setModel(self.inputfiles_opt_model)
        self.ui.treeView_outputfiles.setModel(self.outputfiles_model)
        self.ui.treeView_sourcefiles.setStyleSheet(TREEVIEW_HEADER_SS)
        self.ui.treeView_inputfiles.setStyleSheet(TREEVIEW_HEADER_SS)
        self.ui.treeView_inputfiles_opt.setStyleSheet(TREEVIEW_HEADER_SS)
        self.ui.treeView_outputfiles.setStyleSheet(TREEVIEW_HEADER_SS)
        self.ui.comboBox_tooltype.addItem("Select type...")
        self.ui.comboBox_tooltype.addItems(TOOL_TYPES)
        # if a template is given, fill the form with data from it
        if tool_template:
            self.ui.lineEdit_name.setText(tool_template.name)
            check_state = Qt.Checked if tool_template.execute_in_work else Qt.Unchecked
            self.ui.checkBox_execute_in_work.setCheckState(check_state)
            self.ui.textEdit_description.setPlainText(tool_template.description)
            self.ui.lineEdit_args.setText(tool_template.cmdline_args)
            tool_types = [x.lower() for x in TOOL_TYPES]
            index = tool_types.index(tool_template.tooltype) + 1
            self.ui.comboBox_tooltype.setCurrentIndex(index)
        # Init lists
        self.main_program_file = ""
        self.sourcefiles = list(tool_template.includes) if tool_template else list()
        self.inputfiles = list(tool_template.inputfiles) if tool_template else list()
        self.inputfiles_opt = list(tool_template.inputfiles_opt) if tool_template else list()
        self.outputfiles = list(tool_template.outputfiles) if tool_template else list()
        self.def_file_path = tool_template.def_file_path if tool_template else None
        self.program_path = tool_template.path if tool_template else None
        self.definition = dict()
        # Get first item from sourcefiles list as the main program file
        try:
            self.main_program_file = self.sourcefiles.pop(0)
            self.ui.lineEdit_main_program.setText(os.path.join(self.program_path, self.main_program_file))
        except IndexError:
            pass  # sourcefiles list is empty
        # Populate lists (this will also create headers)
        self.populate_sourcefile_list(self.sourcefiles)
        self.populate_inputfiles_list(self.inputfiles)
        self.populate_inputfiles_opt_list(self.inputfiles_opt)
        self.populate_outputfiles_list(self.outputfiles)
        self.ui.lineEdit_name.setFocus()
        self.ui.label_mainpath.setText(self.program_path)
        # Add includes popup menu
        self.add_source_files_popup_menu = AddIncludesPopupMenu(self)
        self.ui.toolButton_add_source_files.setMenu(self.add_source_files_popup_menu)
        self.ui.toolButton_add_source_files.setStyleSheet('QToolButton::menu-indicator { image: none; }')
        # Add create new or add existing main program popup menu
        self.add_main_prgm_popup_menu = CreateMainProgramPopupMenu(self)
        self.ui.toolButton_add_main_program.setMenu(self.add_main_prgm_popup_menu)
        self.ui.toolButton_add_source_files.setStyleSheet('QToolButton::menu-indicator { image: none; }')
        self.connect_signals()

    def connect_signals(self):
        """Connect signals to slots."""
        self.ui.toolButton_add_source_files.clicked.connect(self.show_add_source_files_dialog)
        self.ui.toolButton_add_source_dirs.clicked.connect(self.show_add_source_dirs_dialog)
        self.ui.lineEdit_main_program.file_dropped.connect(self.set_main_program_path)
        self.ui.treeView_sourcefiles.files_dropped.connect(self.add_dropped_includes)
        self.ui.treeView_sourcefiles.doubleClicked.connect(self.open_includes_file)
        self.ui.toolButton_minus_source_files.clicked.connect(self.remove_source_files)
        self.ui.toolButton_plus_inputfiles.clicked.connect(self.add_inputfiles)
        self.ui.toolButton_minus_inputfiles.clicked.connect(self.remove_inputfiles)
        self.ui.toolButton_plus_inputfiles_opt.clicked.connect(self.add_inputfiles_opt)
        self.ui.toolButton_minus_inputfiles_opt.clicked.connect(self.remove_inputfiles_opt)
        self.ui.toolButton_plus_outputfiles.clicked.connect(self.add_outputfiles)
        self.ui.toolButton_minus_outputfiles.clicked.connect(self.remove_outputfiles)
        self.ui.pushButton_ok.clicked.connect(self.ok_clicked)
        self.ui.pushButton_cancel.clicked.connect(self.close)
        # Enable removing items from QTreeViews by pressing the Delete key
        self.ui.treeView_sourcefiles.del_key_pressed.connect(self.remove_source_files_with_del)
        self.ui.treeView_inputfiles.del_key_pressed.connect(self.remove_inputfiles_with_del)
        self.ui.treeView_inputfiles_opt.del_key_pressed.connect(self.remove_inputfiles_opt_with_del)
        self.ui.treeView_outputfiles.del_key_pressed.connect(self.remove_outputfiles_with_del)

    def populate_sourcefile_list(self, items):
        """List source files in QTreeView.
        If items is None or empty list, model is cleared.
        """
        self.sourcefiles_model.clear()
        self.sourcefiles_model.setHorizontalHeaderItem(0, QStandardItem("Additional source files"))  # Add header
        if items is not None:
            for item in items:
                qitem = QStandardItem(item)
                qitem.setFlags(~Qt.ItemIsEditable)
                qitem.setData(QFileIconProvider().icon(QFileInfo(item)), Qt.DecorationRole)
                self.sourcefiles_model.appendRow(qitem)

    def populate_inputfiles_list(self, items):
        """List input files in QTreeView.
        If items is None or empty list, model is cleared.
        """
        self.inputfiles_model.clear()
        self.inputfiles_model.setHorizontalHeaderItem(0, QStandardItem("Input files"))  # Add header
        if items is not None:
            for item in items:
                qitem = QStandardItem(item)
                qitem.setData(QFileIconProvider().icon(QFileInfo(item)), Qt.DecorationRole)
                self.inputfiles_model.appendRow(qitem)

    def populate_inputfiles_opt_list(self, items):
        """List optional input files in QTreeView.
        If items is None or empty list, model is cleared.
        """
        self.inputfiles_opt_model.clear()
        self.inputfiles_opt_model.setHorizontalHeaderItem(0, QStandardItem("Optional input files"))  # Add header
        if items is not None:
            for item in items:
                qitem = QStandardItem(item)
                qitem.setData(QFileIconProvider().icon(QFileInfo(item)), Qt.DecorationRole)
                self.inputfiles_opt_model.appendRow(qitem)

    def populate_outputfiles_list(self, items):
        """List output files in QTreeView.
        If items is None or empty list, model is cleared.
        """
        self.outputfiles_model.clear()
        self.outputfiles_model.setHorizontalHeaderItem(0, QStandardItem("Output files"))  # Add header
        if items is not None:
            for item in items:
                qitem = QStandardItem(item)
                qitem.setData(QFileIconProvider().icon(QFileInfo(item)), Qt.DecorationRole)
                self.outputfiles_model.appendRow(qitem)

    @Slot(bool, name="browse_main_program")
    def browse_main_program(self, checked=False):
        """Open file browser where user can select the path of the main program file."""
        # noinspection PyCallByClass, PyTypeChecker, PyArgumentList
        answer = QFileDialog.getOpenFileName(self, "Add existing main program file", APPLICATION_PATH, "*.*")
        file_path = answer[0]
        if not file_path:  # Cancel button clicked
            return
        self.set_main_program_path(file_path)

    @Slot("QString", name="set_main_program_path")
    def set_main_program_path(self, file_path):
        """Set main program file and folder path."""
        folder_path = os.path.split(file_path)[0]
        self.program_path = os.path.abspath(folder_path)
        # Update UI
        self.ui.lineEdit_main_program.setText(file_path)
        self.ui.label_mainpath.setText(self.program_path)

    @Slot(name="new_main_program_file")
    def new_main_program_file(self):
        """Create a new blank main program file. Let user decide the file name and location."""
        msg = "Main program file name?"
        # noinspection PyCallByClass, PyTypeChecker, PyArgumentList
        answer = QInputDialog.getText(
            self, "New main program", msg, flags=Qt.WindowTitleHint | Qt.WindowCloseButtonHint
        )
        file_name = answer[0]
        if not file_name:  # Cancel button clicked
            return
        if file_name.strip() == "":
            return
        # Check that file name has no invalid chars
        if any(True for x in file_name if x in INVALID_FILENAME_CHARS):
            msg = "File name <b>{0}</b> contains invalid characters.".format(file_name)
            # noinspection PyTypeChecker, PyArgumentList, PyCallByClass
            QMessageBox.information(self, "Creating file failed", msg)
            return
        # Let user select the directory where the new main program is saved.
        dir_msg = "Please choose a directory where the main program file is saved"
        # noinspection PyTypeChecker, PyArgumentList, PyCallByClass
        main_dir = QFileDialog.getExistingDirectory(self, dir_msg, APPLICATION_PATH, QFileDialog.ShowDirsOnly)
        if not main_dir:  # Cancel button clicked
            return
        # Make new file
        file_path = os.path.abspath(os.path.join(main_dir, file_name))
        if os.path.exists(file_path):
            msg = "File <b>{0}</b> already exists.".format(file_name)
            # noinspection PyTypeChecker, PyArgumentList, PyCallByClass
            QMessageBox.information(self, "Creating file failed", msg)
            return
        try:
            with open(file_path, "w"):
                self.statusbar.showMessage("New main program file {0} now available".format(file_path), 8000)
        except OSError:
            msg = "Please check directory permissions."
            # noinspection PyTypeChecker, PyArgumentList, PyCallByClass
            QMessageBox.information(self, "Creating file failed", msg)
            return
        self.program_path = os.path.abspath(main_dir)
        # Update UI
        self.ui.lineEdit_main_program.setText(file_path)
        self.ui.label_mainpath.setText(self.program_path)

    @Slot(name="new_main_program_file")
    def new_main_program_file(self):
        """Creates a new blank main program file. Let's user decide the file name and path.
        Alternative version using only one getSaveFileName dialog.
        """
        # noinspection PyCallByClass
        answer = QFileDialog.getSaveFileName(self, "Create new main program", APPLICATION_PATH)
        file_path = answer[0]
        if not file_path:  # Cancel button clicked
            return
        # Remove file if it exists. getSaveFileName has asked confirmation for us.
        try:
            os.remove(file_path)
        except OSError:
            pass
        try:
<<<<<<< HEAD
            with open(file_path, "w"):
                logging.debug("Created file:{0}".format(file_path))
=======
            with open(file_path, "w") as fp:
                # logging.debug("Created file:{0}".format(file_path))
                pass
>>>>>>> e683c878
        except OSError:
            msg = "Please check directory permissions."
            # noinspection PyTypeChecker, PyArgumentList, PyCallByClass
            QMessageBox.information(self, "Creating file failed", msg)
            return
        main_dir = os.path.dirname(file_path)
        self.program_path = os.path.abspath(main_dir)
        # Update UI
        self.ui.lineEdit_main_program.setText(file_path)
        self.ui.label_mainpath.setText(self.program_path)

    @Slot(name="new_source_file")
    def new_source_file(self):
        """Let user create a new source file for this tool template."""
        path = self.program_path if self.program_path else APPLICATION_PATH
        # noinspection PyCallByClass, PyTypeChecker, PyArgumentList
        dir_path = QFileDialog.getSaveFileName(self, "Create source file", path, "*.*")
        file_path = dir_path[0]
        if file_path == '':  # Cancel button clicked
            return
        # create file. NOTE: getSaveFileName does the 'check for existence' for us
        open(file_path, 'w').close()
        self.add_single_include(file_path)

    @Slot(bool, name="show_add_source_files_dialog")
    def show_add_source_files_dialog(self, checked=False):
        """Let user select source files for this tool template."""
        path = self.program_path if self.program_path else APPLICATION_PATH
        # noinspection PyCallByClass, PyTypeChecker, PyArgumentList
        answer = QFileDialog.getOpenFileNames(self, "Add source file", path, "*.*")
        file_paths = answer[0]
        if not file_paths:  # Cancel button clicked
            return
        for path in file_paths:
            if not self.add_single_include(path):
                continue

    @Slot(bool, name="show_add_source_dirs_dialog")
    def show_add_source_dirs_dialog(self, checked=False):
        """Let user select a source directory for this tool template.
        All files and sub-directories will be added to the source files.
        """
        path = self.program_path if self.program_path else APPLICATION_PATH
        # noinspection PyCallByClass, PyTypeChecker, PyArgumentList
        answer = QFileDialog.getExistingDirectory(self, "Select a directory to add to source files", path)
        file_paths = list()
        for root, dirs, files in os.walk(answer):
            for file in files:
                file_paths.append(os.path.abspath(os.path.join(root, file)))
        for path in file_paths:
            if not self.add_single_include(path):
                continue

    @Slot("QVariant", name="add_dropped_includes")
    def add_dropped_includes(self, file_paths):
        for path in file_paths:
            if not self.add_single_include(path):
                continue

    def add_single_include(self, path):
        """Add file path to Source files list."""
        dirname, file_pattern = os.path.split(path)
        # logging.debug("program path:{0}".format(self.program_path))
        # logging.debug("{0}, {1}".format(dirname, file_pattern))
        if not self.program_path:
            self.program_path = dirname
            self.ui.label_mainpath.setText(self.program_path)
            path_to_add = file_pattern
        else:
            # check if path is a descendant of main dir.
            common_prefix = os.path.commonprefix([os.path.abspath(self.program_path), os.path.abspath(path)])
            # logging.debug("common_prefix:{0}".format(common_prefix))
            if common_prefix != self.program_path:
                self.statusbar.showMessage(
                    "Source file {0}'s location is invalid " "(should be in main directory)".format(file_pattern), 5000
                )
                return False
            path_to_add = os.path.relpath(path, self.program_path)
        if self.sourcefiles_model.findItems(path_to_add):
            self.statusbar.showMessage("Source file {0} already included".format(path_to_add), 5000)
            return False
        qitem = QStandardItem(path_to_add)
        qitem.setFlags(~Qt.ItemIsEditable)
        qitem.setData(QFileIconProvider().icon(QFileInfo(path_to_add)), Qt.DecorationRole)
        self.sourcefiles_model.appendRow(qitem)
        return True

    @busy_effect
    @Slot("QModelIndex", name="open_includes_file")
    def open_includes_file(self, index):
        """Open source file in default program."""
        if not index:
            return
        if not index.isValid():
            self._toolbox.msg_error.emit("Selected index not valid")
            return
        else:
            includes_file = self.sourcefiles_model.itemFromIndex(index).text()
            fname, ext = os.path.splitext(includes_file)
            if ext in [".bat", ".exe"]:
                self._toolbox.msg_warning.emit(
                    "Sorry, opening files with extension <b>{0}</b> not implemented. "
                    "Please open the file manually.".format(ext)
                )
                return
            url = "file:///" + os.path.join(self.program_path, includes_file)
            # noinspection PyCallByClass, PyTypeChecker, PyArgumentList
            res = QDesktopServices.openUrl(QUrl(url, QUrl.TolerantMode))
            if not res:
                self._toolbox.msg_error.emit("Failed to open file: <b>{0}</b>".format(includes_file))

    @Slot(name="remove_source_files_with_del")
    def remove_source_files_with_del(self):
        """Support for deleting items with the Delete key."""
        self.remove_source_files()

    @Slot(bool, name="remove_source_files")
    def remove_source_files(self, checked=False):
        """Remove selected source files from include list.
        Do not remove anything if there are no items selected.
        """
        indexes = self.ui.treeView_sourcefiles.selectedIndexes()
        if not indexes:  # Nothing selected
            self.statusbar.showMessage("Please select the source files to remove", 3000)
        else:
            rows = [ind.row() for ind in indexes]
            rows.sort(reverse=True)
            for row in rows:
                self.sourcefiles_model.removeRow(row)
            if self.sourcefiles_model.rowCount() == 0:
                if self.ui.lineEdit_main_program.text().strip() == "":
                    self.program_path = None
                    self.ui.label_mainpath.clear()
            self.statusbar.showMessage("Selected source files removed", 3000)

    @Slot(bool, name="add_inputfiles")
    def add_inputfiles(self, checked=False):
        """Let user select input files for this tool template."""
<<<<<<< HEAD
        msg = (
            "Add an input file or a directory required by your program. Wildcards "
            "<b> are not</b> supported.<br/><br/>"
            "Examples:<br/>"
            "<b>data.csv</b> -> File is copied to the same work directory as the main program.<br/>"
            "<b>input/data.csv</b> -> Creates subdirectory input\ to the work directory and "
            "copies the file there.<br/>"
            "<b>output/</b> -> Creates an empty directory into the work directory.<br/><br/>"
        )
=======
        msg = "Add an input file or a directory required by your program. Wildcards " \
              "<b> are not</b> supported.<br/><br/>" \
              "Examples:<br/>" \
              "<b>data.csv</b> -> File is copied to the same work directory as the main program.<br/>" \
              "<b>input/data.csv</b> -> Creates subdirectory /input to work directory and " \
              "copies file data.csv there.<br/>" \
              "<b>output/</b> -> Creates an empty directory into the work directory.<br/><br/>"
>>>>>>> e683c878
        # noinspection PyCallByClass, PyTypeChecker, PyArgumentList
        answer = QInputDialog.getText(self, "Add input item", msg, flags=Qt.WindowTitleHint | Qt.WindowCloseButtonHint)
        file_name = answer[0]
        if not file_name:  # Cancel button clicked
            return
        qitem = QStandardItem(file_name)
        qitem.setData(QFileIconProvider().icon(QFileInfo(file_name)), Qt.DecorationRole)
        self.inputfiles_model.appendRow(qitem)

    @Slot(name="remove_inputfiles_with_del")
    def remove_inputfiles_with_del(self):
        """Support for deleting items with the Delete key."""
        self.remove_inputfiles()

    @Slot(bool, name="remove_inputfiles")
    def remove_inputfiles(self, checked=False):
        """Remove selected input files from list.
        Do not remove anything if there are no items selected.
        """
        indexes = self.ui.treeView_inputfiles.selectedIndexes()
        if not indexes:  # Nothing selected
            self.statusbar.showMessage("Please select the input files to remove", 3000)
        else:
            rows = [ind.row() for ind in indexes]
            rows.sort(reverse=True)
            for row in rows:
                self.inputfiles_model.removeRow(row)
            self.statusbar.showMessage("Selected input files removed", 3000)

    @Slot(bool, name="add_inputfiles_opt")
    def add_inputfiles_opt(self, checked=False):
        """Let user select optional input files for this tool template."""
        msg = (
            "Add optional input files that may be utilized by your program. <br/>"
            "Wildcards are supported.<br/><br/>"
            "Examples:<br/>"
            "<b>data.csv</b> -> If found, file is copied to the same work directory as the main program.<br/>"
            "<b>*.csv</b> -> All found CSV files are copied to the same work directory as the main program.<br/>"
            "<b>input/data_?.dat</b> -> All found files matching the pattern 'data_?.dat' will be copied to <br/>"
            "input/ subdirectory under the same work directory as the main program.<br/><br/>"
        )
        # noinspection PyCallByClass, PyTypeChecker, PyArgumentList
        answer = QInputDialog.getText(
            self, "Add optional input item", msg, flags=Qt.WindowTitleHint | Qt.WindowCloseButtonHint
        )
        file_name = answer[0]
        if not file_name:  # Cancel button clicked
            return
        qitem = QStandardItem(file_name)
        qitem.setData(QFileIconProvider().icon(QFileInfo(file_name)), Qt.DecorationRole)
        self.inputfiles_opt_model.appendRow(qitem)

    @Slot(name="remove_inputfiles_opt_with_del")
    def remove_inputfiles_opt_with_del(self):
        """Support for deleting items with the Delete key."""
        self.remove_inputfiles_opt()

    @Slot(bool, name="remove_inputfiles_opt")
    def remove_inputfiles_opt(self, checked=False):
        """Remove selected optional input files from list.
        Do not remove anything if there are no items selected.
        """
        indexes = self.ui.treeView_inputfiles_opt.selectedIndexes()
        if not indexes:  # Nothing selected
            self.statusbar.showMessage("Please select the optional input files to remove", 3000)
        else:
            rows = [ind.row() for ind in indexes]
            rows.sort(reverse=True)
            for row in rows:
                self.inputfiles_opt_model.removeRow(row)
            self.statusbar.showMessage("Selected optional input files removed", 3000)

    @Slot(bool, name="add_outputfiles")
    def add_outputfiles(self, checked=False):
        """Let user select output files for this tool template."""
<<<<<<< HEAD
        msg = (
            "Add output files that will be archived into the Tool results directory after the <br/>"
            "Tool template has finished execution. Wildcards are supported.<br/><br/>"
            "Examples:<br/>"
            "<b>results.csv</b> -> File is copied from work directory into results.<br/> "
            "<b>*.csv</b> -> All CSV files will copied into results.<br/> "
            "<b>output\*.gdx</b> -> All GDX files from the work output\ directory will be copied into <br/>"
            "output\ subdirectory in the results directory.<br/><br/>"
        )
=======
        msg = "Add output files that will be archived into the Tool results directory after the <br/>" \
              "Tool template has finished execution. Wildcards are supported.<br/><br/>" \
              "Examples:<br/>" \
              "<b>results.csv</b> -> File is copied from work directory into results.<br/> " \
              "<b>*.csv</b> -> All CSV files will copied into results.<br/> " \
              "<b>output/*.gdx</b> -> All GDX files from work subdirectory /output will be copied into <br/>" \
              "results /output subdirectory.<br/><br/>"
>>>>>>> e683c878
        # noinspection PyCallByClass, PyTypeChecker, PyArgumentList
        answer = QInputDialog.getText(self, "Add output item", msg, flags=Qt.WindowTitleHint | Qt.WindowCloseButtonHint)
        file_name = answer[0]
        if not file_name:  # Cancel button clicked
            return
        qitem = QStandardItem(file_name)
        qitem.setData(QFileIconProvider().icon(QFileInfo(file_name)), Qt.DecorationRole)
        self.outputfiles_model.appendRow(qitem)

    @Slot(name="remove_outputfiles_with_del")
    def remove_outputfiles_with_del(self):
        """Support for deleting items with the Delete key."""
        self.remove_outputfiles()

    @Slot(bool, name="remove_outputfiles")
    def remove_outputfiles(self, checked=False):
        """Remove selected output files from list.
        Do not remove anything if there are no items selected.
        """
        indexes = self.ui.treeView_outputfiles.selectedIndexes()
        if not indexes:  # Nothing selected
            self.statusbar.showMessage("Please select the output files to remove", 3000)
        else:
            rows = [ind.row() for ind in indexes]
            rows.sort(reverse=True)
            for row in rows:
                self.outputfiles_model.removeRow(row)
            self.statusbar.showMessage("Selected output files removed", 3000)

    @Slot(name="ok_clicked")
    def ok_clicked(self):
        """Check that everything is valid, create definition dictionary and add template to project."""
        # Check that tool type is selected
        if self.ui.comboBox_tooltype.currentIndex() == 0:
            self.statusbar.showMessage("Tool type not selected", 3000)
            return
        self.definition["name"] = self.ui.lineEdit_name.text()
        self.definition["description"] = self.ui.textEdit_description.toPlainText()
        self.definition["tooltype"] = self.ui.comboBox_tooltype.currentText().lower()
        flags = Qt.MatchContains
        # Check that path of main program file is valid before saving it
        main_program = self.ui.lineEdit_main_program.text().strip()
        if not os.path.isfile(main_program):
            self.statusbar.showMessage("Main program file is not valid", 6000)
            return
        # Fix for issue #241
        folder_path, file_path = os.path.split(main_program)
        self.program_path = os.path.abspath(folder_path)
        self.ui.label_mainpath.setText(self.program_path)
        self.definition["execute_in_work"] = True if self.ui.checkBox_execute_in_work.isChecked() else False
        self.definition["includes"] = [file_path]
        self.definition["includes"] += [i.text() for i in self.sourcefiles_model.findItems("", flags)]
        self.definition["inputfiles"] = [i.text() for i in self.inputfiles_model.findItems("", flags)]
        self.definition["inputfiles_opt"] = [i.text() for i in self.inputfiles_opt_model.findItems("", flags)]
        self.definition["outputfiles"] = [i.text() for i in self.outputfiles_model.findItems("", flags)]
        # Strip whitespace from args before saving it to JSON
        self.definition["cmdline_args"] = " ".join(self.ui.lineEdit_args.text().split())
        for k in REQUIRED_KEYS:
            if not self.definition[k]:
                self.statusbar.showMessage("{} missing".format(k), 3000)
                return
        # Create new Template
        short_name = self.definition["name"].lower().replace(" ", "_")
        self.def_file_path = os.path.join(self.program_path, short_name + ".json")
        if self.call_add_tool_template():
            self.close()

    def call_add_tool_template(self):
        """Add or update Tool Template according to user's selections.
        If the name is the same as an existing tool template, it is updated and
        auto-saved to the definition file. (User is editing an existing
        tool template.) If the name is not in the tool template model, create
        a new tool template and offer to save the definition file. (User is
        creating a new tool template from scratch or spawning from an existing one).
        """
        # Load tool template
        path = self.program_path
        tool = self._project.load_tool_template_from_dict(self.definition, path)
        if not tool:
            self.statusbar.showMessage("Adding Tool template failed", 3000)
            return False
        # Check if a tool template with this name already exists
        row = self._toolbox.tool_template_model.tool_template_row(tool.name)
        if row >= 0:  # NOTE: Row 0 at this moment has 'No tool', but in the future it may change. Better be ready.
            old_tool = self._toolbox.tool_template_model.tool_template(row)
            def_file = old_tool.get_def_path()
            tool.set_def_path(def_file)
            if tool.__dict__ == old_tool.__dict__:  # Nothing changed. We're done here.
                return True
            # logging.debug("Updating definition for tool template '{}'".format(tool.name))
            self._toolbox.update_tool_template(row, tool)
        else:
            # noinspection PyCallByClass, PyTypeChecker, PyArgumentList
            answer = QFileDialog.getSaveFileName(self, "Save Tool template file", self.def_file_path, "JSON (*.json)")
            if answer[0] == "":  # Cancel button clicked
                return False
            def_file = os.path.abspath(answer[0])
            tool.set_def_path(def_file)
            self._toolbox.add_tool_template(tool)
        # Save path of main program file relative to definition file in case they differ
        def_path = os.path.dirname(def_file)
        if def_path != self.program_path:
            self.definition["includes_main_path"] = os.path.relpath(self.program_path, def_path)
        # Save file descriptor
        with open(def_file, "w") as fp:
            try:
                json.dump(self.definition, fp, indent=4)
            except ValueError:
                self.statusbar.showMessage("Error saving file", 3000)
                self._toolbox.msg_error.emit("Saving Tool template definition file failed. Path:{0}".format(def_file))
                return False
        return True

    def keyPressEvent(self, e):
        """Close Setup form when escape key is pressed.

        Args:
            e (QKeyEvent): Received key press event.
        """
        if e.key() == Qt.Key_Escape:
            self.close()

    def closeEvent(self, event=None):
        """Handle close window.

        Args:
            event (QEvent): Closing event if 'X' is clicked.
        """
        if event:
            event.accept()<|MERGE_RESOLUTION|>--- conflicted
+++ resolved
@@ -18,7 +18,6 @@
 :date:   12.4.2018
 """
 
-import logging
 import os
 import json
 from PySide2.QtGui import QStandardItemModel, QStandardItem
@@ -273,14 +272,9 @@
         except OSError:
             pass
         try:
-<<<<<<< HEAD
-            with open(file_path, "w"):
-                logging.debug("Created file:{0}".format(file_path))
-=======
             with open(file_path, "w") as fp:
                 # logging.debug("Created file:{0}".format(file_path))
                 pass
->>>>>>> e683c878
         except OSError:
             msg = "Please check directory permissions."
             # noinspection PyTypeChecker, PyArgumentList, PyCallByClass
@@ -419,25 +413,15 @@
     @Slot(bool, name="add_inputfiles")
     def add_inputfiles(self, checked=False):
         """Let user select input files for this tool template."""
-<<<<<<< HEAD
         msg = (
             "Add an input file or a directory required by your program. Wildcards "
-            "<b> are not</b> supported.<br/><br/>"
+            "<b>are not</b> supported.<br/><br/>"
             "Examples:<br/>"
             "<b>data.csv</b> -> File is copied to the same work directory as the main program.<br/>"
-            "<b>input/data.csv</b> -> Creates subdirectory input\ to the work directory and "
-            "copies the file there.<br/>"
+            "<b>input/data.csv</b> -> Creates subdirectory /input to work directory and "
+            "copies file data.csv there.<br/>"
             "<b>output/</b> -> Creates an empty directory into the work directory.<br/><br/>"
         )
-=======
-        msg = "Add an input file or a directory required by your program. Wildcards " \
-              "<b> are not</b> supported.<br/><br/>" \
-              "Examples:<br/>" \
-              "<b>data.csv</b> -> File is copied to the same work directory as the main program.<br/>" \
-              "<b>input/data.csv</b> -> Creates subdirectory /input to work directory and " \
-              "copies file data.csv there.<br/>" \
-              "<b>output/</b> -> Creates an empty directory into the work directory.<br/><br/>"
->>>>>>> e683c878
         # noinspection PyCallByClass, PyTypeChecker, PyArgumentList
         answer = QInputDialog.getText(self, "Add input item", msg, flags=Qt.WindowTitleHint | Qt.WindowCloseButtonHint)
         file_name = answer[0]
@@ -513,25 +497,15 @@
     @Slot(bool, name="add_outputfiles")
     def add_outputfiles(self, checked=False):
         """Let user select output files for this tool template."""
-<<<<<<< HEAD
         msg = (
             "Add output files that will be archived into the Tool results directory after the <br/>"
             "Tool template has finished execution. Wildcards are supported.<br/><br/>"
             "Examples:<br/>"
             "<b>results.csv</b> -> File is copied from work directory into results.<br/> "
             "<b>*.csv</b> -> All CSV files will copied into results.<br/> "
-            "<b>output\*.gdx</b> -> All GDX files from the work output\ directory will be copied into <br/>"
-            "output\ subdirectory in the results directory.<br/><br/>"
+            "<b>output/*.gdx</b> -> All GDX files from the work subdirectory /output will be copied into <br/>"
+            "results /output subdirectory.<br/><br/>"
         )
-=======
-        msg = "Add output files that will be archived into the Tool results directory after the <br/>" \
-              "Tool template has finished execution. Wildcards are supported.<br/><br/>" \
-              "Examples:<br/>" \
-              "<b>results.csv</b> -> File is copied from work directory into results.<br/> " \
-              "<b>*.csv</b> -> All CSV files will copied into results.<br/> " \
-              "<b>output/*.gdx</b> -> All GDX files from work subdirectory /output will be copied into <br/>" \
-              "results /output subdirectory.<br/><br/>"
->>>>>>> e683c878
         # noinspection PyCallByClass, PyTypeChecker, PyArgumentList
         answer = QInputDialog.getText(self, "Add output item", msg, flags=Qt.WindowTitleHint | Qt.WindowCloseButtonHint)
         file_name = answer[0]
