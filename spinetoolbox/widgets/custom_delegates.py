--- conflicted
+++ resolved
@@ -16,15 +16,7 @@
 :date:   1.9.2018
 """
 from PySide2.QtCore import Qt, Signal, Slot, QEvent, QPoint, QRect
-<<<<<<< HEAD
-from PySide2.QtWidgets import QAbstractItemDelegate, QItemDelegate, QStyleOptionButton, QStyle, \
-    QApplication, QStyleOptionViewItem, QWidget, QComboBox, QStyleOptionComboBox
-from widgets.custom_editors import CustomComboEditor, CustomLineEditor, SearchBarEditor, \
-    MultiSearchBarEditor, CheckListEditor, JSONEditor
-from models import MinimalTableModel
-import logging
-=======
-from PySide2.QtWidgets import QItemDelegate, QStyleOptionButton, QStyle, QApplication, QStyledItemDelegate
+from PySide2.QtWidgets import QItemDelegate, QStyleOptionButton, QStyle, QApplication, QStyledItemDelegate, QComboBox, QStyleOptionComboBox
 from PySide2.QtGui import QIcon
 from widgets.custom_editors import (
     CustomComboEditor,
@@ -68,7 +60,6 @@
         pixmap = self.parent().icon_mngr.create_object_pixmap(index.data(Qt.DisplayRole))
         icon = QIcon(pixmap)
         icon.paint(painter, option.rect, Qt.AlignVCenter | Qt.AlignHCenter)
->>>>>>> 614df651
 
 class ComboBoxDelegate(QItemDelegate):
     def __init__(self, parent, choices):
