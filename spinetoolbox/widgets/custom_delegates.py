######################################################################################################################
# Copyright (C) 2017-2020 Spine project consortium
# This file is part of Spine Toolbox.
# Spine Toolbox is free software: you can redistribute it and/or modify it under the terms of the GNU Lesser General
# Public License as published by the Free Software Foundation, either version 3 of the License, or (at your option)
# any later version. This program is distributed in the hope that it will be useful, but WITHOUT ANY WARRANTY;
# without even the implied warranty of MERCHANTABILITY or FITNESS FOR A PARTICULAR PURPOSE. See the GNU Lesser General
# Public License for more details. You should have received a copy of the GNU Lesser General Public License along with
# this program. If not, see <http://www.gnu.org/licenses/>.
######################################################################################################################

"""
Custom item delegates.

:author: M. Marin (KTH)
:date:   1.9.2018
"""

from PySide2.QtCore import Qt, Signal, QEvent, QPoint, QRect
from PySide2.QtWidgets import QComboBox, QItemDelegate, QStyleOptionButton, QStyle, QApplication, QStyleOptionComboBox
from .custom_editors import CustomComboEditor, CustomLineEditor, CheckListEditor


class ComboBoxDelegate(QItemDelegate):
    def __init__(self, parent, choices):
        super().__init__(parent)
        self.editor = None
        self.items = choices

    def createEditor(self, parent, option, index):
        self.editor = QComboBox(parent)
        self.editor.addItems(self.items)
        # self.editor.currentIndexChanged.connect(self.currentItemChanged)
        return self.editor

    def paint(self, painter, option, index):
        value = index.data(Qt.DisplayRole)
        style = QApplication.style()
        opt = QStyleOptionComboBox()
        opt.text = str(value)
        opt.rect = option.rect
        style.drawComplexControl(QStyle.CC_ComboBox, opt, painter)
        QItemDelegate.paint(self, painter, option, index)

    def setEditorData(self, editor, index):
        value = index.data(Qt.DisplayRole)
        num = self.items.index(value)
        editor.setCurrentIndex(num)

    def setModelData(self, editor, model, index):
        value = editor.currentText()
        model.setData(index, value, Qt.EditRole)

    def updateEditorGeometry(self, editor, option, index):
        editor.setGeometry(option.rect)

    def currentItemChanged(self):
        self.commitData.emit(self.sender())


class LineEditDelegate(QItemDelegate):
    """A delegate that places a fully functioning QLineEdit.

    Attributes:
        parent (QMainWindow): either data store or spine datapackage widget
    """

    data_committed = Signal("QModelIndex", "QVariant", name="data_committed")

    def createEditor(self, parent, option, index):
        """Return CustomLineEditor."""
        return CustomLineEditor(parent)

    def setEditorData(self, editor, index):
        """Init the line editor with previous data from the index."""
        editor.set_data(index.data(Qt.EditRole))

    def setModelData(self, editor, model, index):
        """Send signal."""
        self.data_committed.emit(index, editor.data())


class CheckBoxDelegate(QItemDelegate):
    """A delegate that places a fully functioning QCheckBox.

    Attributes:
        parent (QMainWindow): either toolbox or spine datapackage widget
        centered (bool): whether or not the checkbox should be center-aligned in the widget
    """

    data_committed = Signal("QModelIndex")

    def __init__(self, parent, centered=True):
        super().__init__(parent)
        self._centered = centered
        self._checkbox_pressed = None

    def createEditor(self, parent, option, index):
        """Important, otherwise an editor is created if the user clicks in this cell.
        ** Need to hook up a signal to the model."""
        return None

    def paint(self, painter, option, index):
        """Paint a checkbox without the label."""
        if option.state & QStyle.State_Selected:
            painter.fillRect(option.rect, option.palette.highlight())
        checkbox_style_option = QStyleOptionButton()
        if (index.flags() & Qt.ItemIsEditable) > 0:
            checkbox_style_option.state |= QStyle.State_Enabled
        else:
            checkbox_style_option.state |= QStyle.State_ReadOnly
        checked = index.data()
        if checked is None:
            checkbox_style_option.state |= QStyle.State_NoChange
        elif checked:
            checkbox_style_option.state |= QStyle.State_On
        else:
            checkbox_style_option.state |= QStyle.State_Off
        checkbox_style_option.rect = self.get_checkbox_rect(option)
        # noinspection PyArgumentList
        QApplication.style().drawControl(QStyle.CE_CheckBox, checkbox_style_option, painter)

    def editorEvent(self, event, model, option, index):
        """Change the data in the model and the state of the checkbox
        when user presses left mouse button and this cell is editable.
        Otherwise do nothing."""
        if not (index.flags() & Qt.ItemIsEditable) > 0:
            return False
        # Do nothing on double-click
        if event.type() == QEvent.MouseButtonDblClick:
            return True
        if event.type() == QEvent.MouseButtonPress:
            self._checkbox_pressed = self.get_checkbox_rect(option).contains(event.pos())
        if event.type() == QEvent.MouseButtonPress:
            if self._checkbox_pressed and self.get_checkbox_rect(option).contains(event.pos()):
                self._checkbox_pressed = False
                self.data_committed.emit(index, not index.data(Qt.EditRole))
                return True
        return False

    def setModelData(self, editor, model, index):
        """Do nothing. Model data is updated by handling the `data_committed` signal."""

    def get_checkbox_rect(self, option):
        checkbox_style_option = QStyleOptionButton()
        checkbox_rect = QApplication.style().subElementRect(QStyle.SE_CheckBoxIndicator, checkbox_style_option, None)
        if self._centered:
            checkbox_anchor = QPoint(
                option.rect.x() + option.rect.width() / 2 - checkbox_rect.width() / 2,
                option.rect.y() + option.rect.height() / 2 - checkbox_rect.height() / 2,
            )
        else:
            checkbox_anchor = QPoint(
                option.rect.x() + checkbox_rect.width() / 2, option.rect.y() + checkbox_rect.height() / 2
            )
        return QRect(checkbox_anchor, checkbox_rect.size())


<<<<<<< HEAD
class GetObjectClassIdMixin:
    """Allows getting the object class id from the name."""

    def _get_object_class_id(self, index, db_map):
        h = index.model().header.index
        object_class_name = index.sibling(index.row(), h("object_class_name")).data()
        object_class = self.db_mngr.get_item_by_field(db_map, "object class", "name", object_class_name)
        return object_class.get("id")


class GetRelationshipClassIdMixin:
    """Allows getting the relationship class id from the name."""

    def _get_relationship_class_id(self, index, db_map):
        h = index.model().header.index
        relationship_class_name = index.sibling(index.row(), h("relationship_class_name")).data()
        relationship_class = self.db_mngr.get_item_by_field(
            db_map, "relationship class", "name", relationship_class_name
        )
        return relationship_class.get("id")


class PivotTableDelegate(CheckBoxDelegate):

    parameter_value_editor_requested = Signal("QModelIndex")
    data_committed = Signal("QModelIndex", "QVariant")

    def setModelData(self, editor, model, index):
        """Send signal."""
        if self._is_relationship_index(index):
            super().setModelData(self, editor, model, index)
            return
        data = editor.data()
        if isinstance(editor, ParameterValueLineEditor):
            data = to_database(data)
        self.data_committed.emit(index, data)

    def setEditorData(self, editor, index):
        """Do nothing. We're setting editor data right away in createEditor."""

    def _is_relationship_index(self, index):
        """
        Checks whether or not the given index corresponds to a relationship,
        in which case we need to use the check box delegate.

        Returns:
            bool
        """
        parent = self.parent()
        return not (
            parent.is_value_input_type() or parent.is_index_expansion_input_type()
        ) and index.model().sourceModel().index_in_data(index)

    def paint(self, painter, option, index):
        if self._is_relationship_index(index):
            super().paint(painter, option, index)
        else:
            QItemDelegate.paint(self, painter, option, index)

    def editorEvent(self, event, model, option, index):
        if self._is_relationship_index(index):
            return super().editorEvent(event, model, option, index)
        return QItemDelegate.editorEvent(self, event, model, option, index)

    def createEditor(self, parent, option, index):
        if self._is_relationship_index(index):
            return super().createEditor(parent, option, index)
        if self.parent().pivot_table_model.index_in_data(index):
            value = index.model().mapToSource(index).data(PARSED_ROLE)
            if value is None or isinstance(value, (Number, str)) and not isinstance(value, bool):
                editor = ParameterValueLineEditor(parent)
                editor.set_data(value)
                return editor
            self.parameter_value_editor_requested.emit(index.model().mapToSource(index))
            return None
        return CustomLineEditor(parent)


class ParameterDelegate(QItemDelegate):
    """Base class for all custom parameter delegates.

    Attributes:
        parent (DataStoreForm): tree or graph view form
        db_mngr (SpineDBManager)
    """

    data_committed = Signal("QModelIndex", "QVariant")

    def __init__(self, parent, db_mngr):
        super().__init__(parent)
        self.db_mngr = db_mngr

    def setModelData(self, editor, model, index):
        """Send signal."""
        self.data_committed.emit(index, editor.data())

    def setEditorData(self, editor, index):
        """Do nothing. We're setting editor data right away in createEditor."""

    def updateEditorGeometry(self, editor, option, index):
        super().updateEditorGeometry(editor, option, index)
        if isinstance(editor, (SearchBarEditor, CheckListEditor)):
            size = option.rect.size()
            if index.data(Qt.DecorationRole):
                size.setWidth(size.width() - 22)  # FIXME
            editor.set_base_size(size)
            editor.update_geometry()

    def _close_editor(self, editor, index):
        """Closes editor. Needed by SearchBarEditor."""
        self.closeEditor.emit(editor)
        self.setModelData(editor, index.model(), index)

    def _get_db_map(self, index):
        """Returns the db_map for the database at given index or None if not set yet."""
        model = index.model()
        header = model.horizontal_header_labels()
        database = index.sibling(index.row(), header.index("database")).data()
        db_map = next(iter(x for x in self.db_mngr.db_maps if x.codename == database), None)
        if not db_map:
            self.parent().msg_error.emit("Please select database first.")
        return db_map


class DatabaseNameDelegate(ParameterDelegate):
    """A delegate for the database name."""

    def createEditor(self, parent, option, index):
        """Returns editor."""
        editor = SearchBarEditor(self.parent(), parent)
        editor.set_data(index.data(Qt.DisplayRole), [x.codename for x in self.db_mngr.db_maps])
        editor.data_committed.connect(lambda editor=editor, index=index: self._close_editor(editor, index))
        return editor


class ParameterValueOrDefaultValueDelegate(ParameterDelegate):
    """A delegate for the either the value or the default value."""

    parameter_value_editor_requested = Signal("QModelIndex")

    def setModelData(self, editor, model, index):
        """Sends signal."""
        self.data_committed.emit(index, to_database(editor.data()))

    def _create_or_request_parameter_value_editor(self, parent, option, index, db_map):
        """Emits the signal to request a standalone `ParameterValueEditor` from parent widget."""
        value = index.data(PARSED_ROLE)
        if value is None or isinstance(value, (Number, str)) and not isinstance(value, bool):
            editor = ParameterValueLineEditor(parent)
            editor.set_data(value)
            return editor
        self.parameter_value_editor_requested.emit(index)


class ParameterDefaultValueDelegate(ParameterValueOrDefaultValueDelegate):
    """A delegate for the either the default value."""

    def createEditor(self, parent, option, index):
        """Returns or requests a parameter value editor."""
        db_map = self._get_db_map(index)
        if not db_map:
            return None
        return self._create_or_request_parameter_value_editor(parent, option, index, db_map)


class ParameterValueDelegate(ParameterValueOrDefaultValueDelegate):
    """A delegate for the parameter value."""

    def _get_entity_class_id(self, index, db_map):
        raise NotImplementedError()

    def _get_value_list(self, index, db_map):
        """Returns a value list item for the given index and db_map."""
        h = index.model().header.index
        parameter_name = index.sibling(index.row(), h("parameter_name")).data()
        parameters = self.db_mngr.get_items_by_field(db_map, "parameter definition", "parameter_name", parameter_name)
        entity_class_id = self._get_entity_class_id(index, db_map)
        parameter_ids = {p["id"] for p in parameters if p["entity_class_id"] == entity_class_id}
        value_list_ids = {
            self.db_mngr.get_item(db_map, "parameter definition", id_).get("value_list_id") for id_ in parameter_ids
        }
        if len(value_list_ids) == 1:
            value_list_id = next(iter(value_list_ids))
            return self.db_mngr.get_item(db_map, "parameter value list", value_list_id).get("value_list")

    def createEditor(self, parent, option, index):
        """If the parameter has associated a value list, returns a SearchBarEditor .
        Otherwise returns or requests a dedicated parameter value editor.
        """
        db_map = self._get_db_map(index)
        if not db_map:
            return None
        value_list = self._get_value_list(index, db_map)
        if value_list:
            editor = SearchBarEditor(self.parent(), parent)
            value_list = [from_database(x) for x in value_list.split(",")]
            editor.set_data(index.data(PARSED_ROLE), value_list)
            editor.data_committed.connect(lambda editor=editor, index=index: self._close_editor(editor, index))
            return editor
        return self._create_or_request_parameter_value_editor(parent, option, index, db_map)


class ObjectParameterValueDelegate(GetObjectClassIdMixin, ParameterValueDelegate):
    """A delegate for the object parameter value."""

    def _get_entity_class_id(self, index, db_map):
        return self._get_object_class_id(index, db_map)


class RelationshipParameterValueDelegate(GetRelationshipClassIdMixin, ParameterValueDelegate):
    """A delegate for the relationship parameter value."""

    def _get_entity_class_id(self, index, db_map):
        return self._get_relationship_class_id(index, db_map)


class TagListDelegate(ParameterDelegate):
    """A delegate for the parameter tag list."""

    def createEditor(self, parent, option, index):
        """Returns editor."""
        db_map = self._get_db_map(index)
        if not db_map:
            return None
        editor = CheckListEditor(self.parent(), parent)
        all_parameter_tag_list = [x["tag"] for x in self.db_mngr.get_items(db_map, "parameter tag")]
        try:
            parameter_tag_list = index.data(Qt.EditRole).split(",")
        except AttributeError:
            # Gibberish in the cell
            parameter_tag_list = []
        editor.set_data(all_parameter_tag_list, parameter_tag_list)
        return editor


class ValueListDelegate(ParameterDelegate):
    """A delegate for the parameter value-list."""

    def createEditor(self, parent, option, index):
        """Returns editor."""
        db_map = self._get_db_map(index)
        if not db_map:
            return None
        editor = SearchBarEditor(self.parent(), parent)
        name_list = [x["name"] for x in self.db_mngr.get_items(db_map, "parameter value list")]
        editor.set_data(index.data(Qt.EditRole), name_list)
        editor.data_committed.connect(lambda editor=editor, index=index: self._close_editor(editor, index))
        return editor


class ObjectClassNameDelegate(ParameterDelegate):
    """A delegate for the object class name."""

    def createEditor(self, parent, option, index):
        """Returns editor."""
        db_map = self._get_db_map(index)
        if not db_map:
            return None
        editor = SearchBarEditor(self.parent(), parent)
        object_classes = self.db_mngr.get_items(db_map, "object class")
        editor.set_data(index.data(Qt.EditRole), [x["name"] for x in object_classes])
        editor.data_committed.connect(lambda editor=editor, index=index: self._close_editor(editor, index))
        return editor


class RelationshipClassNameDelegate(ParameterDelegate):
    """A delegate for the relationship class name."""

    def createEditor(self, parent, option, index):
        """Returns editor."""
        db_map = self._get_db_map(index)
        if not db_map:
            return None
        editor = SearchBarEditor(self.parent(), parent)
        relationship_classes = self.db_mngr.get_items(db_map, "relationship class")
        editor.set_data(index.data(Qt.EditRole), [x["name"] for x in relationship_classes])
        editor.data_committed.connect(lambda editor=editor, index=index: self._close_editor(editor, index))
        return editor


class ObjectParameterNameDelegate(GetObjectClassIdMixin, ParameterDelegate):
    """A delegate for the object parameter name."""

    def createEditor(self, parent, option, index):
        """Returns editor."""
        db_map = self._get_db_map(index)
        if not db_map:
            return None
        editor = SearchBarEditor(self.parent(), parent)
        object_class_id = self._get_object_class_id(index, db_map)
        parameter_definitions = self.db_mngr.get_items_by_field(
            db_map, "parameter definition", "object_class_id", object_class_id
        )
        name_list = [x["parameter_name"] for x in parameter_definitions]
        editor.set_data(index.data(Qt.EditRole), name_list)
        editor.data_committed.connect(lambda editor=editor, index=index: self._close_editor(editor, index))
        return editor


class RelationshipParameterNameDelegate(GetRelationshipClassIdMixin, ParameterDelegate):
    """A delegate for the relationship parameter name."""

    def createEditor(self, parent, option, index):
        """Returns editor."""
        db_map = self._get_db_map(index)
        if not db_map:
            return None
        editor = SearchBarEditor(self.parent(), parent)
        relationship_class_id = self._get_relationship_class_id(index, db_map)
        parameter_definitions = self.db_mngr.get_items_by_field(
            db_map, "parameter definition", "relationship_class_id", relationship_class_id
        )
        name_list = [x["parameter_name"] for x in parameter_definitions]
        editor.set_data(index.data(Qt.EditRole), name_list)
        editor.data_committed.connect(lambda editor=editor, index=index: self._close_editor(editor, index))
        return editor


class ObjectNameDelegate(GetObjectClassIdMixin, ParameterDelegate):
    """A delegate for the object name."""

    def createEditor(self, parent, option, index):
        """Returns editor."""
        db_map = self._get_db_map(index)
        if not db_map:
            return None
        editor = SearchBarEditor(self.parent(), parent)
        object_class_id = self._get_object_class_id(index, db_map)
        name_list = [x["name"] for x in self.db_mngr.get_items_by_field(db_map, "object", "class_id", object_class_id)]
        editor.set_data(index.data(Qt.EditRole), name_list)
        editor.data_committed.connect(lambda editor=editor, index=index: self._close_editor(editor, index))
        return editor


class AlternativeNameDelegate(ParameterDelegate):
    """A delegate for the object name."""

    def createEditor(self, parent, option, index):
        """Returns editor."""
        db_map = self._get_db_map(index)
        if not db_map:
            return None
        editor = SearchBarEditor(self.parent(), parent)
        name_list = [x["name"] for x in self.db_mngr.get_alternatives(db_map)]
        editor.set_data(index.data(Qt.EditRole), name_list)
        editor.data_committed.connect(lambda editor=editor, index=index: self._close_editor(editor, index))
        return editor


class ObjectNameListDelegate(GetRelationshipClassIdMixin, ParameterDelegate):
    """A delegate for the object name list."""

    object_name_list_editor_requested = Signal("QModelIndex", int, "QVariant")

    def createEditor(self, parent, option, index):
        """Returns editor."""
        db_map = self._get_db_map(index)
        if not db_map:
            return None
        relationship_class_id = self._get_relationship_class_id(index, db_map)
        if not relationship_class_id:
            editor = CustomLineEditor(parent)
            editor.set_data(index.data(Qt.EditRole))
            return editor
        self.object_name_list_editor_requested.emit(index, relationship_class_id, db_map)


class ManageItemsDelegate(QItemDelegate):
    """A custom delegate for the model in {Add/Edit}ItemDialogs.

    Attributes:
        parent (ManageItemsDialog): parent dialog
    """

    data_committed = Signal("QModelIndex", "QVariant", name="data_committed")

    def setModelData(self, editor, model, index):
        """Send signal."""
        self.data_committed.emit(index, editor.data())

    def close_editor(self, editor, index, model):
        self.closeEditor.emit(editor)
        self.setModelData(editor, model, index)

    def updateEditorGeometry(self, editor, option, index):
        super().updateEditorGeometry(editor, option, index)
        if isinstance(editor, (SearchBarEditor, CheckListEditor)):
            size = option.rect.size()
            if index.data(Qt.DecorationRole):
                size.setWidth(size.width() - 22)  # FIXME
            editor.set_base_size(size)
            editor.update_geometry()

    def connect_editor_signals(self, editor, index):
        """Connect editor signals if necessary.
        """
        if isinstance(editor, SearchBarEditor):
            model = index.model()
            editor.data_committed.connect(lambda e=editor, i=index, m=model: self.close_editor(e, i, m))

    def _create_database_editor(self, parent, option, index):
        editor = CheckListEditor(parent)
        all_databases = self.parent().all_databases(index.row())
        databases = index.data(Qt.DisplayRole).split(",")
        editor.set_data(all_databases, databases)
        return editor


class ManageAlternativesDelegate(ManageItemsDelegate):
    """A delegate for the model and view in {Add/Edit}AlternativesDialog.

    Attributes:
        parent (ManageItemsDialog): parent dialog
    """

    def createEditor(self, parent, option, index):
        """Return editor."""
        header = index.model().horizontal_header_labels()
        if header[index.column()] == 'databases':
            editor = self._create_database_editor(parent, option, index)
        else:
            editor = CustomLineEditor(parent)
            editor.set_data(index.data(Qt.EditRole))
        self.connect_editor_signals(editor, index)
        return editor


class ManageObjectClassesDelegate(ManageItemsDelegate):
    """A delegate for the model and view in {Add/Edit}ObjectClassesDialog.

    Attributes:
        parent (ManageItemsDialog): parent dialog
    """

    icon_color_editor_requested = Signal("QModelIndex", name="icon_color_editor_requested")

    def createEditor(self, parent, option, index):
        """Return editor."""
        header = index.model().horizontal_header_labels()
        if header[index.column()] == 'display icon':
            self.icon_color_editor_requested.emit(index)
            editor = None
        elif header[index.column()] == 'databases':
            editor = self._create_database_editor(parent, option, index)
        else:
            editor = CustomLineEditor(parent)
            editor.set_data(index.data(Qt.EditRole))
        self.connect_editor_signals(editor, index)
        return editor

    def paint(self, painter, option, index):
        """Get a pixmap from the index data and paint it in the middle of the cell."""
        header = index.model().horizontal_header_labels()
        if header[index.column()] == 'display icon':
            pixmap = self.parent().create_object_pixmap(index.data(Qt.DisplayRole))
            icon = QIcon(pixmap)
            icon.paint(painter, option.rect, Qt.AlignVCenter | Qt.AlignHCenter)
        else:
            super().paint(painter, option, index)


class ManageObjectsDelegate(ManageItemsDelegate):
    """A delegate for the model and view in {Add/Edit}ObjectsDialog.

    Attributes:
        parent (ManageItemsDialog): parent dialog
    """

    def createEditor(self, parent, option, index):
        """Return editor."""
        header = index.model().horizontal_header_labels()
        if header[index.column()] == 'object class name':
            editor = SearchBarEditor(parent)
            object_class_name_list = self.parent().object_class_name_list(index.row())
            editor.set_data(index.data(Qt.EditRole), object_class_name_list)
        elif header[index.column()] == 'databases':
            editor = self._create_database_editor(parent, option, index)
        else:
            editor = CustomLineEditor(parent)
            editor.set_data(index.data(Qt.EditRole))
        self.connect_editor_signals(editor, index)
        return editor


class ManageRelationshipClassesDelegate(ManageItemsDelegate):
    """A delegate for the model and view in {Add/Edit}RelationshipClassesDialog.

    Attributes:
        parent (ManageItemsDialog): parent dialog
    """

    def createEditor(self, parent, option, index):
        """Return editor."""
        header = index.model().horizontal_header_labels()
        if header[index.column()] == 'relationship class name':
            editor = CustomLineEditor(parent)
            editor.set_data(index.data(Qt.EditRole))
        elif header[index.column()] == 'databases':
            editor = self._create_database_editor(parent, option, index)
        else:
            editor = SearchBarEditor(parent)
            object_class_name_list = self.parent().object_class_name_list(index.row())
            editor.set_data(index.data(Qt.EditRole), object_class_name_list)
        self.connect_editor_signals(editor, index)
        return editor


class ManageRelationshipsDelegate(ManageItemsDelegate):
    """A delegate for the model and view in {Add/Edit}RelationshipsDialog.

    Attributes:
        parent (ManageItemsDialog): parent dialog
    """

    def createEditor(self, parent, option, index):
        """Return editor."""
        header = index.model().horizontal_header_labels()
        if header[index.column()] == 'relationship name':
            editor = CustomLineEditor(parent)
            data = index.data(Qt.EditRole)
            editor.set_data(data)
        elif header[index.column()] == 'databases':
            editor = self._create_database_editor(parent, option, index)
        else:
            editor = SearchBarEditor(parent)
            object_name_list = self.parent().object_name_list(index.row(), index.column())
            editor.set_data(index.data(Qt.EditRole), object_name_list)
        self.connect_editor_signals(editor, index)
        return editor


class RemoveEntitiesDelegate(ManageItemsDelegate):
    """A delegate for the model and view in RemoveEntitiesDialog.

    Attributes:
        parent (ManageItemsDialog): parent dialog
    """

    def createEditor(self, parent, option, index):
        """Return editor."""
        header = index.model().horizontal_header_labels()
        if header[index.column()] == 'databases':
            editor = self._create_database_editor(parent, option, index)
            self.connect_editor_signals(editor, index)
            return editor


class ManageParameterTagsDelegate(ManageItemsDelegate):
    """A delegate for the model and view in ManageParameterTagsDialog.

    Attributes:
        parent (ManageItemsDialog): parent dialog
    """

    def createEditor(self, parent, option, index):
        """Return editor."""
        header = index.model().horizontal_header_labels()
        if header[index.column()] == 'remove':
            return None
        if header[index.column()] == 'databases':
            editor = self._create_database_editor(parent, option, index)
        else:
            editor = CustomLineEditor(parent)
            editor.set_data(index.data(Qt.EditRole))
        self.connect_editor_signals(editor, index)
        return editor


=======
>>>>>>> f81b9c11
class ForeignKeysDelegate(QItemDelegate):
    """A QComboBox delegate with checkboxes.

    Attributes:
        parent (SpineDatapackageWidget): spine datapackage widget
    """

    data_committed = Signal("QModelIndex", "QVariant", name="data_committed")

    def close_field_name_list_editor(self, editor, index, model):
        self.closeEditor.emit(editor)
        self.data_committed.emit(index, editor.data())

    def __init__(self, parent):
        super().__init__(parent)
        self.datapackage = None
        self.selected_resource_name = None

    def createEditor(self, parent, option, index):
        """Return editor."""
        header = index.model().horizontal_header_labels()
        if header[index.column()] == 'fields':
            editor = CheckListEditor(self.parent(), parent)
            model = index.model()
            editor.data_committed.connect(lambda e=editor, i=index, m=model: self.close_field_name_list_editor(e, i, m))
            return editor
        if header[index.column()] == 'reference resource':
            return CustomComboEditor(parent)
        if header[index.column()] == 'reference fields':
            editor = CheckListEditor(self.parent(), parent)
            model = index.model()
            editor.data_committed.connect(lambda e=editor, i=index, m=model: self.close_field_name_list_editor(e, i, m))
            return editor
        return None

    def setEditorData(self, editor, index):
        """Set editor data."""
        self.datapackage = self.parent().datapackage
        self.selected_resource_name = self.parent().selected_resource_name
        header = index.model().horizontal_header_labels()
        h = header.index
        if header[index.column()] == 'fields':
            current_field_names = index.data(Qt.DisplayRole).split(',') if index.data(Qt.DisplayRole) else []
            field_names = self.datapackage.get_resource(self.selected_resource_name).schema.field_names
            editor.set_data(field_names, current_field_names)
        elif header[index.column()] == 'reference resource':
            editor.set_data(index.data(Qt.EditRole), self.datapackage.resource_names)
        elif header[index.column()] == 'reference fields':
            current_field_names = index.data(Qt.DisplayRole).split(',') if index.data(Qt.DisplayRole) else []
            reference_resource_name = index.sibling(index.row(), h('reference resource')).data(Qt.DisplayRole)
            reference_resource = self.datapackage.get_resource(reference_resource_name)
            if not reference_resource:
                field_names = []
            else:
                field_names = reference_resource.schema.field_names
            editor.set_data(field_names, current_field_names)

    def setModelData(self, editor, model, index):
        """Send signal."""
        self.data_committed.emit(index, editor.data())<|MERGE_RESOLUTION|>--- conflicted
+++ resolved
@@ -156,577 +156,6 @@
         return QRect(checkbox_anchor, checkbox_rect.size())
 
 
-<<<<<<< HEAD
-class GetObjectClassIdMixin:
-    """Allows getting the object class id from the name."""
-
-    def _get_object_class_id(self, index, db_map):
-        h = index.model().header.index
-        object_class_name = index.sibling(index.row(), h("object_class_name")).data()
-        object_class = self.db_mngr.get_item_by_field(db_map, "object class", "name", object_class_name)
-        return object_class.get("id")
-
-
-class GetRelationshipClassIdMixin:
-    """Allows getting the relationship class id from the name."""
-
-    def _get_relationship_class_id(self, index, db_map):
-        h = index.model().header.index
-        relationship_class_name = index.sibling(index.row(), h("relationship_class_name")).data()
-        relationship_class = self.db_mngr.get_item_by_field(
-            db_map, "relationship class", "name", relationship_class_name
-        )
-        return relationship_class.get("id")
-
-
-class PivotTableDelegate(CheckBoxDelegate):
-
-    parameter_value_editor_requested = Signal("QModelIndex")
-    data_committed = Signal("QModelIndex", "QVariant")
-
-    def setModelData(self, editor, model, index):
-        """Send signal."""
-        if self._is_relationship_index(index):
-            super().setModelData(self, editor, model, index)
-            return
-        data = editor.data()
-        if isinstance(editor, ParameterValueLineEditor):
-            data = to_database(data)
-        self.data_committed.emit(index, data)
-
-    def setEditorData(self, editor, index):
-        """Do nothing. We're setting editor data right away in createEditor."""
-
-    def _is_relationship_index(self, index):
-        """
-        Checks whether or not the given index corresponds to a relationship,
-        in which case we need to use the check box delegate.
-
-        Returns:
-            bool
-        """
-        parent = self.parent()
-        return not (
-            parent.is_value_input_type() or parent.is_index_expansion_input_type()
-        ) and index.model().sourceModel().index_in_data(index)
-
-    def paint(self, painter, option, index):
-        if self._is_relationship_index(index):
-            super().paint(painter, option, index)
-        else:
-            QItemDelegate.paint(self, painter, option, index)
-
-    def editorEvent(self, event, model, option, index):
-        if self._is_relationship_index(index):
-            return super().editorEvent(event, model, option, index)
-        return QItemDelegate.editorEvent(self, event, model, option, index)
-
-    def createEditor(self, parent, option, index):
-        if self._is_relationship_index(index):
-            return super().createEditor(parent, option, index)
-        if self.parent().pivot_table_model.index_in_data(index):
-            value = index.model().mapToSource(index).data(PARSED_ROLE)
-            if value is None or isinstance(value, (Number, str)) and not isinstance(value, bool):
-                editor = ParameterValueLineEditor(parent)
-                editor.set_data(value)
-                return editor
-            self.parameter_value_editor_requested.emit(index.model().mapToSource(index))
-            return None
-        return CustomLineEditor(parent)
-
-
-class ParameterDelegate(QItemDelegate):
-    """Base class for all custom parameter delegates.
-
-    Attributes:
-        parent (DataStoreForm): tree or graph view form
-        db_mngr (SpineDBManager)
-    """
-
-    data_committed = Signal("QModelIndex", "QVariant")
-
-    def __init__(self, parent, db_mngr):
-        super().__init__(parent)
-        self.db_mngr = db_mngr
-
-    def setModelData(self, editor, model, index):
-        """Send signal."""
-        self.data_committed.emit(index, editor.data())
-
-    def setEditorData(self, editor, index):
-        """Do nothing. We're setting editor data right away in createEditor."""
-
-    def updateEditorGeometry(self, editor, option, index):
-        super().updateEditorGeometry(editor, option, index)
-        if isinstance(editor, (SearchBarEditor, CheckListEditor)):
-            size = option.rect.size()
-            if index.data(Qt.DecorationRole):
-                size.setWidth(size.width() - 22)  # FIXME
-            editor.set_base_size(size)
-            editor.update_geometry()
-
-    def _close_editor(self, editor, index):
-        """Closes editor. Needed by SearchBarEditor."""
-        self.closeEditor.emit(editor)
-        self.setModelData(editor, index.model(), index)
-
-    def _get_db_map(self, index):
-        """Returns the db_map for the database at given index or None if not set yet."""
-        model = index.model()
-        header = model.horizontal_header_labels()
-        database = index.sibling(index.row(), header.index("database")).data()
-        db_map = next(iter(x for x in self.db_mngr.db_maps if x.codename == database), None)
-        if not db_map:
-            self.parent().msg_error.emit("Please select database first.")
-        return db_map
-
-
-class DatabaseNameDelegate(ParameterDelegate):
-    """A delegate for the database name."""
-
-    def createEditor(self, parent, option, index):
-        """Returns editor."""
-        editor = SearchBarEditor(self.parent(), parent)
-        editor.set_data(index.data(Qt.DisplayRole), [x.codename for x in self.db_mngr.db_maps])
-        editor.data_committed.connect(lambda editor=editor, index=index: self._close_editor(editor, index))
-        return editor
-
-
-class ParameterValueOrDefaultValueDelegate(ParameterDelegate):
-    """A delegate for the either the value or the default value."""
-
-    parameter_value_editor_requested = Signal("QModelIndex")
-
-    def setModelData(self, editor, model, index):
-        """Sends signal."""
-        self.data_committed.emit(index, to_database(editor.data()))
-
-    def _create_or_request_parameter_value_editor(self, parent, option, index, db_map):
-        """Emits the signal to request a standalone `ParameterValueEditor` from parent widget."""
-        value = index.data(PARSED_ROLE)
-        if value is None or isinstance(value, (Number, str)) and not isinstance(value, bool):
-            editor = ParameterValueLineEditor(parent)
-            editor.set_data(value)
-            return editor
-        self.parameter_value_editor_requested.emit(index)
-
-
-class ParameterDefaultValueDelegate(ParameterValueOrDefaultValueDelegate):
-    """A delegate for the either the default value."""
-
-    def createEditor(self, parent, option, index):
-        """Returns or requests a parameter value editor."""
-        db_map = self._get_db_map(index)
-        if not db_map:
-            return None
-        return self._create_or_request_parameter_value_editor(parent, option, index, db_map)
-
-
-class ParameterValueDelegate(ParameterValueOrDefaultValueDelegate):
-    """A delegate for the parameter value."""
-
-    def _get_entity_class_id(self, index, db_map):
-        raise NotImplementedError()
-
-    def _get_value_list(self, index, db_map):
-        """Returns a value list item for the given index and db_map."""
-        h = index.model().header.index
-        parameter_name = index.sibling(index.row(), h("parameter_name")).data()
-        parameters = self.db_mngr.get_items_by_field(db_map, "parameter definition", "parameter_name", parameter_name)
-        entity_class_id = self._get_entity_class_id(index, db_map)
-        parameter_ids = {p["id"] for p in parameters if p["entity_class_id"] == entity_class_id}
-        value_list_ids = {
-            self.db_mngr.get_item(db_map, "parameter definition", id_).get("value_list_id") for id_ in parameter_ids
-        }
-        if len(value_list_ids) == 1:
-            value_list_id = next(iter(value_list_ids))
-            return self.db_mngr.get_item(db_map, "parameter value list", value_list_id).get("value_list")
-
-    def createEditor(self, parent, option, index):
-        """If the parameter has associated a value list, returns a SearchBarEditor .
-        Otherwise returns or requests a dedicated parameter value editor.
-        """
-        db_map = self._get_db_map(index)
-        if not db_map:
-            return None
-        value_list = self._get_value_list(index, db_map)
-        if value_list:
-            editor = SearchBarEditor(self.parent(), parent)
-            value_list = [from_database(x) for x in value_list.split(",")]
-            editor.set_data(index.data(PARSED_ROLE), value_list)
-            editor.data_committed.connect(lambda editor=editor, index=index: self._close_editor(editor, index))
-            return editor
-        return self._create_or_request_parameter_value_editor(parent, option, index, db_map)
-
-
-class ObjectParameterValueDelegate(GetObjectClassIdMixin, ParameterValueDelegate):
-    """A delegate for the object parameter value."""
-
-    def _get_entity_class_id(self, index, db_map):
-        return self._get_object_class_id(index, db_map)
-
-
-class RelationshipParameterValueDelegate(GetRelationshipClassIdMixin, ParameterValueDelegate):
-    """A delegate for the relationship parameter value."""
-
-    def _get_entity_class_id(self, index, db_map):
-        return self._get_relationship_class_id(index, db_map)
-
-
-class TagListDelegate(ParameterDelegate):
-    """A delegate for the parameter tag list."""
-
-    def createEditor(self, parent, option, index):
-        """Returns editor."""
-        db_map = self._get_db_map(index)
-        if not db_map:
-            return None
-        editor = CheckListEditor(self.parent(), parent)
-        all_parameter_tag_list = [x["tag"] for x in self.db_mngr.get_items(db_map, "parameter tag")]
-        try:
-            parameter_tag_list = index.data(Qt.EditRole).split(",")
-        except AttributeError:
-            # Gibberish in the cell
-            parameter_tag_list = []
-        editor.set_data(all_parameter_tag_list, parameter_tag_list)
-        return editor
-
-
-class ValueListDelegate(ParameterDelegate):
-    """A delegate for the parameter value-list."""
-
-    def createEditor(self, parent, option, index):
-        """Returns editor."""
-        db_map = self._get_db_map(index)
-        if not db_map:
-            return None
-        editor = SearchBarEditor(self.parent(), parent)
-        name_list = [x["name"] for x in self.db_mngr.get_items(db_map, "parameter value list")]
-        editor.set_data(index.data(Qt.EditRole), name_list)
-        editor.data_committed.connect(lambda editor=editor, index=index: self._close_editor(editor, index))
-        return editor
-
-
-class ObjectClassNameDelegate(ParameterDelegate):
-    """A delegate for the object class name."""
-
-    def createEditor(self, parent, option, index):
-        """Returns editor."""
-        db_map = self._get_db_map(index)
-        if not db_map:
-            return None
-        editor = SearchBarEditor(self.parent(), parent)
-        object_classes = self.db_mngr.get_items(db_map, "object class")
-        editor.set_data(index.data(Qt.EditRole), [x["name"] for x in object_classes])
-        editor.data_committed.connect(lambda editor=editor, index=index: self._close_editor(editor, index))
-        return editor
-
-
-class RelationshipClassNameDelegate(ParameterDelegate):
-    """A delegate for the relationship class name."""
-
-    def createEditor(self, parent, option, index):
-        """Returns editor."""
-        db_map = self._get_db_map(index)
-        if not db_map:
-            return None
-        editor = SearchBarEditor(self.parent(), parent)
-        relationship_classes = self.db_mngr.get_items(db_map, "relationship class")
-        editor.set_data(index.data(Qt.EditRole), [x["name"] for x in relationship_classes])
-        editor.data_committed.connect(lambda editor=editor, index=index: self._close_editor(editor, index))
-        return editor
-
-
-class ObjectParameterNameDelegate(GetObjectClassIdMixin, ParameterDelegate):
-    """A delegate for the object parameter name."""
-
-    def createEditor(self, parent, option, index):
-        """Returns editor."""
-        db_map = self._get_db_map(index)
-        if not db_map:
-            return None
-        editor = SearchBarEditor(self.parent(), parent)
-        object_class_id = self._get_object_class_id(index, db_map)
-        parameter_definitions = self.db_mngr.get_items_by_field(
-            db_map, "parameter definition", "object_class_id", object_class_id
-        )
-        name_list = [x["parameter_name"] for x in parameter_definitions]
-        editor.set_data(index.data(Qt.EditRole), name_list)
-        editor.data_committed.connect(lambda editor=editor, index=index: self._close_editor(editor, index))
-        return editor
-
-
-class RelationshipParameterNameDelegate(GetRelationshipClassIdMixin, ParameterDelegate):
-    """A delegate for the relationship parameter name."""
-
-    def createEditor(self, parent, option, index):
-        """Returns editor."""
-        db_map = self._get_db_map(index)
-        if not db_map:
-            return None
-        editor = SearchBarEditor(self.parent(), parent)
-        relationship_class_id = self._get_relationship_class_id(index, db_map)
-        parameter_definitions = self.db_mngr.get_items_by_field(
-            db_map, "parameter definition", "relationship_class_id", relationship_class_id
-        )
-        name_list = [x["parameter_name"] for x in parameter_definitions]
-        editor.set_data(index.data(Qt.EditRole), name_list)
-        editor.data_committed.connect(lambda editor=editor, index=index: self._close_editor(editor, index))
-        return editor
-
-
-class ObjectNameDelegate(GetObjectClassIdMixin, ParameterDelegate):
-    """A delegate for the object name."""
-
-    def createEditor(self, parent, option, index):
-        """Returns editor."""
-        db_map = self._get_db_map(index)
-        if not db_map:
-            return None
-        editor = SearchBarEditor(self.parent(), parent)
-        object_class_id = self._get_object_class_id(index, db_map)
-        name_list = [x["name"] for x in self.db_mngr.get_items_by_field(db_map, "object", "class_id", object_class_id)]
-        editor.set_data(index.data(Qt.EditRole), name_list)
-        editor.data_committed.connect(lambda editor=editor, index=index: self._close_editor(editor, index))
-        return editor
-
-
-class AlternativeNameDelegate(ParameterDelegate):
-    """A delegate for the object name."""
-
-    def createEditor(self, parent, option, index):
-        """Returns editor."""
-        db_map = self._get_db_map(index)
-        if not db_map:
-            return None
-        editor = SearchBarEditor(self.parent(), parent)
-        name_list = [x["name"] for x in self.db_mngr.get_alternatives(db_map)]
-        editor.set_data(index.data(Qt.EditRole), name_list)
-        editor.data_committed.connect(lambda editor=editor, index=index: self._close_editor(editor, index))
-        return editor
-
-
-class ObjectNameListDelegate(GetRelationshipClassIdMixin, ParameterDelegate):
-    """A delegate for the object name list."""
-
-    object_name_list_editor_requested = Signal("QModelIndex", int, "QVariant")
-
-    def createEditor(self, parent, option, index):
-        """Returns editor."""
-        db_map = self._get_db_map(index)
-        if not db_map:
-            return None
-        relationship_class_id = self._get_relationship_class_id(index, db_map)
-        if not relationship_class_id:
-            editor = CustomLineEditor(parent)
-            editor.set_data(index.data(Qt.EditRole))
-            return editor
-        self.object_name_list_editor_requested.emit(index, relationship_class_id, db_map)
-
-
-class ManageItemsDelegate(QItemDelegate):
-    """A custom delegate for the model in {Add/Edit}ItemDialogs.
-
-    Attributes:
-        parent (ManageItemsDialog): parent dialog
-    """
-
-    data_committed = Signal("QModelIndex", "QVariant", name="data_committed")
-
-    def setModelData(self, editor, model, index):
-        """Send signal."""
-        self.data_committed.emit(index, editor.data())
-
-    def close_editor(self, editor, index, model):
-        self.closeEditor.emit(editor)
-        self.setModelData(editor, model, index)
-
-    def updateEditorGeometry(self, editor, option, index):
-        super().updateEditorGeometry(editor, option, index)
-        if isinstance(editor, (SearchBarEditor, CheckListEditor)):
-            size = option.rect.size()
-            if index.data(Qt.DecorationRole):
-                size.setWidth(size.width() - 22)  # FIXME
-            editor.set_base_size(size)
-            editor.update_geometry()
-
-    def connect_editor_signals(self, editor, index):
-        """Connect editor signals if necessary.
-        """
-        if isinstance(editor, SearchBarEditor):
-            model = index.model()
-            editor.data_committed.connect(lambda e=editor, i=index, m=model: self.close_editor(e, i, m))
-
-    def _create_database_editor(self, parent, option, index):
-        editor = CheckListEditor(parent)
-        all_databases = self.parent().all_databases(index.row())
-        databases = index.data(Qt.DisplayRole).split(",")
-        editor.set_data(all_databases, databases)
-        return editor
-
-
-class ManageAlternativesDelegate(ManageItemsDelegate):
-    """A delegate for the model and view in {Add/Edit}AlternativesDialog.
-
-    Attributes:
-        parent (ManageItemsDialog): parent dialog
-    """
-
-    def createEditor(self, parent, option, index):
-        """Return editor."""
-        header = index.model().horizontal_header_labels()
-        if header[index.column()] == 'databases':
-            editor = self._create_database_editor(parent, option, index)
-        else:
-            editor = CustomLineEditor(parent)
-            editor.set_data(index.data(Qt.EditRole))
-        self.connect_editor_signals(editor, index)
-        return editor
-
-
-class ManageObjectClassesDelegate(ManageItemsDelegate):
-    """A delegate for the model and view in {Add/Edit}ObjectClassesDialog.
-
-    Attributes:
-        parent (ManageItemsDialog): parent dialog
-    """
-
-    icon_color_editor_requested = Signal("QModelIndex", name="icon_color_editor_requested")
-
-    def createEditor(self, parent, option, index):
-        """Return editor."""
-        header = index.model().horizontal_header_labels()
-        if header[index.column()] == 'display icon':
-            self.icon_color_editor_requested.emit(index)
-            editor = None
-        elif header[index.column()] == 'databases':
-            editor = self._create_database_editor(parent, option, index)
-        else:
-            editor = CustomLineEditor(parent)
-            editor.set_data(index.data(Qt.EditRole))
-        self.connect_editor_signals(editor, index)
-        return editor
-
-    def paint(self, painter, option, index):
-        """Get a pixmap from the index data and paint it in the middle of the cell."""
-        header = index.model().horizontal_header_labels()
-        if header[index.column()] == 'display icon':
-            pixmap = self.parent().create_object_pixmap(index.data(Qt.DisplayRole))
-            icon = QIcon(pixmap)
-            icon.paint(painter, option.rect, Qt.AlignVCenter | Qt.AlignHCenter)
-        else:
-            super().paint(painter, option, index)
-
-
-class ManageObjectsDelegate(ManageItemsDelegate):
-    """A delegate for the model and view in {Add/Edit}ObjectsDialog.
-
-    Attributes:
-        parent (ManageItemsDialog): parent dialog
-    """
-
-    def createEditor(self, parent, option, index):
-        """Return editor."""
-        header = index.model().horizontal_header_labels()
-        if header[index.column()] == 'object class name':
-            editor = SearchBarEditor(parent)
-            object_class_name_list = self.parent().object_class_name_list(index.row())
-            editor.set_data(index.data(Qt.EditRole), object_class_name_list)
-        elif header[index.column()] == 'databases':
-            editor = self._create_database_editor(parent, option, index)
-        else:
-            editor = CustomLineEditor(parent)
-            editor.set_data(index.data(Qt.EditRole))
-        self.connect_editor_signals(editor, index)
-        return editor
-
-
-class ManageRelationshipClassesDelegate(ManageItemsDelegate):
-    """A delegate for the model and view in {Add/Edit}RelationshipClassesDialog.
-
-    Attributes:
-        parent (ManageItemsDialog): parent dialog
-    """
-
-    def createEditor(self, parent, option, index):
-        """Return editor."""
-        header = index.model().horizontal_header_labels()
-        if header[index.column()] == 'relationship class name':
-            editor = CustomLineEditor(parent)
-            editor.set_data(index.data(Qt.EditRole))
-        elif header[index.column()] == 'databases':
-            editor = self._create_database_editor(parent, option, index)
-        else:
-            editor = SearchBarEditor(parent)
-            object_class_name_list = self.parent().object_class_name_list(index.row())
-            editor.set_data(index.data(Qt.EditRole), object_class_name_list)
-        self.connect_editor_signals(editor, index)
-        return editor
-
-
-class ManageRelationshipsDelegate(ManageItemsDelegate):
-    """A delegate for the model and view in {Add/Edit}RelationshipsDialog.
-
-    Attributes:
-        parent (ManageItemsDialog): parent dialog
-    """
-
-    def createEditor(self, parent, option, index):
-        """Return editor."""
-        header = index.model().horizontal_header_labels()
-        if header[index.column()] == 'relationship name':
-            editor = CustomLineEditor(parent)
-            data = index.data(Qt.EditRole)
-            editor.set_data(data)
-        elif header[index.column()] == 'databases':
-            editor = self._create_database_editor(parent, option, index)
-        else:
-            editor = SearchBarEditor(parent)
-            object_name_list = self.parent().object_name_list(index.row(), index.column())
-            editor.set_data(index.data(Qt.EditRole), object_name_list)
-        self.connect_editor_signals(editor, index)
-        return editor
-
-
-class RemoveEntitiesDelegate(ManageItemsDelegate):
-    """A delegate for the model and view in RemoveEntitiesDialog.
-
-    Attributes:
-        parent (ManageItemsDialog): parent dialog
-    """
-
-    def createEditor(self, parent, option, index):
-        """Return editor."""
-        header = index.model().horizontal_header_labels()
-        if header[index.column()] == 'databases':
-            editor = self._create_database_editor(parent, option, index)
-            self.connect_editor_signals(editor, index)
-            return editor
-
-
-class ManageParameterTagsDelegate(ManageItemsDelegate):
-    """A delegate for the model and view in ManageParameterTagsDialog.
-
-    Attributes:
-        parent (ManageItemsDialog): parent dialog
-    """
-
-    def createEditor(self, parent, option, index):
-        """Return editor."""
-        header = index.model().horizontal_header_labels()
-        if header[index.column()] == 'remove':
-            return None
-        if header[index.column()] == 'databases':
-            editor = self._create_database_editor(parent, option, index)
-        else:
-            editor = CustomLineEditor(parent)
-            editor.set_data(index.data(Qt.EditRole))
-        self.connect_editor_signals(editor, index)
-        return editor
-
-
-=======
->>>>>>> f81b9c11
 class ForeignKeysDelegate(QItemDelegate):
     """A QComboBox delegate with checkboxes.
 
