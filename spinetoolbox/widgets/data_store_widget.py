######################################################################################################################
# Copyright (C) 2017 - 2019 Spine project consortium
# This file is part of Spine Toolbox.
# Spine Toolbox is free software: you can redistribute it and/or modify it under the terms of the GNU Lesser General
# Public License as published by the Free Software Foundation, either version 3 of the License, or (at your option)
# any later version. This program is distributed in the hope that it will be useful, but WITHOUT ANY WARRANTY;
# without even the implied warranty of MERCHANTABILITY or FITNESS FOR A PARTICULAR PURPOSE. See the GNU Lesser General
# Public License for more details. You should have received a copy of the GNU Lesser General Public License along with
# this program. If not, see <http://www.gnu.org/licenses/>.
######################################################################################################################

"""
Contains the DataStoreForm class, parent class of TreeViewForm and GraphViewForm.

:author: M. Marin (KTH)
:date:   26.11.2018
"""

from PySide2.QtWidgets import QMainWindow, QHeaderView, QDialog, QMessageBox, QCheckBox, QErrorMessage
from PySide2.QtCore import Qt, Signal, Slot
from PySide2.QtGui import QFont, QFontMetrics, QGuiApplication, QIcon
from spinedb_api import SpineDBAPIError
from ..config import MAINWINDOW_SS, STATUSBAR_SS
from .custom_delegates import (
    ObjectParameterValueDelegate,
    ObjectParameterDefinitionDelegate,
    RelationshipParameterValueDelegate,
    RelationshipParameterDefinitionDelegate,
)
from .custom_qdialog import (
    AddObjectClassesDialog,
    AddObjectsDialog,
    AddRelationshipClassesDialog,
    AddRelationshipsDialog,
    EditObjectClassesDialog,
    EditObjectsDialog,
    EditRelationshipClassesDialog,
    EditRelationshipsDialog,
    ManageParameterTagsDialog,
    CommitDialog,
)
from ..widgets.parameter_value_editor import ParameterValueEditor
from ..widgets.toolbars import ParameterTagToolBar
from ..mvcmodels.compound_parameter_models import (
    CompoundObjectParameterDefinitionModel,
    CompoundObjectParameterValueModel,
    CompoundRelationshipParameterDefinitionModel,
    CompoundRelationshipParameterValueModel,
)
from ..mvcmodels.parameter_value_list_model import ParameterValueListModel
from ..helpers import busy_effect, format_string_list, IconManager
from ..plotting import tree_graph_view_parameter_value_name


class DataStoreForm(QMainWindow):
    """A widget to show and edit Spine objects in a data store.

    Attributes:
        project (SpineToolboxProject): The project instance that owns this form
        ui: UI definition of the form that is initialized
        db_maps (dict): maps database names to DiffDatabaseMapping instances
    """

    msg = Signal(str, name="msg")
    msg_error = Signal(str, name="msg_error")
    commit_available = Signal("bool", name="commit_available")

    def __init__(self, project, ui, db_maps):
        """Initialize class."""
        super().__init__(flags=Qt.Window)
        self._project = project
        # Setup UI from Qt Designer file
        self.ui = ui
        self.ui.setupUi(self)
        self.setWindowIcon(QIcon(":/symbols/app.ico"))
        # Set up status bar and apply style sheet
        self.ui.statusbar.setFixedHeight(20)
        self.ui.statusbar.setSizeGripEnabled(False)
        self.ui.statusbar.setStyleSheet(STATUSBAR_SS)
        self.setStyleSheet(MAINWINDOW_SS)
        # Class attributes
        self.err_msg = QErrorMessage(self)
        # DB
        self.db_maps = db_maps
        self.icon_mngr = IconManager()
        for db_map in self.db_maps.values():
            self.icon_mngr.setup_object_pixmaps(db_map.object_class_list())
        # Object tree selected indexes
        self.selected_obj_tree_indexes = {}
        self.selected_object_class_ids = dict()
        self.selected_object_ids = dict()
        self.selected_relationship_class_ids = dict()
        self.selected_object_id_lists = dict()
        # Parameter tag stuff
        self.parameter_tag_toolbar = ParameterTagToolBar(self, list(db_maps.values()))
        self.addToolBar(Qt.TopToolBarArea, self.parameter_tag_toolbar)
        self.selected_parameter_tag_ids = dict()
        self.selected_obj_parameter_definition_ids = dict()
        self.selected_rel_parameter_definition_ids = dict()
        # Models
        self.object_parameter_value_model = CompoundObjectParameterValueModel(self, db_maps)
        self.relationship_parameter_value_model = CompoundRelationshipParameterValueModel(self, db_maps)
        self.object_parameter_definition_model = CompoundObjectParameterDefinitionModel(self, db_maps)
        self.relationship_parameter_definition_model = CompoundRelationshipParameterDefinitionModel(self, db_maps)
        self.parameter_value_list_model = ParameterValueListModel(self, db_maps)
        # Setup views
        self.ui.tableView_object_parameter_value.setModel(self.object_parameter_value_model)
        self.ui.tableView_relationship_parameter_value.setModel(self.relationship_parameter_value_model)
        self.ui.tableView_object_parameter_definition.setModel(self.object_parameter_definition_model)
        self.ui.tableView_relationship_parameter_definition.setModel(self.relationship_parameter_definition_model)
        self.ui.treeView_parameter_value_list.setModel(self.parameter_value_list_model)
        self.default_row_height = QFontMetrics(QFont("", 0)).lineSpacing()
        max_screen_height = max([s.availableSize().height() for s in QGuiApplication.screens()])
        self.visible_rows = int(max_screen_height / self.default_row_height)
        for view in (
            self.ui.tableView_object_parameter_value,
            self.ui.tableView_relationship_parameter_value,
            self.ui.tableView_object_parameter_definition,
            self.ui.tableView_relationship_parameter_definition,
        ):
            view.horizontalHeader().setSectionResizeMode(QHeaderView.Interactive)
            view.verticalHeader().setDefaultSectionSize(self.default_row_height)
            view.horizontalHeader().setResizeContentsPrecision(self.visible_rows)
            view.horizontalHeader().setSectionsMovable(True)
        # Ensure this window gets garbage-collected when closed
        self.setAttribute(Qt.WA_DeleteOnClose)

    def add_toggle_view_actions(self):
        """Add toggle view actions to View menu."""
        self.ui.menuDock_Widgets.addAction(self.ui.dockWidget_object_parameter_value.toggleViewAction())
        self.ui.menuDock_Widgets.addAction(self.ui.dockWidget_object_parameter_definition.toggleViewAction())
        self.ui.menuDock_Widgets.addAction(self.ui.dockWidget_relationship_parameter_value.toggleViewAction())
        self.ui.menuDock_Widgets.addAction(self.ui.dockWidget_relationship_parameter_definition.toggleViewAction())
        self.ui.menuDock_Widgets.addAction(self.ui.dockWidget_parameter_value_list.toggleViewAction())
        self.ui.menuToolbars.addAction(self.parameter_tag_toolbar.toggleViewAction())

    def connect_signals(self):
        """Connect signals to slots."""
        # Message signals
        self.msg.connect(self.add_message)
        self.msg_error.connect(self.add_error_message)
        self.commit_available.connect(self._handle_commit_available)
        # Menu actions
        self.ui.actionCommit.triggered.connect(self._prompt_and_commit_session)
        self.ui.actionRollback.triggered.connect(self.rollback_session)
        self.ui.actionRefresh.triggered.connect(self.refresh_session)
        self.ui.actionClose.triggered.connect(self.close)
        # Object tree
        self.ui.treeView_object.selectionModel().selectionChanged.connect(self._handle_object_tree_selection_changed)
        # Parameter tables delegates
        for table_view in (
            self.ui.tableView_object_parameter_definition,
            self.ui.tableView_relationship_parameter_definition,
        ):
            # pylint: disable=cell-var-from-loop
            table_view.itemDelegate().data_committed.connect(self.set_parameter_definition_data)
            table_view.itemDelegate().parameter_value_editor_requested.connect(
                lambda index, value: self.show_parameter_value_editor(index, table_view, value=value)
            )
        for table_view in (self.ui.tableView_object_parameter_value, self.ui.tableView_relationship_parameter_value):
            table_view.itemDelegate().data_committed.connect(self.set_parameter_value_data)
            table_view.itemDelegate().parameter_value_editor_requested.connect(
                lambda index, value: self.show_parameter_value_editor(index, table_view, value=value)
            )
        # Parameter tags
        self.parameter_tag_toolbar.manage_tags_action_triggered.connect(self.show_manage_parameter_tags_form)
        self.parameter_tag_toolbar.tag_button_toggled.connect(self._handle_tag_button_toggled)
        # Dock widgets visibility
        self.ui.dockWidget_object_parameter_value.visibilityChanged.connect(
            self._handle_object_parameter_value_visibility_changed
        )
        self.ui.dockWidget_object_parameter_definition.visibilityChanged.connect(
            self._handle_object_parameter_definition_visibility_changed
        )
        self.ui.dockWidget_relationship_parameter_value.visibilityChanged.connect(
            self._handle_relationship_parameter_value_visibility_changed
        )
        self.ui.dockWidget_relationship_parameter_definition.visibilityChanged.connect(
            self._handle_relationship_parameter_definition_visibility_changed
        )
        self.ui.actionRestore_Dock_Widgets.triggered.connect(self.restore_dock_widgets)

    def qsettings(self):
        """Returns the QSettings instance from ToolboxUI."""
        return self._project._toolbox._qsettings

    @Slot(str, name="add_message")
    def add_message(self, msg):
        """Append regular message to status bar.

        Args:
            msg (str): String to show in QStatusBar
        """
        current_msg = self.ui.statusbar.currentMessage()
        self.ui.statusbar.showMessage("\t".join([msg, current_msg]), 5000)

    @Slot(str, name="add_error_message")
    def add_error_message(self, msg):
        """Show error message.

        Args:
            msg (str): String to show in QErrorMessage
        """
        self.err_msg.showMessage(msg)

    @Slot("bool", name="_handle_object_parameter_value_visibility_changed")
    def _handle_object_parameter_value_visibility_changed(self, visible):
        if visible:
            self.object_parameter_value_model.update_filter()

    @Slot("bool", name="_handle_object_parameter_definition_visibility_changed")
    def _handle_object_parameter_definition_visibility_changed(self, visible):
        if visible:
            self.object_parameter_definition_model.update_filter()

    @Slot("bool", name="_handle_relationship_parameter_value_visibility_changed")
    def _handle_relationship_parameter_value_visibility_changed(self, visible):
        if visible:
            self.relationship_parameter_value_model.update_filter()

    @Slot("bool", name="_handle_relationship_parameter_definition_visibility_changed")
    def _handle_relationship_parameter_definition_visibility_changed(self, visible):
        if visible:
            self.relationship_parameter_definition_model.update_filter()

    @Slot("QVariant", "bool", name="_handle_tag_button_toggled")
    def _handle_tag_button_toggled(self, db_map_ids, checked):
        """Called when a parameter tag button is toggled.
        Compute selected parameter definition ids per object class ids.
        Then update set of selected object class ids. Finally, update filter.
        """
        for db_map, id_ in db_map_ids:
            if checked:
                self.selected_parameter_tag_ids.setdefault(db_map, set()).add(id_)
            else:
                self.selected_parameter_tag_ids[db_map].remove(id_)
        if not any(v for v in self.selected_parameter_tag_ids.values()):
            # No tags selected
            self.selected_obj_parameter_definition_ids = {}
            self.selected_rel_parameter_definition_ids = {}
        else:
            # At least one tag selected: init dict like below so in case no parameter has the tag,
            # all of them are filtered
            self.selected_obj_parameter_definition_ids = {(None, None): None}
            self.selected_rel_parameter_definition_ids = {(None, None): None}
            for db_map, tag_ids in self.selected_parameter_tag_ids.items():
                parameter_definition_id_list = set()
                for item in db_map.wide_parameter_tag_definition_list():
                    tag_id = item.parameter_tag_id if item.parameter_tag_id else 0
                    if tag_id not in tag_ids:
                        continue
                    parameter_definition_id_list.update({int(x) for x in item.parameter_definition_id_list.split(",")})
                self.selected_obj_parameter_definition_ids.update(
                    {
                        (db_map, x.object_class_id): {int(y) for y in x.parameter_definition_id_list.split(",")}
                        for x in db_map.wide_object_parameter_definition_list(
                            parameter_definition_id_list=parameter_definition_id_list
                        )
                    }
                )
                self.selected_rel_parameter_definition_ids.update(
                    {
                        (db_map, x.relationship_class_id): {int(y) for y in x.parameter_definition_id_list.split(",")}
                        for x in db_map.wide_relationship_parameter_definition_list(
                            parameter_definition_id_list=parameter_definition_id_list
                        )
                    }
                )
        self.do_update_filter()

    @Slot("bool", name="_handle_commit_available")
    def _handle_commit_available(self, on):
        self.ui.actionCommit.setEnabled(on)
        self.ui.actionRollback.setEnabled(on)

<<<<<<< HEAD
    @Slot("bool", name="show_commit_session_dialog")
    def show_commit_session_dialog(self, checked=False):
        """Query user for a commit message and commit changes to source database."""
        if not any(db_map.has_pending_changes() for db_map in self.db_maps.values()):
            self.msg.emit("Nothing to commit yet.")
            return
        db_names = list(self.db_maps.keys())
        dialog = CommitDialog(self, *db_names)
=======
    @Slot("bool")
    def _prompt_and_commit_session(self, checked=False):
        """Query user for a commit message and commit changes to source database returning False if cancelled."""
        if not any(db_map.has_pending_changes() for db_map in self.db_maps):
            self.msg.emit("Nothing to commit yet.")
            return True
        dialog = CommitDialog(self, *self.db_names)
>>>>>>> 96555ea4
        answer = dialog.exec_()
        if answer != QDialog.Accepted:
            return False
        self.commit_session(dialog.commit_msg)
        return True

    @busy_effect
    def commit_session(self, commit_msg):
        try:
            for db_map in self.db_maps.values():
                db_map.commit_session(commit_msg)
            self.commit_available.emit(False)
        except SpineDBAPIError as e:
            self.msg_error.emit(e.msg)
            return
        msg = "All changes committed successfully."
        self.msg.emit(msg)

    @Slot("bool", name="rollback_session")
    def rollback_session(self, checked=False):
        try:
            for db_map in self.db_maps.values():
                db_map.rollback_session()
            self.commit_available.emit(False)
        except SpineDBAPIError as e:
            self.msg_error.emit(e.msg)
            return
        self.init_models()
        msg = "All changes since last commit rolled back successfully."
        self.msg.emit(msg)

    @Slot("bool", name="refresh_session")
    def refresh_session(self, checked=False):
        msg = "Session refreshed."
        self.msg.emit(msg)
        self.init_models()

    def init_models(self):
        """Initialize models."""
        self.init_object_tree_model()
        self.init_parameter_value_models()
        self.init_parameter_definition_models()
        self.set_default_parameter_data()
        self.init_parameter_value_list_model()
        self.init_parameter_tag_toolbar()

    def init_object_tree_model(self):
        """Initialize object tree model."""
        self.object_tree_model.build_tree()
        self.ui.treeView_object.expand(self.object_tree_model.root_index)
        self.ui.treeView_object.resizeColumnToContents(0)

    def init_parameter_value_models(self):
        """Initialize parameter value models from source database."""
        self.object_parameter_value_model.init_model()
        self.ui.tableView_object_parameter_value.resizeColumnsToContents()
        self.relationship_parameter_value_model.init_model()
        self.ui.tableView_relationship_parameter_value.resizeColumnsToContents()

    def init_parameter_definition_models(self):
        """Initialize parameter (definition) models from source database."""
        self.object_parameter_definition_model.init_model()
        self.ui.tableView_object_parameter_definition.resizeColumnsToContents()
        self.relationship_parameter_definition_model.init_model()
        self.ui.tableView_relationship_parameter_definition.resizeColumnsToContents()

    def init_parameter_value_list_model(self):
        """Initialize parameter value_list models from source database."""
        self.parameter_value_list_model.build_tree()
        for i in range(self.parameter_value_list_model.rowCount()):
            db_index = self.parameter_value_list_model.index(i, 0)
            self.ui.treeView_parameter_value_list.expand(db_index)
            for j in range(self.parameter_value_list_model.rowCount(db_index)):
                list_index = self.parameter_value_list_model.index(j, 0, db_index)
                self.ui.treeView_parameter_value_list.expand(list_index)
        self.ui.treeView_parameter_value_list.resizeColumnToContents(0)
        self.ui.treeView_parameter_value_list.header().hide()

    def init_parameter_tag_toolbar(self):
        """Initialize parameter tag toolbar."""
        self.parameter_tag_toolbar.init_toolbar()

    def setup_delegates(self):
        """Set delegates for tables."""
        # Object parameter
        table_view = self.ui.tableView_object_parameter_definition
        delegate = ObjectParameterDefinitionDelegate(self)
        table_view.setItemDelegate(delegate)
        # Object parameter value
        table_view = self.ui.tableView_object_parameter_value
        delegate = ObjectParameterValueDelegate(self)
        table_view.setItemDelegate(delegate)
        # Relationship parameter
        table_view = self.ui.tableView_relationship_parameter_definition
        delegate = RelationshipParameterDefinitionDelegate(self)
        table_view.setItemDelegate(delegate)
        # Relationship parameter value
        table_view = self.ui.tableView_relationship_parameter_value
        delegate = RelationshipParameterValueDelegate(self)
        table_view.setItemDelegate(delegate)

    @property
    def all_selected_object_class_ids(self):
        """Return object class ids selected in object tree *and* parameter tag toolbar."""
        tree_object_class_ids = self.selected_object_class_ids
        tag_object_class_ids = dict()
        for db_map, id_ in self.selected_obj_parameter_definition_ids.keys():
            tag_object_class_ids.setdefault(db_map, set()).add(id_)
        if not tag_object_class_ids:
            return tree_object_class_ids
        if not tree_object_class_ids:
            return tag_object_class_ids
        return {
            key: value.intersection(tag_object_class_ids.get(key, {})) for key, value in tree_object_class_ids.items()
        }

    @property
    def all_selected_relationship_class_ids(self):
        """Return relationship class ids selected in relationship tree *and* parameter tag toolbar."""
        tree_relationship_class_ids = self.selected_relationship_class_ids
        tag_relationship_class_ids = dict()
        for db_map, id_ in self.selected_rel_parameter_definition_ids.keys():
            tag_relationship_class_ids.setdefault(db_map, set()).add(id_)
        if not tag_relationship_class_ids:
            return tree_relationship_class_ids
        if not tree_relationship_class_ids:
            return tag_relationship_class_ids
        return {
            key: value.intersection(tag_relationship_class_ids.get(key, {}))
            for key, value in tree_relationship_class_ids.items()
        }

    def set_default_parameter_data(self, index=None):
        """Set default rows for parameter models according to selection in object or relationship tree."""
        if index is None:
            default_data = dict(database=next(iter(self.db_maps)))
        else:
            default_data = index.internalPointer().default_parameter_data()
        for model in (
            self.object_parameter_definition_model,
            self.object_parameter_value_model,
            self.relationship_parameter_definition_model,
            self.relationship_parameter_value_model,
        ):
            model.empty_model.set_default_row(**default_data)
            model.empty_model.set_rows_to_default(model.empty_model.rowCount() - 1)

    def do_update_filter(self):
        """Apply filter on visible views."""
        if self.ui.dockWidget_object_parameter_value.isVisible():
            self.object_parameter_value_model.update_filter()
        if self.ui.dockWidget_object_parameter_definition.isVisible():
            self.object_parameter_definition_model.update_filter()
        if self.ui.dockWidget_relationship_parameter_value.isVisible():
            self.relationship_parameter_value_model.update_filter()
        if self.ui.dockWidget_relationship_parameter_definition.isVisible():
            self.relationship_parameter_definition_model.update_filter()

    @Slot("bool", name="show_add_object_classes_form")
    def show_add_object_classes_form(self, checked=False):
        """Show dialog to let user select preferences for new object classes."""
        dialog = AddObjectClassesDialog(self, self.db_maps)
        dialog.show()

    @Slot("bool", "str", name="show_add_objects_form")
    def show_add_objects_form(self, checked=False, class_name=""):
        """Show dialog to let user select preferences for new objects."""
        dialog = AddObjectsDialog(self, self.db_maps, class_name=class_name)
        dialog.show()

    @Slot("bool", "str", name="show_add_relationship_classes_form")
    def show_add_relationship_classes_form(self, checked=False, object_class_one_name=None):
        """Show dialog to let user select preferences for new relationship class."""
        dialog = AddRelationshipClassesDialog(self, self.db_maps, object_class_one_name=object_class_one_name)
        dialog.show()

    @Slot("bool", "tuple", "str", "str", name="show_add_relationships_form")
    def show_add_relationships_form(
        self, checked=False, relationship_class_key=(), object_class_name="", object_name=""
    ):
        """Show dialog to let user select preferences for new relationships."""
        dialog = AddRelationshipsDialog(
            self,
            self.db_maps,
            relationship_class_key=relationship_class_key,
            object_class_name=object_class_name,
            object_name=object_name,
        )
        dialog.show()

    def add_object_classes(self, object_class_d):
        """Insert new object classes."""
        db_map_data = dict()
        for db_map, items in object_class_d.items():
            added, error_log = db_map.add_object_classes(*items)
            if error_log:
                self.msg_error.emit(format_string_list(error_log))
            if not added.count():
                continue
            self.icon_mngr.setup_object_pixmaps(added)
            db_map_data[db_map] = [x._asdict() for x in added]
        if not db_map_data:
            return False
        self.add_object_classses_to_models(db_map_data)
        self.commit_available.emit(True)
        added_names = {x["name"] for added in db_map_data.values() for x in added}
        msg = "Successfully added new object class(es) '{}'.".format("', '".join(added_names))
        self.msg.emit(msg)
        return True
        # TODO: do this in the model maybe
        if self.selected_object_class_ids:
            # Recompute self.selected_obj_tree_indexes['object_class']
            # since some new classes might have been inserted above those indexes
            # NOTE: This is only needed for object classes, since all other items are inserted at the bottom
            self.selected_obj_tree_indexes['object_class'] = {}
            is_selected = self.ui.treeView_object.selectionModel().isSelected
            root_index = self.object_tree_model.indexFromItem(self.object_tree_model.root_item)
            for i in range(self.object_tree_model.root_item.rowCount()):
                obj_cls_index = self.object_tree_model.index(i, 0, root_index)
                if is_selected(obj_cls_index):
                    self.selected_obj_tree_indexes['object_class'][obj_cls_index] = None

    def add_object_classses_to_models(self, db_map_data):
        self.object_tree_model.add_object_classes(db_map_data)

    def add_objects(self, object_d):
        """Insert new objects."""
        db_map_data = dict()
        for db_map, items in object_d.items():
            added, error_log = db_map.add_objects(*items)
            if error_log:
                self.msg_error.emit(format_string_list(error_log))
            if not added.count():
                continue
            db_map_data[db_map] = [x._asdict() for x in added]
        added_names = {x["name"] for added in db_map_data.values() for x in added}
        if not added_names:
            return False
        self.object_tree_model.add_objects(db_map_data)
        self.commit_available.emit(True)
        self.commit_available.emit(True)
        msg = "Successfully added new object(s) '{}'.".format("', '".join(added_names))
        self.msg.emit(msg)
        return True

    def add_relationship_classes(self, rel_cls_d):
        """Insert new relationship classes."""
        db_map_data = dict()
        for db_map, items in rel_cls_d.items():
            added, error_log = db_map.add_wide_relationship_classes(*items)
            if error_log:
                self.msg_error.emit(format_string_list(error_log))
            if not added.count():
                continue
            db_map_data[db_map] = [x._asdict() for x in added]
        added_names = {x["name"] for added in db_map_data.values() for x in added}
        if not added_names:
            return False
        self.add_relationship_classes_to_models(db_map_data)
        self.commit_available.emit(True)
        msg = "Successfully added new relationship class(es) '{}'.".format("', '".join(added_names))
        self.msg.emit(msg)
        return True

    def add_relationship_classes_to_models(self, db_map_data):
        self.object_tree_model.add_relationship_classes(db_map_data)

    def add_relationships(self, relationship_d):
        """Insert new relationships."""
        db_map_data = dict()
        for db_map, items in relationship_d.items():
            added, error_log = db_map.add_wide_relationships(*items)
            if error_log:
                self.msg_error.emit(format_string_list(error_log))
            if not added.count():
                continue
            db_map_data[db_map] = [x._asdict() for x in added]
        added_names = {x["name"] for added in db_map_data.values() for x in added}
        if not added_names:
            return False
        self.add_relationships_to_models(db_map_data)
        self.commit_available.emit(True)
        msg = "Successfully added new relationship(s) '{}'.".format("', '".join(added_names))
        self.msg.emit(msg)
        return True

    def add_relationships_to_models(self, db_map_data):
        self.object_tree_model.add_relationships(db_map_data)

    @Slot("bool", name="show_edit_object_classes_form")
    def show_edit_object_classes_form(self, checked=False):
        selected = {ind.internalPointer() for ind in self.object_tree_model.selected_object_class_indexes}
        dialog = EditObjectClassesDialog(self, selected)
        dialog.show()

    @Slot("bool", name="show_edit_objects_form")
    def show_edit_objects_form(self, checked=False):
        indexes = self.selected_obj_tree_indexes.get('object')
        if not indexes:
            return
        db_map_dicts = [ind.data(Qt.UserRole + 1) for ind in indexes]
        dialog = EditObjectsDialog(self, db_map_dicts)
        dialog.show()

    @Slot("bool", name="show_edit_relationship_classes_form")
    def show_edit_relationship_classes_form(self, checked=False):
        if self.widget_with_selection == self.ui.treeView_object:
            indexes = self.selected_obj_tree_indexes.get('relationship_class')
        elif self.widget_with_selection == self.ui.treeView_relationship:
            indexes = self.selected_rel_tree_indexes.get('relationship_class')
        else:
            return
        if not indexes:
            return
        db_map_dicts = [ind.data(Qt.UserRole + 1) for ind in indexes]
        dialog = EditRelationshipClassesDialog(self, db_map_dicts)
        dialog.show()

    @Slot("bool", name="show_edit_relationships_form")
    def show_edit_relationships_form(self, checked=False):
        # NOTE: Only edit relationships of the same class as the one in current index, for now...
        if self.widget_with_selection == self.ui.treeView_object:
            current = self.ui.treeView_object.currentIndex()
            if current.data(Qt.UserRole) != "relationship":
                return
            indexes = self.selected_obj_tree_indexes.get('relationship')
        elif self.widget_with_selection == self.ui.treeView_relationship:
            current = self.ui.treeView_relationship.currentIndex()
            if current.data(Qt.UserRole) != "relationship":
                return
            indexes = self.selected_rel_tree_indexes.get('relationship')
        ref_class_key = (current.parent().data(Qt.DisplayRole), current.parent().data(Qt.ToolTipRole))
        db_map_dicts = []
        for index in indexes:
            class_key = (index.parent().data(Qt.DisplayRole), index.parent().data(Qt.ToolTipRole))
            if class_key == ref_class_key:
                db_map_dicts.append(index.data(Qt.UserRole + 1))
        dialog = EditRelationshipsDialog(self, db_map_dicts, ref_class_key)
        dialog.show()

    @busy_effect
    def update_object_classes(self, object_class_d):
        """Update object classes."""
        db_map_data = dict()
        for db_map, items in object_class_d.items():
            updated, error_log = db_map.update_object_classes(*items)
            if error_log:
                self.msg_error.emit(format_string_list(error_log))
            if not updated.count():
                continue
            self.icon_mngr.setup_object_pixmaps(updated)
            db_map_data[db_map] = [x._asdict() for x in updated]
        updated_names = {x["name"] for updated in db_map_data.values() for x in updated}
        if not updated_names:
            return False
        self.update_object_classes_in_models(db_map_data)
        self.commit_available.emit(True)
        msg = "Successfully updated object class(es) '{}'.".format("', '".join(updated_names))
        self.msg.emit(msg)
        return True

    def update_object_classes_in_models(self, db_map_data):
        self.object_tree_model.update_object_classes(db_map_data)
        self.object_parameter_value_model.rename_object_classes(db_map_data)
        self.object_parameter_definition_model.rename_object_classes(db_map_data)
        self.relationship_parameter_value_model.rename_object_classes(db_map_data)
        self.relationship_parameter_definition_model.rename_object_classes(db_map_data)

    @busy_effect
    def update_objects(self, object_d):
        """Update objects."""
        updated_names = set()
        for db_map, items in object_d.items():
            updated, error_log = db_map.update_objects(*items)
            if error_log:
                self.msg_error.emit(format_string_list(error_log))
            if not updated.count():
                continue
            self.update_objects_in_models(db_map, updated)
            updated_names.update(x.name for x in updated)
        if not updated_names:
            return False
        self.commit_available.emit(True)
        msg = "Successfully updated object(s) '{}'.".format("', '".join(updated_names))
        self.msg.emit(msg)
        return True

    def update_objects_in_models(self, db_map, updated):
        self.object_tree_model.update_objects(db_map, updated)
        self.object_parameter_value_model.rename_objects(db_map, updated)
        self.relationship_parameter_value_model.rename_objects(db_map, updated)

    @busy_effect
    def update_relationship_classes(self, rel_cls_d):
        """Update relationship classes."""
        updated_names = set()
        for db_map, items in rel_cls_d.items():
            updated, error_log = db_map.update_wide_relationship_classes(*items)
            if error_log:
                self.msg_error.emit(format_string_list(error_log))
            if not updated.count():
                continue
            self.update_relationship_classes_in_models(db_map, updated)
            updated_names.update(x.name for x in updated)
        if not updated_names:
            return False
        self.commit_available.emit(True)
        msg = "Successfully updated relationship class(es) '{}'.".format("', '".join(updated_names))
        self.msg.emit(msg)
        return True

    def update_relationship_classes_in_models(self, db_map, updated):
        self.object_tree_model.update_relationship_classes(db_map, updated)
        self.relationship_parameter_value_model.rename_relationship_classes(db_map, updated)
        self.relationship_parameter_definition_model.rename_relationship_classes(db_map, updated)

    @busy_effect
    def update_relationships(self, relationship_d):
        """Update relationships."""
        updated_names = set()
        for db_map, items in relationship_d.items():
            updated, error_log = db_map.update_wide_relationships(*items)
            if error_log:
                self.msg_error.emit(format_string_list(error_log))
            if not updated.count():
                continue
            self.update_relationships_in_models(db_map, updated)
            updated_names.update(x.name for x in updated)
        if not updated_names:
            return False
        self.commit_available.emit(True)
        msg = "Successfully updated relationship(s) '{}'.".format("', '".join(updated_names))
        self.msg.emit(msg)
        return True

    def update_relationships_in_models(self, db_map, updated):
        self.object_tree_model.update_relationships(db_map, updated)

    def add_parameter_value_lists(self, parameter_value_list_d):
        added_names = set()
        for db_map, items in parameter_value_list_d.items():
            parents = []
            for item in items:
                parents.append(item.pop("parent"))
            added, error_log = db_map.add_wide_parameter_value_lists(*items)
            if error_log:
                self.msg_error.emit(format_string_list(error_log))
            if not added.count():
                continue
            for k, item in enumerate(added):
                parents[k].internalPointer().id = item.id
            added_names.update(x.name for x in added)
        if not added_names:
            return False
        self.commit_available.emit(True)
        msg = "Successfully added new parameter value list(s) '{}'.".format("', '".join(added_names))
        self.msg.emit(msg)
        return True

    def update_parameter_value_lists(self, parameter_value_list_d):
        db_map_data = dict()
        for db_map, items in parameter_value_list_d.items():
            updated, error_log = db_map.update_wide_parameter_value_lists(*items)
            if error_log:
                self.msg_error.emit(format_string_list(error_log))
            if not updated.count():
                continue
            db_map_data[db_map] = updated
        updated_names = {x.name for updated in db_map_data.values() for x in updated}
        if not updated_names:
            return False
        self.object_parameter_definition_model.rename_parameter_value_lists(db_map_data)
        self.relationship_parameter_definition_model.rename_parameter_value_lists(db_map_data)
        self.commit_available.emit(True)
        msg = "Successfully updated parameter value list(s) '{}'.".format("', '".join(updated_names))
        self.msg.emit(msg)
        return True

    @Slot("bool", name="show_manage_parameter_tags_form")
    def show_manage_parameter_tags_form(self, checked=False):
        dialog = ManageParameterTagsDialog(self, self.db_maps)
        dialog.show()

    @busy_effect
    def add_parameter_tags(self, parameter_tag_d):
        """Add parameter tags."""
        db_map_parameter_tags = dict()
        for db_map, items in parameter_tag_d.items():
            added, error_log = db_map.add_parameter_tags(*items)
            if error_log:
                self.msg_error.emit(format_string_list(error_log))
            if not added.count():
                continue
            db_map_parameter_tags[db_map] = added
        added_tags = {x.tag for added in db_map_parameter_tags.values() for x in added}
        if not added_tags:
            return False
        self.parameter_tag_toolbar.add_tag_actions(db_map_parameter_tags)
        self.commit_available.emit(True)
        msg = "Successfully added new parameter tag(s) '{}'.".format("', '".join(added_tags))
        self.msg.emit(msg)
        return True

    @busy_effect
    def update_parameter_tags(self, parameter_tag_d):
        """Update parameter tags."""
        # TODO: update parameter value tables??
        db_map_parameter_tags = dict()
        for db_map, items in parameter_tag_d.items():
            updated, error_log = db_map.update_parameter_tags(*items)
            if error_log:
                self.msg_error.emit(format_string_list(error_log))
            if not updated.count():
                continue
            db_map_parameter_tags[db_map] = updated
        updated_tags = {x.tag for updated in db_map_parameter_tags.values() for x in updated}
        if not updated_tags:
            return False
        self.object_parameter_definition_model.rename_parameter_tags(db_map_parameter_tags)
        self.relationship_parameter_definition_model.rename_parameter_tags(db_map_parameter_tags)
        self.parameter_tag_toolbar.update_tag_actions(db_map_parameter_tags)
        self.commit_available.emit(True)
        msg = "Successfully updated parameter tag(s) '{}'.".format("', '".join(updated_tags))
        self.msg.emit(msg)
        return True

    @busy_effect
    def remove_parameter_tags(self, parameter_tag_d):
        """Remove parameter tags."""
        # TODO: remove from parameter value tables??
        removed = 0
        for db_map, ids in parameter_tag_d.items():
            try:
                db_map.remove_items(parameter_tag_ids=ids)
            except SpineDBAPIError as e:
                self.msg_error.emit(e.msg)
                continue
            removed += len(ids)
        if not removed:
            return False
        self.parameter_tag_toolbar.remove_tag_actions(parameter_tag_d)
        self.object_parameter_definition_model.remove_parameter_tags(parameter_tag_d)
        self.relationship_parameter_definition_model.remove_parameter_tags(parameter_tag_d)
        self.commit_available.emit(True)
        msg = "Successfully removed {} parameter tag(s).".format(removed)
        self.msg.emit(msg)
        return True

    def show_parameter_value_editor(self, index, table_view, value=None):
        """Shows the parameter value editor for the given index of given table view.
        """
        value_name = tree_graph_view_parameter_value_name(index, table_view)
        editor = ParameterValueEditor(index, value_name=value_name, value=value, parent_widget=self)
        editor.show()

    @Slot("QModelIndex", "QVariant", name="set_parameter_value_data")
    def set_parameter_value_data(self, index, new_value):  # pylint: disable=no-self-use
        """Update (object or relationship) parameter value with newly edited data."""
        if new_value is None:
            return False
        index.model().setData(index, new_value)
        return True

    @Slot("QModelIndex", "QVariant", name="set_parameter_definition_data")
    def set_parameter_definition_data(self, index, new_value):
        """Update (object or relationship) parameter definition with newly edited data.
        If the parameter name changed, update it in (object or relationship) parameter value.
        """
        if new_value is None:
            return False
        header = index.model().horizontal_header_labels()
        item = index.model().item_at_row(index.row())
        db_map = item.db_map
        if index.model().setData(index, new_value) and header[index.column()] == 'parameter_name' and db_map:
            parameters = [dict(id=item.id, entity_class_id=item.entity_class.id, name=new_value)]
            if index.model() == self.object_parameter_definition_model:
                self.object_parameter_value_model.rename_parameters({db_map: parameters})
            elif index.model() == self.relationship_parameter_definition_model:
                self.relationship_parameter_value_model.rename_parameters({db_map: parameters})
        return True

    def _prompt_close_and_commit(self):
        """Prompts user for window closing and commits if requested returning True if window should close."""
        qsettings = self.qsettings()
        commit_at_exit = int(qsettings.value("appSettings/commitAtExit", defaultValue="1"))
        if commit_at_exit == 0:
            # Don't commit session and don't show message box
            return True
        if commit_at_exit == 1:  # Default
            # Show message box
            msg = QMessageBox(self)
            msg.setIcon(QMessageBox.Question)
            msg.setWindowTitle("Commit Pending Changes")
            msg.setText("The current session has uncommitted changes. Do you want to commit them now?")
            msg.setInformativeText("WARNING: If you choose not to commit, all changes will be lost.")
            msg.setStandardButtons(QMessageBox.Save | QMessageBox.Discard | QMessageBox.Cancel)
            msg.button(QMessageBox.Save).setText("Commit And Close ")
            msg.button(QMessageBox.Discard).setText("Discard Changes And Close")
            chkbox = QCheckBox()
            chkbox.setText("Do not ask me again")
            msg.setCheckBox(chkbox)
            answer = msg.exec_()
            if answer == QMessageBox.Cancel:
                return False
            chk = chkbox.checkState()
            if answer == QMessageBox.Save:
                committed = self._prompt_and_commit_session()
                if not committed:
                    return False
                if chk == 2:
                    # Save preference
                    qsettings.setValue("appSettings/commitAtExit", "2")
            else:
                if chk == 2:
                    # Save preference
                    qsettings.setValue("appSettings/commitAtExit", "0")
        elif commit_at_exit == 2:
            # Commit session and don't show message box
            committed = self._prompt_and_commit_session()
            if not committed:
                return False
        else:
            qsettings.setValue("appSettings/commitAtExit", "1")
        return True

    def restore_ui(self):
        """Restore UI state from previous session."""
        qsettings = self.qsettings()
        qsettings.beginGroup(self.settings_group)
        window_size = qsettings.value("windowSize")
        window_pos = qsettings.value("windowPosition")
        window_state = qsettings.value("windowState")
        window_maximized = qsettings.value("windowMaximized", defaultValue='false')
        n_screens = qsettings.value("n_screens", defaultValue=1)
        opd_h_state = qsettings.value("objParDefHeaderState")
        opv_h_state = qsettings.value("objParValHeaderState")
        rpd_h_state = qsettings.value("relParDefHeaderState")
        rpv_h_state = qsettings.value("relParValHeaderState")
        qsettings.endGroup()
        if opd_h_state:
            self.ui.tableView_object_parameter_definition.horizontalHeader().restoreState(opd_h_state)
        if opv_h_state:
            self.ui.tableView_object_parameter_value.horizontalHeader().restoreState(opv_h_state)
        if rpd_h_state:
            self.ui.tableView_relationship_parameter_definition.horizontalHeader().restoreState(rpd_h_state)
        if rpv_h_state:
            self.ui.tableView_relationship_parameter_value.horizontalHeader().restoreState(rpv_h_state)
        if window_size:
            self.resize(window_size)
        if window_pos:
            self.move(window_pos)
        if window_state:
            self.restoreState(window_state, version=1)  # Toolbar and dockWidget positions
        if window_maximized == 'true':
            self.setWindowState(Qt.WindowMaximized)
        # noinspection PyArgumentList
        if len(QGuiApplication.screens()) < int(n_screens):
            # There are less screens available now than on previous application startup
            self.move(0, 0)  # Move this widget to primary screen position (0,0)

    def closeEvent(self, event):
        """Handle close window.

        Args:
            event (QCloseEvent): Closing event
        """
        if any(db_map.has_pending_changes() for db_map in self.db_maps):
            want_to_close = self._prompt_close_and_commit()
            if not want_to_close:
                event.ignore()
                return
        # save qsettings
        qsettings = self.qsettings()
        qsettings.beginGroup(self.settings_group)
        qsettings.setValue("windowSize", self.size())
        qsettings.setValue("windowPosition", self.pos())
        qsettings.setValue("windowState", self.saveState(version=1))
        h = self.ui.tableView_object_parameter_definition.horizontalHeader()
        qsettings.setValue("objParDefHeaderState", h.saveState())
        h = self.ui.tableView_object_parameter_value.horizontalHeader()
        qsettings.setValue("objParValHeaderState", h.saveState())
        h = self.ui.tableView_relationship_parameter_definition.horizontalHeader()
        qsettings.setValue("relParDefHeaderState", h.saveState())
        h = self.ui.tableView_relationship_parameter_value.horizontalHeader()
        qsettings.setValue("relParValHeaderState", h.saveState())
        if self.windowState() == Qt.WindowMaximized:
            qsettings.setValue("windowMaximized", True)
        else:
            qsettings.setValue("windowMaximized", False)
        qsettings.endGroup()
<<<<<<< HEAD
        if any(db_map.has_pending_changes() for db_map in self.db_maps.values()):
            self.show_commit_session_prompt()
        if event:
            event.accept()
=======
        event.accept()
>>>>>>> 96555ea4
<|MERGE_RESOLUTION|>--- conflicted
+++ resolved
@@ -273,7 +273,6 @@
         self.ui.actionCommit.setEnabled(on)
         self.ui.actionRollback.setEnabled(on)
 
-<<<<<<< HEAD
     @Slot("bool", name="show_commit_session_dialog")
     def show_commit_session_dialog(self, checked=False):
         """Query user for a commit message and commit changes to source database."""
@@ -282,15 +281,6 @@
             return
         db_names = list(self.db_maps.keys())
         dialog = CommitDialog(self, *db_names)
-=======
-    @Slot("bool")
-    def _prompt_and_commit_session(self, checked=False):
-        """Query user for a commit message and commit changes to source database returning False if cancelled."""
-        if not any(db_map.has_pending_changes() for db_map in self.db_maps):
-            self.msg.emit("Nothing to commit yet.")
-            return True
-        dialog = CommitDialog(self, *self.db_names)
->>>>>>> 96555ea4
         answer = dialog.exec_()
         if answer != QDialog.Accepted:
             return False
@@ -981,11 +971,7 @@
         else:
             qsettings.setValue("windowMaximized", False)
         qsettings.endGroup()
-<<<<<<< HEAD
         if any(db_map.has_pending_changes() for db_map in self.db_maps.values()):
             self.show_commit_session_prompt()
         if event:
-            event.accept()
-=======
-        event.accept()
->>>>>>> 96555ea4
+            event.accept()