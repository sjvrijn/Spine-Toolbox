######################################################################################################################
# Copyright (C) 2017-2020 Spine project consortium
# This file is part of Spine Toolbox.
# Spine Toolbox is free software: you can redistribute it and/or modify it under the terms of the GNU Lesser General
# Public License as published by the Free Software Foundation, either version 3 of the License, or (at your option)
# any later version. This program is distributed in the hope that it will be useful, but WITHOUT ANY WARRANTY;
# without even the implied warranty of MERCHANTABILITY or FITNESS FOR A PARTICULAR PURPOSE. See the GNU Lesser General
# Public License for more details. You should have received a copy of the GNU Lesser General Public License along with
# this program. If not, see <http://www.gnu.org/licenses/>.
######################################################################################################################

"""
Contains the DataStoreForm class.

:author: M. Marin (KTH)
:date:   26.11.2018
"""

import os
import time  # just to measure loading time and sqlalchemy ORM performance
import json
import pathlib
<<<<<<< HEAD
from PySide2.QtWidgets import QMainWindow, QErrorMessage, QDockWidget, QWidget, QAction, QDialogButtonBox, QHBoxLayout
=======
from PySide2.QtWidgets import QMainWindow, QErrorMessage, QDockWidget, QInputDialog
>>>>>>> b5772db5
from PySide2.QtCore import Qt, Signal, Slot
from PySide2.QtGui import QFont, QFontMetrics, QGuiApplication, QIcon
from sqlalchemy.engine.url import URL, make_url
from spinedb_api import (
    import_data,
    export_data,
    ParameterValueEncoder,
    create_new_spine_database,
    DiffDatabaseMapping,
    SpineDBAPIError,
    SpineDBVersionError,
)
from ..config import MAINWINDOW_SS, APPLICATION_PATH
from .data_store_edit_items_dialogs import ManageParameterTagsDialog
from .data_store_manage_items_dialog import MassRemoveItemsDialog, GetItemsForExportDialog
from .custom_menus import ParameterValueListContextMenu
from .data_store_parameter_view_mixin import ParameterViewMixin
from .data_store_tree_view_mixin import TreeViewMixin
from .data_store_graph_view_mixin import GraphViewMixin
from .data_store_tabular_view_mixin import TabularViewMixin
from .toolbars import ParameterTagToolBar
from .db_session_history_dialog import DBSessionHistoryDialog
from .notification import NotificationStack
from ..mvcmodels.parameter_value_list_model import ParameterValueListModel
from ..helpers import (
    busy_effect,
    ensure_window_is_on_screen,
    get_save_file_name_in_last_dir,
    get_open_file_name_in_last_dir,
    format_string_list,
)
from .import_widget import ImportDialog
from .parameter_value_editor import ParameterValueEditor
from ..spine_io.exporters.excel import export_spine_database_to_xlsx
from ..spine_io.importers.excel_reader import get_mapped_data_from_xlsx
from ..spine_db_parcel import SpineDBParcel


class DataStoreFormBase(QMainWindow):
    """Base class for DataStoreForm"""

    msg = Signal(str)
    link_msg = Signal(str, "QVariant")
    msg_error = Signal(str)
    error_box = Signal(str, str)

    def __init__(self, db_mngr, *db_urls):
        """Initializes form.

        Args:
            db_mngr (SpineDBManager): The manager to use
            *db_urls (tuple): Database url, codename.
        """
        super().__init__(flags=Qt.Window)
        from ..ui.data_store_view import Ui_MainWindow  # pylint: disable=import-outside-toplevel

        self.db_urls = list(db_urls)
        self.db_url = self.db_urls[0]
        self.db_mngr = db_mngr
        self.db_maps = [
            self.db_mngr.get_db_map_for_listener(self, url, codename=codename) for url, codename in self.db_urls
        ]
        self.db_map = self.db_maps[0]
        self.db_mngr.set_logger_for_db_map(self, self.db_map)
        # Setup UI from Qt Designer file
        self.ui = Ui_MainWindow()
        self.ui.setupUi(self)
        self.takeCentralWidget()
        self.setWindowIcon(QIcon(":/symbols/app.ico"))
        self.setStyleSheet(MAINWINDOW_SS)
        self.setAttribute(Qt.WA_DeleteOnClose)
        self.qsettings = self.db_mngr.qsettings
        self.err_msg = QErrorMessage(self)
        self.err_msg.setWindowTitle("Error")
        self.err_msg.setWindowFlag(Qt.WindowContextHelpButtonHint, False)
        self.notification_stack = NotificationStack(self)
        self.parameter_tag_toolbar = ParameterTagToolBar(self, self.db_mngr, *self.db_maps)
        self.addToolBar(Qt.TopToolBarArea, self.parameter_tag_toolbar)
        self.selected_ent_cls_ids = {"object class": {}, "relationship class": {}}
        self.selected_ent_ids = {"object": {}, "relationship": {}}
        self.selected_parameter_tag_ids = dict()
        self.selected_param_def_ids = {"object class": {}, "relationship class": {}}
        self.parameter_value_list_model = ParameterValueListModel(self, self.db_mngr, *self.db_maps)
        self.ui.treeView_parameter_value_list.setModel(self.parameter_value_list_model)
        self.silenced = False
        fm = QFontMetrics(QFont("", 0))
        self.default_row_height = 1.2 * fm.lineSpacing()
        max_screen_height = max([s.availableSize().height() for s in QGuiApplication.screens()])
        self.visible_rows = int(max_screen_height / self.default_row_height)
        self.settings_group = 'dataStoreForm'
        self.undo_action = None
        self.redo_action = None
        self.template_file_path = None
        db_names = ", ".join([f"{db_map.codename}" for db_map in self.db_maps])
        self.setWindowTitle(f"{db_names}[*] - Data store view")
        self.update_commit_enabled()

    def add_menu_actions(self):
        """Adds actions to View and Edit menu."""
        self.ui.menuView.addSeparator()
        self.ui.menuView.addAction(self.ui.dockWidget_parameter_value_list.toggleViewAction())
        self.ui.menuView.addAction(self.parameter_tag_toolbar.toggleViewAction())
        before = self.ui.menuEdit.actions()[0]
        self.undo_action = self.db_mngr.undo_action[self.db_map]
        self.redo_action = self.db_mngr.redo_action[self.db_map]
        self.ui.menuEdit.insertAction(before, self.undo_action)
        self.ui.menuEdit.insertAction(before, self.redo_action)
        self.ui.menuEdit.insertSeparator(before)

    def connect_signals(self):
        """Connects signals to slots."""
        # Message signals
        self.msg.connect(self.add_message)
        self.link_msg.connect(self.add_link_msg)
        self.msg_error.connect(self.err_msg.showMessage)
        self.error_box.connect(lambda title, msg: self.err_msg.showMessage(msg))
        # Menu actions
        self.ui.actionCommit.triggered.connect(self.commit_session)
        self.ui.actionRollback.triggered.connect(self.rollback_session)
        self.ui.actionRefresh.triggered.connect(self.refresh_session)
        self.ui.actionView_history.triggered.connect(self.show_history_dialog)
        self.ui.actionClose.triggered.connect(self.close)
        self.ui.menuEdit.aboutToShow.connect(self._handle_menu_edit_about_to_show)
        self.ui.actionImport.triggered.connect(self.import_file)
        self.ui.actionMapping_import.triggered.connect(self.show_mapping_import_file_dialog)
        self.ui.actionExport.triggered.connect(self.show_get_items_for_export_dialog)
        self.ui.actionExport_session.triggered.connect(self.export_session)
        self.ui.actionCopy.triggered.connect(self.copy)
        self.ui.actionPaste.triggered.connect(self.paste)
        self.ui.actionRemove_selection.triggered.connect(self.remove_selection)
        self.ui.actionManage_parameter_tags.triggered.connect(self.show_manage_parameter_tags_form)
        self.ui.actionMass_remove_items.triggered.connect(self.show_mass_remove_items_form)
        self.parameter_tag_toolbar.manage_tags_action_triggered.connect(self.show_manage_parameter_tags_form)
        self.parameter_tag_toolbar.tag_button_toggled.connect(self._handle_tag_button_toggled)
        self.ui.treeView_parameter_value_list.customContextMenuRequested.connect(
            self.show_parameter_value_list_context_menu
        )
        self.parameter_value_list_model.remove_selection_requested.connect(self.remove_parameter_value_lists)

    @Slot(int)
    def update_undo_redo_actions(self, index):
        undo_ages = {db_map: self.db_mngr.undo_stack[db_map].undo_age for db_map in self.db_maps}
        redo_ages = {db_map: self.db_mngr.undo_stack[db_map].redo_age for db_map in self.db_maps}
        undo_ages = {db_map: age for db_map, age in undo_ages.items() if age is not None}
        redo_ages = {db_map: age for db_map, age in redo_ages.items() if age is not None}
        new_undo_action = self.db_mngr.undo_action[max(undo_ages, key=undo_ages.get, default=self.db_map)]
        new_redo_action = self.db_mngr.redo_action[min(redo_ages, key=redo_ages.get, default=self.db_map)]
        if new_undo_action != self.undo_action:
            self.ui.menuEdit.insertAction(self.undo_action, new_undo_action)
            self.ui.menuEdit.removeAction(self.undo_action)
            self.undo_action = new_undo_action
        if new_redo_action != self.redo_action:
            self.ui.menuEdit.insertAction(self.redo_action, new_redo_action)
            self.ui.menuEdit.removeAction(self.redo_action)
            self.redo_action = new_redo_action

    @Slot(bool)
    def update_commit_enabled(self, _clean=False):
        dirty = not all(self.db_mngr.undo_stack[db_map].isClean() for db_map in self.db_maps)
        self.ui.actionExport_session.setEnabled(dirty)
        self.ui.actionCommit.setEnabled(dirty)
        self.ui.actionRollback.setEnabled(dirty)
        self.ui.actionView_history.setEnabled(dirty)
        self.setWindowModified(dirty)

    @Slot(bool)
    def show_history_dialog(self, checked=False):
        dialog = DBSessionHistoryDialog(self, self.db_mngr, *self.db_maps)
        dialog.show()

    def init_models(self):
        """Initializes models."""
        self.parameter_value_list_model.build_tree()
        for item in self.parameter_value_list_model.visit_all():
            index = self.parameter_value_list_model.index_from_item(item)
            self.ui.treeView_parameter_value_list.expand(index)
        self.ui.treeView_parameter_value_list.resizeColumnToContents(0)
        self.ui.treeView_parameter_value_list.header().hide()
        self.parameter_tag_toolbar.init_toolbar()

    @Slot(str)
    def add_message(self, msg):
        """Pushes message to notification stack.

        Args:
            msg (str): String to show in the notification
        """
        if self.silenced:
            return
        self.notification_stack.push(msg)

    @Slot(str, "QVariant")
    def add_link_msg(self, msg, open_link=None):
        """Pushes link message to notification stack.

        Args:
            msg (str): String to show in notification
        """
        if self.silenced:
            return
        self.notification_stack.push_link(msg, open_link=open_link)

    def restore_dock_widgets(self):
        """Docks all floating and or hidden QDockWidgets back to the window."""
        for dock in self.findChildren(QDockWidget):
            dock.setVisible(True)
            dock.setFloating(False)
            self.addDockWidget(Qt.RightDockWidgetArea, dock)
        self.parameter_tag_toolbar.setVisible(True)
        self.addToolBar(Qt.TopToolBarArea, self.parameter_tag_toolbar)

    @Slot()
    def _handle_menu_edit_about_to_show(self):
        """Runs when the edit menu from the main menubar is about to show.
        Enables or disables actions according to selection status."""
        self.ui.actionCopy.setEnabled(self._focused_widget_has_callable("copy"))
        self.ui.actionRemove_selection.setEnabled(self._focused_widget_can_remove_selections())
        object_classes_selected = self._focused_widgets_model_has_non_empty_list("selected_object_class_indexes")
        objects_selected = self._focused_widgets_model_has_non_empty_list("selected_object_indexes")
        relationship_classes_selected = self._focused_widgets_model_has_non_empty_list(
            "selected_relationship_class_indexes"
        )
        relationships_selected = self._focused_widgets_model_has_non_empty_list("selected_relationship_indexes")
        self.ui.actionEdit_object_classes.setEnabled(object_classes_selected)
        self.ui.actionEdit_objects.setEnabled(objects_selected)
        self.ui.actionEdit_relationship_classes.setEnabled(relationship_classes_selected)
        self.ui.actionEdit_relationships.setEnabled(relationships_selected)
        self.ui.actionPaste.setEnabled(self._focused_widget_has_callable("paste"))

    def selected_entity_class_ids(self, entity_class_type):
        """Returns entity class ids selected in entity tree *and* parameter tag toolbar.

        Args:
            entity_class_type (str)

        Returns:
            dict, NoneType: mapping db maps to sets of ids, or None if no id selected
        """
        if self.selected_param_def_ids[entity_class_type] is None:
            return None
        tree_class_ids = self.selected_ent_cls_ids[entity_class_type]
        tag_class_ids = dict()
        for db_map, class_id in self.selected_param_def_ids[entity_class_type]:
            tag_class_ids.setdefault(db_map, set()).add(class_id)
        result = dict()
        for db_map in tree_class_ids.keys() | tag_class_ids.keys():
            tree_cls_ids = tree_class_ids.get(db_map, set())
            tag_cls_ids = tag_class_ids.get(db_map, set())
            if tree_cls_ids == set():
                result[db_map] = tag_cls_ids
            elif tag_cls_ids == set():
                result[db_map] = tree_cls_ids
            else:
                result[db_map] = tree_cls_ids & tag_cls_ids
        return result

    @Slot(bool)
    def remove_selection(self, checked=False):
        """Removes selection of items."""
        focus_widget = self.focusWidget()
        while focus_widget is not self:
            if hasattr(focus_widget, "model") and callable(focus_widget.model):
                model = focus_widget.model()
                if hasattr(model, "remove_selection_requested"):
                    model.remove_selection_requested.emit()
                    break
            focus_widget = focus_widget.parentWidget()

    @Slot(bool)
    def copy(self, checked=False):
        """Copies data to clipboard."""
        self._call_on_focused_widget("copy")

    @Slot(bool)
    def paste(self, checked=False):
        """Pastes data from clipboard."""
        self._call_on_focused_widget("paste")

    @Slot(bool)
    def show_mapping_import_file_dialog(self, checked=False):
        """Shows dialog to allow user to select a file to import."""
        dialog = ImportDialog(self.qsettings, parent=self)
        dialog.exec()

    @Slot(dict)
    def import_data(self, data):
        self.db_mngr.import_data({db_map: data for db_map in self.db_maps})

    @Slot(bool)
    def import_file(self, checked=False):
        """Import file. For now it only supports JSON."""
        self.qsettings.beginGroup(self.settings_group)
        file_path, selected_filter = get_open_file_name_in_last_dir(
            self.qsettings,
            "importFileIntoDB",
            self,
            "Import file",
            self._get_base_dir(),
            "SQLite (*.sqlite);; JSON file (*.json);; Excel file (*.xlsx)",
        )
        self.qsettings.endGroup()
        if not file_path:  # File selection cancelled
            return
        if selected_filter.startswith("JSON"):
            self.import_from_json(file_path)
        elif selected_filter.startswith("SQLite"):
            self.import_from_sqlite(file_path)
        elif selected_filter.startswith("Excel"):
            self.import_from_excel(file_path)
        else:
            raise ValueError()

    def import_from_json(self, file_path):
        with open(file_path) as f:
            data = json.load(f)
        self.import_data(data)
        filename = os.path.split(file_path)[1]
        self.msg.emit(f"File {filename} successfully imported.")

    def import_from_sqlite(self, file_path):
        url = URL("sqlite", database=file_path)
        filename = os.path.split(file_path)[1]
        try:
            db_map = DiffDatabaseMapping(url)
        except (SpineDBAPIError, SpineDBVersionError) as err:
            self.msg.emit(f"Could'n import file {filename}: {str(err)}")
            return
        data = export_data(db_map)
        self.import_data(data)
        self.msg.emit(f"File {filename} successfully imported.")

    def import_from_excel(self, file_path):
        filename = os.path.split(file_path)[1]
        try:
            mapped_data, errors = get_mapped_data_from_xlsx(file_path)
        except Exception as err:
            self.msg.emit(f"Could'n import file {filename}: {str(err)}")
            return
        if errors:
            msg = f"The following errors where found parsing {filename}:" + format_string_list(errors)
            self.error_box.emit("Parse error", msg)
        self.import_data(mapped_data)
        self.msg.emit(f"File {filename} successfully imported.")

    @staticmethod
    def _make_data_for_export(db_map_item_ids):
        data = {}
        for db_map, item_ids in db_map_item_ids.items():
            for key, items in export_data(db_map, **item_ids).items():
                data.setdefault(key, []).extend(items)
        return data

    @Slot(bool)
    def show_get_items_for_export_dialog(self, checked=False):
        """Shows dialog for user to select dbs and items for export."""
        dialog = GetItemsForExportDialog(self, self.db_mngr, *self.db_maps)
        dialog.data_submitted.connect(self.export_data)
        dialog.show()

    @Slot(bool)
    def export_session(self, checked=False):
        """Exports changes made in the current session as reported by DiffDatabaseMapping.
        """
        parcel = SpineDBParcel(self.db_mngr)
        db_map_diff_ids = {db_map: db_map.diff_ids() for db_map in self.db_maps}
        db_map_obj_cls_ids = {db_map: diff_ids["object_class"] for db_map, diff_ids in db_map_diff_ids.items()}
        db_map_rel_cls_ids = {db_map: diff_ids["relationship_class"] for db_map, diff_ids in db_map_diff_ids.items()}
        db_map_obj_ids = {db_map: diff_ids["object"] for db_map, diff_ids in db_map_diff_ids.items()}
        db_map_rel_ids = {db_map: diff_ids["relationship"] for db_map, diff_ids in db_map_diff_ids.items()}
        db_map_par_val_lst_ids = {
            db_map: diff_ids["parameter_value_list"] for db_map, diff_ids in db_map_diff_ids.items()
        }
        db_map_obj_par_def_ids = db_map_rel_par_def_ids = {
            db_map: diff_ids["parameter_definition"] for db_map, diff_ids in db_map_diff_ids.items()
        }
        db_map_obj_par_val_ids = db_map_rel_par_val_ids = {
            db_map: diff_ids["parameter_value"] for db_map, diff_ids in db_map_diff_ids.items()
        }
        parcel._push_object_class_ids(db_map_obj_cls_ids)
        parcel._push_object_ids(db_map_obj_ids)
        parcel._push_relationship_class_ids(db_map_rel_cls_ids)
        parcel._push_relationship_ids(db_map_rel_ids)
        parcel._push_parameter_definition_ids(db_map_obj_par_def_ids, "object")
        parcel._push_parameter_definition_ids(db_map_rel_par_def_ids, "relationship")
        parcel._push_parameter_value_ids(db_map_obj_par_val_ids, "object")
        parcel._push_parameter_value_ids(db_map_rel_par_val_ids, "relationship")
        parcel._push_parameter_value_list_ids(db_map_par_val_lst_ids)
        self.export_data(parcel.data)

    @Slot(object)
    def export_data(self, db_map_ids_for_export):
        """Exports data from given dictionary into a file.

        Args:
            db_map_ids_for_export: Dictionary mapping db maps to keyword arguments for spinedb_api.export_data
        """
        # noinspection PyCallByClass, PyTypeChecker, PyArgumentList
        self.qsettings.beginGroup(self.settings_group)
        file_path, selected_filter = get_save_file_name_in_last_dir(
            self.qsettings,
            "exportDB",
            self,
            "Export to file",
            self._get_base_dir(),
            "SQLite (*.sqlite);; JSON file (*.json);; Excel file (*.xlsx)",
        )
        self.qsettings.endGroup()
        if not file_path:  # File selection cancelled
            return
        data_for_export = self._make_data_for_export(db_map_ids_for_export)
        if selected_filter.startswith("JSON"):
            self.export_to_json(file_path, data_for_export)
        elif selected_filter.startswith("SQLite"):
            self.export_to_sqlite(file_path, data_for_export)
        elif selected_filter.startswith("Excel"):
            self.export_to_excel(file_path, data_for_export)
        else:
            raise ValueError()

    def export_to_sqlite(self, file_path, data_for_export):
        """Exports given data into SQLite file."""
        url = URL("sqlite", database=file_path)
        db_map = DiffDatabaseMapping(url, _create_engine=create_new_spine_database)
        import_data(db_map, **data_for_export)
        try:
            db_map.commit_session("Export initial data from Spine Toolbox.")
        except SpineDBAPIError:
            self.msg_error.emit(f"[SpineDBAPIError] Unable to export file <b>{db_map.codename}</b>")
        else:
            url = str(URL("sqlite", database=file_path))
            open_url = f"open;;{url}"
            add_to_project_url = f"add_to_project;;{url}"
            addendum = f"<p><a style='color:#223344;' href='{add_to_project_url}'>Add to project</a></p>"
            self._emit_file_successfully_exported(open_url, open_link=self._open_sqlite_action_url, addendum=addendum)

    @Slot(str)
    def _open_sqlite_action_url(self, action_url):
        """Opens sqlite url or adds it to project."""
        action, url = action_url.split(";;")
        if action == "open":
            self._open_sqlite_url(url)
        elif action == "add_to_project":
            self._add_sqlite_url_to_project(url)

    def _open_sqlite_url(self, url):
        """Opens sqlite url."""
        codename = os.path.splitext(os.path.basename(url))[0]
        try:
            ds_view = DataStoreForm(self.db_mngr, (url, codename))
        except SpineDBAPIError as e:
            self.error_box.emit(e.msg)
            return
        ds_view.show()

    def _add_sqlite_url_to_project(self, url):
        """Adds sqlite url to project."""
        project = self.db_mngr._project
        if not project:
            return
        data_stores = project._project_item_model.items(category_name="Data Stores")
        other_data_stores = [x.project_item for x in data_stores if x is not self]
        named_data_stores = {x.name: x for x in other_data_stores}
        name, ok = QInputDialog.getItem(
            self,
            "Add SQLite file to project",
            "Please select a recipient Data Store from the list,\n"
            "or type a name to create a new one.\n"
            "The url of the recipient Data Store will be pointed to the file.",
            list(named_data_stores),
        )
        if not ok:
            return
        data_store = named_data_stores.get(name)
        database = make_url(url).database
        url_as_dict = {"dialect": "sqlite", "database": database}
        if not data_store:
            data_store_dict = {"name": name, "description": "", "x": 0, "y": 0, "url": url_as_dict}
            project.add_project_items("Data Store", data_store_dict)
            self.msg.emit(f"Data Store <i>{name}</i> successfully created.")
            treated = "added"
        else:
            treated = "updated"
            data_store.update_url(**url_as_dict)
        self.msg.emit(f"Data Store <i>{name}</i> successfully {treated}.")

    def export_to_json(self, file_path, data_for_export):
        """Exports given data into JSON file."""
        indent = 4 * " "
        json_data = "{{{0}{1}{0}}}".format(
            "\n" if data_for_export else "",
            ",\n".join(
                [
                    indent
                    + json.dumps(key)
                    + ": [{0}{1}{0}]".format(
                        "\n" + indent if values else "",
                        (",\n" + indent).join(
                            [indent + json.dumps(value, cls=ParameterValueEncoder) for value in values]
                        ),
                    )
                    for key, values in data_for_export.items()
                ]
            ),
        )
        with open(file_path, 'w', encoding='utf-8') as f:
            f.write(json_data)
        self._emit_file_successfully_exported(pathlib.Path(file_path).as_uri())

    @busy_effect
    def export_to_excel(self, file_path, data_for_export):
        """Exports given data into Excel file."""
        # NOTE: We import data into an in-memory Spine db and then export that to excel.
        url = URL("sqlite", database="")
        db_map = DiffDatabaseMapping(url, _create_engine=create_new_spine_database)
        import_data(db_map, **data_for_export)
        file_name = os.path.split(file_path)[1]
        try:
            export_spine_database_to_xlsx(db_map, file_path)
        except PermissionError:
            self.msg_error.emit(
                f"Unable to export file <b>{file_name}</b>.<br/>" "Close the file in Excel and try again."
            )
        except OSError:
            self.msg_error.emit(f"[OSError] Unable to export file <b>{file_name}</b>.")
        else:
            self._emit_file_successfully_exported(pathlib.Path(file_path).as_uri())

    def _emit_file_successfully_exported(self, url, open_link=None, addendum=""):
        file_name = os.path.basename(url)
        anchor = f"<p><a style='color:#223344;' title='{file_name}' href='{url}'>Open</a></p>"
        self.link_msg.emit(f"File <i>{file_name}</i> successfully exported. {anchor} {addendum}", open_link)

    def reload_session(self, db_maps):
        """Reloads data from given db_maps."""
        self.init_models()
        self.db_mngr.fetch_db_maps_for_listener(self, *db_maps)

    @Slot(bool)
    def refresh_session(self, checked=False):
        self.db_mngr.refresh_session(*self.db_maps)

    @Slot(bool)
    def commit_session(self, checked=False):
        """Commits session."""
        self.db_mngr.commit_session(*self.db_maps, cookie=self)

    @Slot(bool)
    def rollback_session(self, checked=False):
        self.db_mngr.rollback_session(*self.db_maps)

    def receive_session_committed(self, db_maps, cookie):
        db_maps = set(self.db_maps) & set(db_maps)
        if not db_maps:
            return
        db_names = ", ".join([x.codename for x in db_maps])
        if cookie is self:
            msg = f"All changes in {db_names} committed successfully."
            self.msg.emit(msg)
        else:  # Commit done by an 'outside force'.
            self.reload_session(db_maps)
            self.msg.emit(f"Databases {db_names} reloaded from an external action.")

    def receive_session_rolled_back(self, db_maps):
        db_maps = set(self.db_maps) & set(db_maps)
        if not db_maps:
            return
        self.reload_session(db_maps)
        db_names = ", ".join([x.codename for x in db_maps])
        msg = f"All changes in {db_names} rolled back successfully."
        self.msg.emit(msg)

    def receive_session_refreshed(self, db_maps):
        db_maps = set(self.db_maps) & set(db_maps)
        if not db_maps:
            return
        self.reload_session(db_maps)
        self.msg.emit("Session refreshed.")

    @Slot("QVariant", bool)
    def _handle_tag_button_toggled(self, db_map_ids, checked):
        """Updates filter according to selected tags.
        """
        for db_map, id_ in db_map_ids:
            if checked:
                self.selected_parameter_tag_ids.setdefault(db_map, set()).add(id_)
            else:
                self.selected_parameter_tag_ids[db_map].remove(id_)
        selected_param_defs = self.db_mngr.find_cascading_parameter_definitions_by_tag(self.selected_parameter_tag_ids)
        if any(v for v in self.selected_parameter_tag_ids.values()) and not any(
            v for v in selected_param_defs.values()
        ):
            # There are tags selected but no matching parameter definitions ~> we need to reject them all
            self.selected_param_def_ids["object class"] = None
            self.selected_param_def_ids["relationship class"] = None
        else:
            self.selected_param_def_ids["object class"] = {}
            self.selected_param_def_ids["relationship class"] = {}
            for db_map, param_defs in selected_param_defs.items():
                for param_def in param_defs:
                    if "object_class_id" in param_def:
                        self.selected_param_def_ids["object class"].setdefault(
                            (db_map, param_def["object_class_id"]), set()
                        ).add(param_def["id"])
                    elif "relationship_class_id" in param_def:
                        self.selected_param_def_ids["relationship class"].setdefault(
                            (db_map, param_def["relationship_class_id"]), set()
                        ).add(param_def["id"])
        self.update_filter()

    @Slot(bool)
    def show_manage_parameter_tags_form(self, checked=False):
        dialog = ManageParameterTagsDialog(self, self.db_mngr, *self.db_maps)
        dialog.show()

    @Slot("QPoint")
    def show_parameter_value_list_context_menu(self, pos):
        """
        Shows the context menu for parameter value list tree view.

        Args:
            pos (QPoint): Mouse position
        """
        index = self.ui.treeView_parameter_value_list.indexAt(pos)
        global_pos = self.ui.treeView_parameter_value_list.viewport().mapToGlobal(pos)
        parameter_value_list_context_menu = ParameterValueListContextMenu(self, global_pos, index)
        parameter_value_list_context_menu.deleteLater()
        option = parameter_value_list_context_menu.get_action()
        if option == "Copy":
            self.ui.treeView_parameter_value_list.copy()
        elif option == "Remove selection":
            self.remove_parameter_value_lists()
        parameter_value_list_context_menu.deleteLater()

    @Slot()
    def remove_parameter_value_lists(self):
        """Removes selection of parameter value-lists.
        """
        db_map_typed_data_to_rm = {}
        db_map_data_to_upd = {}
        selected = [
            self.parameter_value_list_model.item_from_index(index)
            for index in self.ui.treeView_parameter_value_list.selectionModel().selectedIndexes()
        ]
        for db_item in self.parameter_value_list_model._invisible_root_item.children:
            db_map_typed_data_to_rm[db_item.db_map] = {"parameter value list": []}
            db_map_data_to_upd[db_item.db_map] = []
            for list_item in reversed(db_item.children[:-1]):
                if list_item.id:
                    if list_item in selected:
                        db_map_typed_data_to_rm[db_item.db_map]["parameter value list"].append(
                            {"id": list_item.id, "name": list_item.name}
                        )
                        continue
                    curr_value_list = list_item.compile_value_list()
                    value_list = [
                        value
                        for value_item, value in zip(list_item.children, curr_value_list)
                        if value_item not in selected
                    ]
                    if not value_list:
                        db_map_typed_data_to_rm[db_item.db_map]["parameter value list"].append(
                            {"id": list_item.id, "name": list_item.name}
                        )
                        continue
                    if value_list != curr_value_list:
                        item = {"id": list_item.id, "value_list": value_list}
                        db_map_data_to_upd[db_item.db_map].append(item)
                else:
                    # WIP lists, just remove everything selected
                    if list_item in selected:
                        db_item.remove_children(list_item.child_number(), list_item.child_number())
                        continue
                    for value_item in reversed(list_item.children[:-1]):
                        if value_item in selected:
                            list_item.remove_children(value_item.child_number(), value_item.child_number())
        self.db_mngr.update_parameter_value_lists(db_map_data_to_upd)
        self.db_mngr.remove_items(db_map_typed_data_to_rm)
        self.ui.treeView_parameter_value_list.selectionModel().clearSelection()

    @Slot(bool)
    def show_mass_remove_items_form(self, checked=False):
        dialog = MassRemoveItemsDialog(self, self.db_mngr, *self.db_maps)
        dialog.show()

    @busy_effect
    @Slot("QModelIndex")
    def show_parameter_value_editor(self, index):
        """Shows the parameter value editor for the given index of given table view.
        """
        editor = ParameterValueEditor(index, parent=self)
        editor.show()

    def notify_items_changed(self, action, item_type, db_map_data):
        """Enables or disables actions and informs the user about what just happened."""
        count = sum(len(data) for data in db_map_data.values())
        msg = f"Successfully {action} {count} {item_type} item(s)"
        self.msg.emit(msg)

    def receive_object_classes_fetched(self, db_map_data):
        pass

    def receive_objects_fetched(self, db_map_data):
        pass

    def receive_relationship_classes_fetched(self, db_map_data):
        pass

    def receive_relationships_fetched(self, db_map_data):
        pass

    def receive_parameter_definitions_fetched(self, db_map_data):
        pass

    def receive_parameter_values_fetched(self, db_map_data):
        pass

    def receive_parameter_value_lists_fetched(self, db_map_data):
        self.notify_items_changed("fetched", "parameter value list", db_map_data)
        self.parameter_value_list_model.receive_parameter_value_lists_added(db_map_data)

    def receive_parameter_tags_fetched(self, db_map_data):
        self.notify_items_changed("fetched", "parameter tag", db_map_data)
        self.parameter_tag_toolbar.receive_parameter_tags_added(db_map_data)

    def receive_object_classes_added(self, db_map_data):
        self.notify_items_changed("added", "object class", db_map_data)

    def receive_objects_added(self, db_map_data):
        self.notify_items_changed("added", "object", db_map_data)

    def receive_relationship_classes_added(self, db_map_data):
        self.notify_items_changed("added", "relationship class", db_map_data)

    def receive_relationships_added(self, db_map_data):
        self.notify_items_changed("added", "relationship", db_map_data)

    def receive_parameter_definitions_added(self, db_map_data):
        self.notify_items_changed("added", "parameter definition", db_map_data)

    def receive_parameter_values_added(self, db_map_data):
        self.notify_items_changed("added", "parameter value", db_map_data)

    def receive_parameter_value_lists_added(self, db_map_data):
        self.notify_items_changed("added", "parameter value list", db_map_data)
        self.parameter_value_list_model.receive_parameter_value_lists_added(db_map_data)

    def receive_parameter_tags_added(self, db_map_data):
        self.notify_items_changed("added", "parameter tag", db_map_data)
        self.parameter_tag_toolbar.receive_parameter_tags_added(db_map_data)

    def receive_object_classes_updated(self, db_map_data):
        self.notify_items_changed("updated", "object class", db_map_data)

    def receive_objects_updated(self, db_map_data):
        self.notify_items_changed("updated", "object", db_map_data)

    def receive_relationship_classes_updated(self, db_map_data):
        self.notify_items_changed("updated", "relationship class", db_map_data)

    def receive_relationships_updated(self, db_map_data):
        self.notify_items_changed("updated", "relationship", db_map_data)

    def receive_parameter_definitions_updated(self, db_map_data):
        self.notify_items_changed("updated", "parameter definition", db_map_data)

    def receive_parameter_values_updated(self, db_map_data):
        self.notify_items_changed("updated", "parameter value", db_map_data)

    def receive_parameter_value_lists_updated(self, db_map_data):
        self.notify_items_changed("updated", "parameter value list", db_map_data)
        self.parameter_value_list_model.receive_parameter_value_lists_updated(db_map_data)

    def receive_parameter_tags_updated(self, db_map_data):
        self.notify_items_changed("updated", "parameter tag", db_map_data)
        self.parameter_tag_toolbar.receive_parameter_tags_updated(db_map_data)

    def receive_parameter_definition_tags_set(self, db_map_data):
        self.notify_items_changed("set", "parameter definition tag", db_map_data)

    def receive_object_classes_removed(self, db_map_data):
        self.notify_items_changed("removed", "object class", db_map_data)

    def receive_objects_removed(self, db_map_data):
        self.notify_items_changed("removed", "object", db_map_data)

    def receive_relationship_classes_removed(self, db_map_data):
        self.notify_items_changed("removed", "relationship class", db_map_data)

    def receive_relationships_removed(self, db_map_data):
        self.notify_items_changed("removed", "relationship", db_map_data)

    def receive_parameter_definitions_removed(self, db_map_data):
        self.notify_items_changed("removed", "parameter definition", db_map_data)

    def receive_parameter_values_removed(self, db_map_data):
        self.notify_items_changed("removed", "parameter value", db_map_data)

    def receive_parameter_value_lists_removed(self, db_map_data):
        self.notify_items_changed("removed", "parameter value list", db_map_data)
        self.parameter_value_list_model.receive_parameter_value_lists_removed(db_map_data)

    def receive_parameter_tags_removed(self, db_map_data):
        self.notify_items_changed("removed", "parameter tag", db_map_data)
        self.parameter_tag_toolbar.receive_parameter_tags_removed(db_map_data)

    def restore_ui(self):
        """Restore UI state from previous session."""
        self.qsettings.beginGroup(self.settings_group)
        window_size = self.qsettings.value("windowSize")
        window_pos = self.qsettings.value("windowPosition")
        window_state = self.qsettings.value("windowState")
        window_maximized = self.qsettings.value("windowMaximized", defaultValue='false')
        n_screens = self.qsettings.value("n_screens", defaultValue=1)
        self.qsettings.endGroup()
        original_size = self.size()
        if window_size:
            self.resize(window_size)
        if window_pos:
            self.move(window_pos)
        if window_state:
            self.restoreState(window_state, version=1)  # Toolbar and dockWidget positions
        if len(QGuiApplication.screens()) < int(n_screens):
            # There are less screens available now than on previous application startup
            self.move(0, 0)  # Move this widget to primary screen position (0,0)
        ensure_window_is_on_screen(self, original_size)
        if window_maximized == 'true':
            self.setWindowState(Qt.WindowMaximized)
        # noinspection PyArgumentList

    def save_window_state(self):
        """Save window state parameters (size, position, state) via QSettings."""
        self.qsettings.beginGroup(self.settings_group)
        self.qsettings.setValue("windowSize", self.size())
        self.qsettings.setValue("windowPosition", self.pos())
        self.qsettings.setValue("windowState", self.saveState(version=1))
        self.qsettings.setValue("windowMaximized", self.windowState() == Qt.WindowMaximized)
        self.qsettings.setValue("n_screens", len(QGuiApplication.screens()))
        self.qsettings.endGroup()

    def closeEvent(self, event):
        """Handle close window.

        Args:
            event (QCloseEvent): Closing event
        """
        for db_map in self.db_maps:
            if not self.db_mngr.remove_db_map_listener(db_map, self):
                event.ignore()
                return
            self.db_mngr.unset_logger_for_db_map(db_map)
        # Save UI form state
        self.save_window_state()
        QMainWindow.closeEvent(self, event)

    def _focused_widget_can_remove_selections(self):
        """Returns True if the currently focused widget or one of its parents can respond to actinoRemove_selection."""
        focus_widget = self.focusWidget()
        while focus_widget is not self:
            if hasattr(focus_widget, "model") and callable(focus_widget.model):
                model = focus_widget.model()
                if hasattr(model, "remove_selection_requested"):
                    return True
            focus_widget = focus_widget.parentWidget()
        return False

    def _focused_widget_has_callable(self, callable_name):
        """Returns True if the currently focused widget or one of its ancestors has the given callable."""
        focus_widget = self.focusWidget()
        while focus_widget is not None and focus_widget is not self:
            if hasattr(focus_widget, callable_name):
                method = getattr(focus_widget, callable_name)
                if callable(method):
                    return True
            focus_widget = focus_widget.parentWidget()
        return False

    def _focused_widgets_model_has_non_empty_list(self, list_name):
        """Returns True if the currently focused widget's or one of its ancestors' model has a non empty list."""
        focus_widget = self.focusWidget()
        while focus_widget is not self:
            if hasattr(focus_widget, "model") and callable(focus_widget.model):
                model = focus_widget.model()
                if hasattr(model, list_name):
                    a_list = getattr(model, list_name)
                    return bool(a_list)
            focus_widget = focus_widget.parentWidget()
        return False

    def _call_on_focused_widget(self, callable_name):
        """Calls the given callable on the currently focused widget or one of its ancestors."""
        focus_widget = self.focusWidget()
        while focus_widget is not None and focus_widget is not self:
            if hasattr(focus_widget, callable_name):
                method = getattr(focus_widget, callable_name)
                if callable(method):
                    method()
                    break
            focus_widget = focus_widget.parentWidget()


class DataStoreForm(TabularViewMixin, GraphViewMixin, ParameterViewMixin, TreeViewMixin, DataStoreFormBase):
    """A widget to visualize Spine dbs."""

    def __init__(self, db_mngr, *db_urls):
        """Initializes everything.

        Args:
            db_mngr (SpineDBManager): The manager to use
            *db_urls (tuple): Database url, codename.
        """
        tic = time.process_time()
        super().__init__(db_mngr, *db_urls)
        self._size = None
        self.init_models()
        self.add_menu_actions()
        self.connect_signals()
        self.apply_tree_style()
        self.restore_ui()
        toc = time.process_time()
        self.msg.emit("Data store view created in {0:.2f} seconds".format(toc - tic))
        self.db_mngr.fetch_db_maps_for_listener(self, *self.db_maps)

    def connect_signals(self):
        super().connect_signals()
        self.ui.actionTree_style.triggered.connect(self.apply_tree_style)
        self.ui.actionGraph_style.triggered.connect(self.apply_graph_style)
        self.ui.actionTabular_style.triggered.connect(self.apply_tabular_style)

    def tabify_and_raise(self, docks):
        """
        Tabifies docks in given list, then raises the first.

        Args:
            docks (list)
        """
        for first, second in zip(docks[:-1], docks[1:]):
            self.tabifyDockWidget(first, second)
        docks[0].raise_()

    def begin_style_change(self):
        """Begins a style change operation."""
        self._size = self.size()
        self.restore_dock_widgets()

    def end_style_change(self):
        """Ends a style change operation."""
        qApp.processEvents()  # pylint: disable=undefined-variable
        self.resize(self._size)

    @Slot(bool)
    def apply_tree_style(self, checked=False):
        """Applies the tree style, inspired in the former tree view."""
        self.begin_style_change()
        self.splitDockWidget(self.ui.dockWidget_object_tree, self.ui.dockWidget_object_parameter_value, Qt.Horizontal)
        self.splitDockWidget(
            self.ui.dockWidget_object_parameter_value, self.ui.dockWidget_parameter_value_list, Qt.Horizontal
        )
        self.splitDockWidget(self.ui.dockWidget_object_tree, self.ui.dockWidget_relationship_tree, Qt.Vertical)
        self.splitDockWidget(
            self.ui.dockWidget_object_parameter_value, self.ui.dockWidget_relationship_parameter_value, Qt.Vertical
        )
        self.tabify_and_raise(
            [self.ui.dockWidget_object_parameter_value, self.ui.dockWidget_object_parameter_definition]
        )
        self.tabify_and_raise(
            [self.ui.dockWidget_relationship_parameter_value, self.ui.dockWidget_relationship_parameter_definition]
        )
        self.ui.dockWidget_entity_graph.hide()
        self.ui.dockWidget_item_palette.hide()
        self.ui.dockWidget_pivot_table.hide()
        self.ui.dockWidget_frozen_table.hide()
        docks = [
            self.ui.dockWidget_object_tree,
            self.ui.dockWidget_object_parameter_value,
            self.ui.dockWidget_parameter_value_list,
        ]
        width = sum(d.size().width() for d in docks)
        self.resizeDocks(docks, [0.3 * width, 0.5 * width, 0.2 * width], Qt.Horizontal)
        self.end_style_change()

    @Slot(bool)
    def apply_tabular_style(self, checked=False):
        """Applies the tree style, inspired in the former tabular view."""
        self.begin_style_change()
        self.splitDockWidget(self.ui.dockWidget_object_tree, self.ui.dockWidget_pivot_table, Qt.Horizontal)
        self.splitDockWidget(self.ui.dockWidget_pivot_table, self.ui.dockWidget_frozen_table, Qt.Horizontal)
        self.splitDockWidget(self.ui.dockWidget_object_tree, self.ui.dockWidget_relationship_tree, Qt.Vertical)
        self.ui.dockWidget_entity_graph.hide()
        self.ui.dockWidget_item_palette.hide()
        self.ui.dockWidget_object_parameter_value.hide()
        self.ui.dockWidget_object_parameter_definition.hide()
        self.ui.dockWidget_relationship_parameter_value.hide()
        self.ui.dockWidget_relationship_parameter_definition.hide()
        self.ui.dockWidget_parameter_value_list.hide()
        self.parameter_tag_toolbar.hide()
        docks = [self.ui.dockWidget_object_tree, self.ui.dockWidget_pivot_table, self.ui.dockWidget_frozen_table]
        width = sum(d.size().width() for d in docks)
        self.resizeDocks(docks, [0.3 * width, 0.5 * width, 0.2 * width], Qt.Horizontal)
        self.end_style_change()

    @Slot(bool)
    def apply_graph_style(self, checked=False):
        """Applies the tree style, inspired in the former graph view."""
        self.begin_style_change()
        self.ui.dockWidget_parameter_value_list.hide()
        self.ui.dockWidget_pivot_table.hide()
        self.ui.dockWidget_frozen_table.hide()
        self.splitDockWidget(self.ui.dockWidget_object_tree, self.ui.dockWidget_entity_graph, Qt.Horizontal)
        self.splitDockWidget(self.ui.dockWidget_entity_graph, self.ui.dockWidget_object_parameter_value, Qt.Vertical)
        self.splitDockWidget(self.ui.dockWidget_object_tree, self.ui.dockWidget_relationship_tree, Qt.Vertical)
        self.splitDockWidget(self.ui.dockWidget_entity_graph, self.ui.dockWidget_item_palette, Qt.Horizontal)
        self.tabify_and_raise(
            [
                self.ui.dockWidget_object_parameter_value,
                self.ui.dockWidget_object_parameter_definition,
                self.ui.dockWidget_relationship_parameter_value,
                self.ui.dockWidget_relationship_parameter_definition,
            ]
        )
        docks = [self.ui.dockWidget_object_tree, self.ui.dockWidget_entity_graph]
        width = sum(d.size().width() for d in docks)
        self.resizeDocks(docks, [0.3 * width, 0.7 * width], Qt.Horizontal)
        docks = [self.ui.dockWidget_entity_graph, self.ui.dockWidget_object_parameter_value]
        height = sum(d.size().height() for d in docks)
        self.resizeDocks(docks, [0.7 * height, 0.3 * height], Qt.Vertical)
        docks = [self.ui.dockWidget_entity_graph, self.ui.dockWidget_item_palette]
        width = sum(d.size().width() for d in docks)
        self.resizeDocks(docks, [0.9 * width, 0.1 * width], Qt.Horizontal)
        self.end_style_change()
        self.ui.graphicsView.reset_zoom()

    def _get_base_dir(self):
        project = self.db_mngr.parent()
        if project is None:
            return APPLICATION_PATH
        return project.project_dir


class RecombinatorDataStoreForm(DataStoreForm):
    """A widget to visualize Spine dbs in the Recombinator item."""

    def __init__(self, *args, **kwargs):
        """Initializes everything.
        """
        super().__init__(*args, **kwargs)
        self.settings_group = 'recombinatorDataStoreForm'
        for action in self.findChildren(QAction):
            action.setShortcut(None)
        for wg in self.findChildren(QWidget):
            wg.setContextMenuPolicy(Qt.NoContextMenu)
        self.ui.menubar.clear()
        self.ui.menubar.addMenu(self.ui.menuView)
        self.parameter_tag_toolbar.manage_tags_button.deleteLater()
        # TODO: Uncomment when we have support for selective export within the Recombinator
        # self.object_tree_model.set_checkable(True)
        # self.relationship_tree_model.set_checkable(True)
        button_box = QDialogButtonBox(QDialogButtonBox.Cancel | QDialogButtonBox.Ok)
        widget = QWidget()
        layout = QHBoxLayout(widget)
        layout.addStretch()
        layout.addWidget(button_box)
        status_bar = self.statusBar()
        status_bar.addPermanentWidget(widget)
        button_box.accepted.connect(self.accept)
        button_box.rejected.connect(self.close)

    def accept(self):
        self.close()

    @Slot("QModelIndex")
    def edit_object_tree_items(self, current):
        """Don't edit indexes in the object tree."""

    @Slot("QModelIndex")
    def edit_relationship_tree_items(self, current):
        """Don't edit indexes in the relationship tree."""<|MERGE_RESOLUTION|>--- conflicted
+++ resolved
@@ -20,14 +20,18 @@
 import time  # just to measure loading time and sqlalchemy ORM performance
 import json
 import pathlib
-<<<<<<< HEAD
-from PySide2.QtWidgets import QMainWindow, QErrorMessage, QDockWidget, QWidget, QAction, QDialogButtonBox, QHBoxLayout
-=======
-from PySide2.QtWidgets import QMainWindow, QErrorMessage, QDockWidget, QInputDialog
->>>>>>> b5772db5
+from PySide2.QtWidgets import (
+	QMainWindow,
+	QErrorMessage,
+	QDockWidget,
+	QInputDialog,
+	QWidget,
+	QAction,
+	QDialogButtonBox,
+	QHBoxLayout
+)
 from PySide2.QtCore import Qt, Signal, Slot
 from PySide2.QtGui import QFont, QFontMetrics, QGuiApplication, QIcon
-from sqlalchemy.engine.url import URL, make_url
 from spinedb_api import (
     import_data,
     export_data,
