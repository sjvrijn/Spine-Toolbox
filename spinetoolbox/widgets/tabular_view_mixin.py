######################################################################################################################
# Copyright (C) 2017-2020 Spine project consortium
# This file is part of Spine Toolbox.
# Spine Toolbox is free software: you can redistribute it and/or modify it under the terms of the GNU Lesser General
# Public License as published by the Free Software Foundation, either version 3 of the License, or (at your option)
# any later version. This program is distributed in the hope that it will be useful, but WITHOUT ANY WARRANTY;
# without even the implied warranty of MERCHANTABILITY or FITNESS FOR A PARTICULAR PURPOSE. See the GNU Lesser General
# Public License for more details. You should have received a copy of the GNU Lesser General Public License along with
# this program. If not, see <http://www.gnu.org/licenses/>.
######################################################################################################################

"""
Contains TabularViewMixin class.

:author: P. Vennström (VTT)
:date:   1.11.2018
"""

from itertools import product
from collections import namedtuple
from PySide2.QtCore import Qt, Slot
from .custom_menus import TabularViewFilterMenu, PivotTableModelMenu, PivotTableHorizontalHeaderMenu
from .tabular_view_header_widget import TabularViewHeaderWidget
from .custom_delegates import PivotTableDelegate
from ..helpers import fix_name_ambiguity, busy_effect
from ..mvcmodels.pivot_table_models import PivotTableSortFilterProxy, PivotTableModel
from ..mvcmodels.frozen_table_model import FrozenTableModel


class TabularViewMixin:
    """Provides the pivot table and its frozen table for the DS form."""

    _PARAMETER_VALUE = "Parameter value"
    _RELATIONSHIP = "Relationship"

    _PARAMETER = "parameter"
    _PARAM_INDEX_ID = -1
    _ALTERNATIVE_INDEX_ID = -2
    _ALTERNATIVE = "alternative"

    def __init__(self, *args, **kwargs):
        super().__init__(*args, **kwargs)
        # current state of ui
        self.current_class_type = None
        self.current_class_id = None
        self.current_input_type = self._PARAMETER_VALUE
        self.filter_menus = {}
        self.class_pivot_preferences = {}
        self.PivotPreferences = namedtuple("PivotPreferences", ["index", "columns", "frozen", "frozen_value"])
        self.ui.comboBox_pivot_table_input_type.addItems([self._PARAMETER_VALUE, self._RELATIONSHIP])
        self.pivot_table_proxy = PivotTableSortFilterProxy()
        self.pivot_table_model = PivotTableModel(self)
        self.pivot_table_proxy.setSourceModel(self.pivot_table_model)
        self.frozen_table_model = FrozenTableModel(self)
        self.ui.pivot_table.setModel(self.pivot_table_proxy)
        self.ui.frozen_table.setModel(self.frozen_table_model)
        self.ui.pivot_table.setContextMenuPolicy(Qt.CustomContextMenu)
        self.ui.pivot_table.verticalHeader().setDefaultSectionSize(self.default_row_height)
        self.ui.frozen_table.verticalHeader().setDefaultSectionSize(self.default_row_height)
        self.ui.pivot_table.horizontalHeader().setResizeContentsPrecision(self.visible_rows)
        self.pivot_table_menu = PivotTableModelMenu(self)
        self._pivot_table_horizontal_header_menu = PivotTableHorizontalHeaderMenu(
            self.pivot_table_proxy, self.ui.pivot_table
        )
        self._focusable_childs.append(self.ui.pivot_table)

    def setup_delegates(self):
        """Sets delegates for tables."""
        super().setup_delegates()
        delegate = PivotTableDelegate(self)
        self.ui.pivot_table.setItemDelegate(delegate)
        delegate.parameter_value_editor_requested.connect(self.show_parameter_value_editor)
        delegate.data_committed.connect(self._set_model_data)

    def add_menu_actions(self):
        """Adds toggle view actions to View menu."""
        super().add_menu_actions()
        self.ui.menuView.addSeparator()
        self.ui.menuView.addAction(self.ui.dockWidget_pivot_table.toggleViewAction())
        self.ui.menuView.addAction(self.ui.dockWidget_frozen_table.toggleViewAction())

    def connect_signals(self):
        """Connects signals to slots."""
        super().connect_signals()
        self.ui.treeView_object.selectionModel().selectionChanged.connect(self._handle_entity_tree_selection_changed)
        self.ui.treeView_relationship.selectionModel().selectionChanged.connect(
            self._handle_entity_tree_selection_changed
        )
        self.ui.pivot_table.customContextMenuRequested.connect(self.pivot_table_menu.request_menu)
        self.ui.pivot_table.horizontalHeader().customContextMenuRequested.connect(
            self._pivot_table_horizontal_header_menu.request_menu
        )
        self.pivot_table_model.modelReset.connect(self.make_pivot_headers)
        self.ui.pivot_table.horizontalHeader().header_dropped.connect(self.handle_header_dropped)
        self.ui.pivot_table.verticalHeader().header_dropped.connect(self.handle_header_dropped)
        self.ui.frozen_table.header_dropped.connect(self.handle_header_dropped)
        self.ui.frozen_table.selectionModel().currentChanged.connect(self.change_frozen_value)
        self.ui.comboBox_pivot_table_input_type.currentTextChanged.connect(self.reload_pivot_table)
        self.ui.dockWidget_pivot_table.visibilityChanged.connect(self._handle_pivot_table_visibility_changed)
        self.ui.dockWidget_frozen_table.visibilityChanged.connect(self._handle_frozen_table_visibility_changed)
        self.ui.pivot_table.selectionModel().selectionChanged.connect(self._handle_pivot_table_selection_changed)

    def init_models(self):
        """Initializes models."""
        super().init_models()
        self.clear_pivot_table()

    @Slot("QItemSelection", "QItemSelection")
    def _handle_pivot_table_selection_changed(self, selected, deselected):
        """Accepts selection."""
        self._accept_selection(self.ui.pivot_table)

    def is_value_input_type(self):
        return self.current_input_type == self._PARAMETER_VALUE

    @Slot("QModelIndex", object)
    def _set_model_data(self, index, value):
        self.pivot_table_proxy.setData(index, value)

    def current_object_class_id_list(self):
        if self.current_class_type == "object class":
            return [self.current_class_id]
        relationship_class = self.db_mngr.get_item(self.db_map, "relationship class", self.current_class_id)
        return [int(id_) for id_ in relationship_class["object_class_id_list"].split(",")]

    def current_object_class_name_list(self):
        if self.current_class_type == "object class":
            return [self.db_mngr.get_item(self.db_map, "object class", self.current_class_id)["name"]]
        relationship_class = self.db_mngr.get_item(self.db_map, "relationship class", self.current_class_id)
        return fix_name_ambiguity(relationship_class["object_class_name_list"].split(","))

    @staticmethod
    def _is_class_index(index, class_type):
        """Returns whether or not the given tree index is a class index.

        Args:
            index (QModelIndex): index from object or relationship tree
            class_type (str)
        Returns:
            bool
        """
        return index.column() == 0 and index.model().item_from_index(index).item_type == class_type

    @Slot(bool)
    def _handle_pivot_table_visibility_changed(self, visible):
        if visible:
            self.reload_pivot_table()
            self.reload_frozen_table()
            self.ui.dockWidget_frozen_table.setVisible(True)

    @Slot(bool)
    def _handle_frozen_table_visibility_changed(self, visible):
        if visible:
            self.ui.dockWidget_pivot_table.show()

    @Slot("QItemSelection", "QItemSelection")
    def _handle_entity_tree_selection_changed(self, selected, deselected):
        if self.ui.dockWidget_pivot_table.isVisible():
            self.reload_pivot_table()
            self.reload_frozen_table()

    def _get_entities(self, class_id=None, class_type=None):
        """Returns a list of dict items from the object or relationship tree model
        corresponding to the given class id.

        Args:
            class_id (int)
            class_type (str)

        Returns:
            list(dict)
        """
        if class_id is None:
            class_id = self.current_class_id
        if class_type is None:
            class_type = self.current_class_type
        model = {"object class": self.object_tree_model, "relationship class": self.relationship_tree_model}[class_type]
        class_item = next(model.root_item.find_children_by_id(self.db_map, class_id))
        if class_item.can_fetch_more():
            class_item.fetch_more()
            model.layoutChanged.emit()
        return [
            item.db_map_data(self.db_map) for item in class_item.find_children_by_id(self.db_map, True, reverse=False)
        ]

    def load_empty_relationship_data(self, objects_per_class=None):
        """Returns a dict containing all possible relationships in the current class.

        Args:
            objects_per_class (dict)

        Returns:
            dict: Key is object id tuple, value is None.
        """
        if objects_per_class is None:
            objects_per_class = dict()
        if self.current_class_type == "object class":
            return {}
        object_id_sets = []
        for obj_cls_id in self.current_object_class_id_list():
            objects = objects_per_class.get(obj_cls_id, None)
            if objects is None:
                objects = self._get_entities(obj_cls_id, "object class")
            id_set = {item["id"]: None for item in objects}
            object_id_sets.append(list(id_set.keys()))
        return dict.fromkeys(product(*object_id_sets))

    def load_full_relationship_data(self, relationships=None, action="add"):
        """Returns a dict of relationships in the current class.

        Returns:
            dict: Key is object id tuple, value is relationship id.
        """
        if self.current_class_type == "object class":
            return {}
        if relationships is None:
            relationships = self._get_entities()
        if action == "add":
            get_id = lambda x: x["id"]
        else:
            get_id = lambda x: None
        return {tuple(int(id_) for id_ in x["object_id_list"].split(',')): get_id(x) for x in relationships}

    def load_relationship_data(self):
        """Returns a dict that merges empty and full relationship data.

        Returns:
            dict: Key is object id tuple, value is True if a relationship exists, False otherwise.
        """
        data = self.load_empty_relationship_data()
        data.update(self.load_full_relationship_data())
        return data

    def _get_parameter_value_or_def_ids(self, item_type):
        """Returns a set of integer ids from the parameter model
        corresponding to the currently selected class and the given item type.

        Args:
            item_type (str): either "parameter value" or "parameter definition"

        Returns:
            set(int)
        """
        entity_class = self.db_mngr.get_item(self.db_map, self.current_class_type, self.current_class_id)
        model = {
            "object class": {
                "parameter value": self.object_parameter_value_model,
                "parameter definition": self.object_parameter_definition_model,
            },
            "relationship class": {
                "parameter value": self.relationship_parameter_value_model,
                "parameter definition": self.relationship_parameter_definition_model,
            },
        }[self.current_class_type][item_type]
        sub_models = [
            m for m in model.single_models if (m.db_map, m.entity_class_id) == (self.db_map, entity_class["id"])
        ]
        if not sub_models:
            return []
        for m in sub_models:
            if m.canFetchMore():
                model._fetch_sub_model = m
                model.fetchMore()
        return [id_ for m in sub_models for id_ in m._main_data]

    def _get_parameter_values_or_defs(self, item_type):
        """Returns a list of dict items from the parameter model
        corresponding to the currently selected class and the given item type.

        Args:
            item_type (str): either "parameter value" or "parameter definition"

        Returns:
            list(dict)
        """
        ids = self._get_parameter_value_or_def_ids(item_type)
        return [self.db_mngr.get_item(self.db_map, item_type, id_) for id_ in ids]

    def load_empty_parameter_value_data(self, entities=None, parameter_ids=None, alternative_ids=None):
        """Returns a dict containing all possible combinations of entities and parameters for the current class.

        Args:
            entities (list, optional): if given, only load data for these entities
            parameter_ids (set, optional): if given, only load data for these parameter definitions

        Returns:
            dict: Key is a tuple object_id, ..., parameter_id, value is None.
        """
        if entities is None:
            entities = self._get_entities()
        if parameter_ids is None:
            parameter_ids = self._get_parameter_value_or_def_ids("parameter definition")
        if alternative_ids is None:
            alternative_ids = [a["id"] for a in self.db_mngr.get_items(self.db_map, "alternative")]
        if self.current_class_type == "relationship class":
            entity_ids = [tuple(int(id_) for id_ in e["object_id_list"].split(',')) for e in entities]
        else:
            entity_ids = [(e["id"],) for e in entities]
        if not entity_ids:
            entity_ids = [tuple(None for _ in self.current_object_class_id_list())]
        if not parameter_ids:
            parameter_ids = [None]
        return {
            entity_id + (parameter_id, alt_id): None
            for entity_id in entity_ids
            for parameter_id in parameter_ids
            for alt_id in alternative_ids
        }

    def load_full_parameter_value_data(self, parameter_values=None, action="add"):
        """Returns a dict of parameter values for the current class.

        Args:
            parameter_values (list, optional)

        Returns:
            dict: Key is a tuple object_id, ..., parameter_id, value is the parameter value.
        """
        if parameter_values is None:
            parameter_values = self._get_parameter_values_or_defs("parameter value")
        if action == "add":
            get_id = lambda x: x["id"]
        else:
            get_id = lambda x: None
        if self.current_class_type == "object class":
            return {(x["object_id"], x["parameter_id"], x["alternative_id"]): get_id(x) for x in parameter_values}
        return {
            tuple(int(id_) for id_ in x["object_id_list"].split(','))
            + (x["parameter_id"], x["alternative_id"]): get_id(x)
            for x in parameter_values
        }

    def load_parameter_value_data(self):
        """Returns a dict that merges empty and full parameter value data.

        Returns:
            dict: Key is a tuple object_id, ..., parameter_id, value is the parameter value or None if not specified.
        """
        data = self.load_empty_parameter_value_data()
        data.update(self.load_full_parameter_value_data())
        return data

    def get_pivot_preferences(self, selection_key):
        """Returns saved or default pivot preferences.

        Args:
            selection_key (tuple(int,str,str)): Tuple of class id, class type, and input type.

        Returns
            list: indexes in rows
            list: indexes in columns
            list: frozen indexes
            tuple: selection in frozen table
        """
        if selection_key in self.class_pivot_preferences:
            # get previously used pivot
            rows = self.class_pivot_preferences[selection_key].index
            columns = self.class_pivot_preferences[selection_key].columns
            frozen = self.class_pivot_preferences[selection_key].frozen
            frozen_value = self.class_pivot_preferences[selection_key].frozen_value
        else:
            # use default pivot
            length = len(self.current_object_class_id_list())
            rows = list(range(length))
            columns = (
                [self._PARAM_INDEX_ID, self._ALTERNATIVE_INDEX_ID]
                if self.current_input_type == self._PARAMETER_VALUE
                else []
            )
            frozen = []
            frozen_value = ()
        return rows, columns, frozen, frozen_value

    @Slot(str)
    def reload_pivot_table(self, text=""):
        """Updates current class (type and id) and reloads pivot table for it."""
        if self._selection_source == self.ui.treeView_object:
            selected = self.ui.treeView_object.selectionModel().currentIndex()
            class_type = "object class"
        elif self._selection_source == self.ui.treeView_relationship:
            selected = self.ui.treeView_relationship.selectionModel().currentIndex()
            class_type = "relationship class"
        else:
            return
        if self._is_class_index(selected, class_type):
            self.current_class_type = class_type
            selected_item = selected.model().item_from_index(selected)
            self.current_class_id = selected_item.db_map_id(self.db_map)
            if self.current_class_id is not None:
                self.do_reload_pivot_table()

    @busy_effect
    def do_reload_pivot_table(self):
        """Reloads pivot table.
        """
        self.current_input_type = self.ui.comboBox_pivot_table_input_type.currentText()
        if self.current_input_type == self._RELATIONSHIP and self.current_class_type != "relationship class":
            self.clear_pivot_table()
            return
        length = len(self.current_object_class_id_list())
        index_ids = tuple(range(length))
        if self.current_input_type == self._PARAMETER_VALUE:
            data = self.load_parameter_value_data()
            index_ids += (self._PARAM_INDEX_ID, self._ALTERNATIVE_INDEX_ID)
        else:
            data = self.load_relationship_data()
        # get pivot preference for current selection
        selection_key = (self.current_class_id, self.current_class_type, self.current_input_type)
        rows, columns, frozen, frozen_value = self.get_pivot_preferences(selection_key)
        self.wipe_out_filter_menus()
        self.pivot_table_model.reset_model(data, index_ids, rows, columns, frozen, frozen_value)
        self.pivot_table_proxy.clear_filter()

    def clear_pivot_table(self):
        self.wipe_out_filter_menus()
        self.pivot_table_model.clear_model()
        self.pivot_table_proxy.clear_filter()

    def wipe_out_filter_menus(self):
        while self.filter_menus:
            _, menu = self.filter_menus.popitem()
            menu.wipe_out()

    @Slot()
    def make_pivot_headers(self):
        """
        Turns top left indexes in the pivot table into TabularViewHeaderWidget.
        """
        top_indexes, left_indexes = self.pivot_table_model.top_left_indexes()
        for index in left_indexes:
            proxy_index = self.pivot_table_proxy.mapFromSource(index)
            widget = self.create_header_widget(proxy_index.data(Qt.DisplayRole), "columns")
            self.ui.pivot_table.setIndexWidget(proxy_index, widget)
        for index in top_indexes:
            proxy_index = self.pivot_table_proxy.mapFromSource(index)
            widget = self.create_header_widget(proxy_index.data(Qt.DisplayRole), "rows")
            self.ui.pivot_table.setIndexWidget(proxy_index, widget)
        # TODO: find out why we need two processEvents here
        qApp.processEvents()  # pylint: disable=undefined-variable
        qApp.processEvents()  # pylint: disable=undefined-variable
        self.ui.pivot_table.resizeColumnsToContents()

    def make_frozen_headers(self):
        """
        Turns indexes in the first row of the frozen table into TabularViewHeaderWidget.
        """
        for column in range(self.frozen_table_model.columnCount()):
            index = self.frozen_table_model.index(0, column)
            widget = self.create_header_widget(index.data(Qt.DisplayRole), "frozen", with_menu=False)
            self.ui.frozen_table.setIndexWidget(index, widget)
            self.ui.frozen_table.horizontalHeader().resizeSection(column, widget.size().width())

<<<<<<< HEAD
    def _query_object(self, db_map, id_):
        return self.db_mngr.get_field(db_map, "object", id_, "name")

    def _query_parameter_definition(self, db_map, id_):
        return self.db_mngr.get_field(db_map, "parameter definition", id_, "parameter_name")

    def _query_alternative(self, db_map, id_):
        return self.db_mngr.get_field(db_map, "alternative", id_, "name")

=======
>>>>>>> cea667a2
    def create_filter_menu(self, identifier):
        """Returns a filter menu for given given object class identifier.

        Args:
            identifier (int)

        Returns:
            TabularViewFilterMenu
        """
<<<<<<< HEAD
        item_type_lookup = {
            self._ALTERNATIVE_INDEX_ID: self._query_alternative,
            self._PARAM_INDEX_ID: self._query_parameter_definition,
        }
        if identifier not in self.filter_menus:
            query_method = item_type_lookup.get(identifier, self._query_object)
=======

        object_id_to_name = lambda id_: self.db_mngr.get_field(self.db_map, "object", id_, "name")
        parameter_id_to_name = lambda id_: self.db_mngr.get_field(
            self.db_map, "parameter definition", id_, "parameter_name"
        )
        if identifier not in self.filter_menus:
            data_to_value = parameter_id_to_name if identifier == self._PARAM_INDEX_ID else object_id_to_name
>>>>>>> cea667a2
            self.filter_menus[identifier] = menu = TabularViewFilterMenu(
                self, identifier, data_to_value, show_empty=False
            )
            index_values = dict.fromkeys(self.pivot_table_model.model.index_values.get(identifier, []))
            index_values.pop(None, None)
            menu.set_filter_list(index_values.keys())
            menu.filterChanged.connect(self.change_filter)
        return self.filter_menus[identifier]

    def create_header_widget(self, identifier, area, with_menu=True):
        """
        Returns a TabularViewHeaderWidget for given object class identifier.

        Args:
            identifier (int)
            area (str)
            with_menu (bool)

        Returns:
            TabularViewHeaderWidget
        """
        if with_menu:
            menu = self.create_filter_menu(identifier)
        else:
            menu = None
        if identifier == self._PARAM_INDEX_ID:
            name = self._PARAMETER
        elif identifier == self._ALTERNATIVE_INDEX_ID:
            name = self._ALTERNATIVE
        else:
            name = self.current_object_class_name_list()[identifier]
        widget = TabularViewHeaderWidget(identifier, name, area, menu=menu, parent=self)
        widget.header_dropped.connect(self.handle_header_dropped)
        return widget

    @staticmethod
    def _get_insert_index(pivot_list, catcher, position):
        """Returns an index for inserting a new element in the given pivot list.

        Returns:
            int
        """
        if isinstance(catcher, TabularViewHeaderWidget):
            i = pivot_list.index(catcher.identifier)
            if position == "after":
                i += 1
        else:
            i = 0
        return i

    @Slot(object, object, str)
    def handle_header_dropped(self, dropped, catcher, position=""):
        """
        Updates pivots when a header is dropped.

        Args:
            dropped (TabularViewHeaderWidget)
            catcher (TabularViewHeaderWidget, PivotTableHeaderView, FrozenTableView)
            position (str): either "before", "after", or ""
        """
        top_indexes, left_indexes = self.pivot_table_model.top_left_indexes()
        rows = [index.data(Qt.DisplayRole) for index in top_indexes]
        columns = [index.data(Qt.DisplayRole) for index in left_indexes]
        frozen = self.frozen_table_model.headers
        dropped_list = {"columns": columns, "rows": rows, "frozen": frozen}[dropped.area]
        catcher_list = {"columns": columns, "rows": rows, "frozen": frozen}[catcher.area]
        dropped_list.remove(dropped.identifier)
        i = self._get_insert_index(catcher_list, catcher, position)
        catcher_list.insert(i, dropped.identifier)
        if dropped.area == "frozen" or catcher.area == "frozen":
            if frozen:
                frozen_values = self.find_frozen_values(frozen)
                self.frozen_table_model.reset_model(frozen_values, frozen)
                self.make_frozen_headers()
                self.ui.frozen_table.resizeColumnsToContents()
            else:
                self.frozen_table_model.clear_model()
        frozen_value = self.get_frozen_value(self.ui.frozen_table.currentIndex())
        self.pivot_table_model.set_pivot(rows, columns, frozen, frozen_value)
        # save current pivot
        self.class_pivot_preferences[
            (self.current_class_id, self.current_class_type, self.current_input_type)
        ] = self.PivotPreferences(rows, columns, frozen, frozen_value)
        self.make_pivot_headers()

    def get_frozen_value(self, index):
        """
        Returns the value in the frozen table corresponding to the given index.

        Args:
            index (QModelIndex)
        Returns:
            tuple
        """
        if not index.isValid():
            return tuple(None for _ in range(self.frozen_table_model.columnCount()))
        return self.frozen_table_model.row(index)

    @Slot("QModelIndex", "QModelIndex")
    def change_frozen_value(self, current, previous):
        """Sets the frozen value from selection in frozen table.
        """
        frozen_value = self.get_frozen_value(current)
        self.pivot_table_model.set_frozen_value(frozen_value)
        # store pivot preferences
        self.class_pivot_preferences[
            (self.current_class_id, self.current_class_type, self.current_input_type)
        ] = self.PivotPreferences(
            self.pivot_table_model.model.pivot_rows,
            self.pivot_table_model.model.pivot_columns,
            self.pivot_table_model.model.pivot_frozen,
            self.pivot_table_model.model.frozen_value,
        )

    @Slot(int, set, bool)
    def change_filter(self, identifier, valid_values, has_filter):
        if has_filter:
            self.pivot_table_proxy.set_filter(identifier, valid_values)
        else:
            self.pivot_table_proxy.set_filter(identifier, None)  # None means everything passes

    def reload_frozen_table(self):
        """Resets the frozen model according to new selection in entity trees."""
        frozen = self.pivot_table_model.model.pivot_frozen
        frozen_value = self.pivot_table_model.model.frozen_value
        frozen_values = self.find_frozen_values(frozen)
        self.frozen_table_model.reset_model(frozen_values, frozen)
        self.make_frozen_headers()
        if frozen_value in frozen_values:
            # update selected row
            ind = frozen_values.index(frozen_value)
            self.ui.frozen_table.selectionModel().blockSignals(True)  # prevent selectionChanged signal when updating
            self.ui.frozen_table.selectRow(ind)
            self.ui.frozen_table.selectionModel().blockSignals(False)
        else:
            # frozen value not found, remove selection
            self.ui.frozen_table.selectionModel().blockSignals(True)  # prevent selectionChanged signal when updating
            self.ui.frozen_table.clearSelection()
            self.ui.frozen_table.selectionModel().blockSignals(False)
        self.ui.frozen_table.resizeColumnsToContents()

    def find_frozen_values(self, frozen):
        """Returns a list of tuples containing unique values (object ids) for the frozen indexes (object class ids).

        Args:
            frozen (tuple(int)): A tuple of currently frozen indexes
        Returns:
            list(tuple(list(int)))
        """
        return list(dict.fromkeys(zip(*[self.pivot_table_model.model.index_values.get(k, []) for k in frozen])).keys())

    @staticmethod
    def refresh_table_view(table_view):
        top_left = table_view.indexAt(table_view.rect().topLeft())
        bottom_right = table_view.indexAt(table_view.rect().bottomRight())
        table_view.model().dataChanged.emit(top_left, bottom_right)

    @staticmethod
    def _group_by_class(items, get_class_id):
        d = dict()
        for item in items:
            d.setdefault(get_class_id(item), []).append(item)
        return d

    def receive_data_added_or_removed(self, data, action):
        if action == "add":
            self.pivot_table_model.add_to_model(data)
        elif action == "remove":
            self.pivot_table_model.remove_from_model(data)
        for identifier, menu in self.filter_menus.items():
<<<<<<< HEAD
            values = dict.fromkeys(self.pivot_table_model.model.index_values.get(identifier, []))
            values.pop(None, None)
            values = set((self.db_map, id_) for id_ in values.keys())
            if action == "add":
                menu.add_items_to_filter_list(values)
            elif action == "remove":
                previous = menu._filter._filter_model._data_set
                menu.remove_items_from_filter_list(previous - values)
=======
            index_values = dict.fromkeys(self.pivot_table_model.model.index_values.get(identifier, []))
            index_values.pop(None, None)
            self.menu_values[identifier] = menu_values = self._get_menu_values(identifier, index_values)
            if action == "add":
                menu.add_items_to_filter_list(list(menu_values.keys()))
            elif action == "remove":
                previous = menu._filter._filter_model._data_set
                menu.remove_items_from_filter_list(list(previous - menu_values.keys()))
>>>>>>> cea667a2
        self.reload_frozen_table()

    def receive_objects_added_or_removed(self, db_map_data, action):
        items = db_map_data.get(self.db_map, set())
        if self.current_input_type == self._RELATIONSHIP and self.current_class_type == "relationship class":
            objects_per_class = self._group_by_class(items, lambda x: x["class_id"])
            if not set(objects_per_class.keys()).intersection(self.current_object_class_id_list()):
                return
            data = self.load_empty_relationship_data(objects_per_class=objects_per_class)
            self.receive_data_added_or_removed(data, action)
        elif self.current_input_type == self._PARAMETER_VALUE and self.current_class_type == "object class":
            objects = [x for x in items if x["class_id"] == self.current_class_id]
            if not objects:
                return
            data = self.load_empty_parameter_value_data(entities=objects)
            self.receive_data_added_or_removed(data, action)

    def receive_relationships_added_or_removed(self, db_map_data, action):
        items = db_map_data.get(self.db_map, set())
        if self.current_class_type != "relationship class":
            return
        relationships = [x for x in items if x["class_id"] == self.current_class_id]
        if not relationships:
            return
        if self.current_input_type == self._RELATIONSHIP:
            data = self.load_full_relationship_data(relationships=relationships, action=action)
            self.pivot_table_model.update_model(data)
            self.refresh_table_view(self.ui.pivot_table)
        elif self.current_input_type == self._PARAMETER_VALUE:
            data = self.load_empty_parameter_value_data(relationships)
            self.receive_data_added_or_removed(data, action)

    def receive_parameter_definitions_added_or_removed(self, db_map_data, action):
        items = db_map_data.get(self.db_map, set())
        if self.current_input_type != self._PARAMETER_VALUE:
            return
        parameters = [
            x for x in items if (x.get("object_class_id") or x.get("relationship_class_id")) == self.current_class_id
        ]
        if not parameters:
            return
        parameter_ids = {x["id"] for x in parameters}
        data = self.load_empty_parameter_value_data(parameter_ids=parameter_ids)
        self.receive_data_added_or_removed(data, action)

    def receive_parameter_values_added_or_removed(self, db_map_data, action):
        items = db_map_data.get(self.db_map, set())
        if self.current_input_type != self._PARAMETER_VALUE:
            return
        parameter_values = [
            x for x in items if (x.get("object_class_id") or x.get("relationship_class_id")) == self.current_class_id
        ]
        if not parameter_values:
            return
        data = self.load_full_parameter_value_data(parameter_values=parameter_values, action=action)
        self.pivot_table_model.update_model(data)
        self.refresh_table_view(self.ui.pivot_table)

    def receive_db_map_data_updated(self, db_map_data, get_class_id):
        items = db_map_data.get(self.db_map, set())
        for item in items:
            if get_class_id(item) == self.current_class_id:
                self.refresh_table_view(self.ui.pivot_table)
                self.refresh_table_view(self.ui.frozen_table)
                self.make_pivot_headers()
                break

    def receive_alternatives_updates(self, db_map_data):
        self.refresh_table_view(self.ui.pivot_table)
        self.refresh_table_view(self.ui.frozen_table)
        self.make_pivot_headers()

    def receive_alternatives_added_or_removed(self, db_map_data, action):
        if self.current_input_type != self._PARAMETER_VALUE:
            return
        if self.current_class_id is None:
            return
        if self.current_class_type is None:
            return
        alt_ids = [a["id"] for a in db_map_data.get(self.db_map, set())]
        data = self.load_empty_parameter_value_data(alternative_ids=alt_ids)
        self.receive_data_added_or_removed(data, action)

    def receive_classes_removed(self, db_map_data):
        items = db_map_data.get(self.db_map, set())
        for item in items:
            if item["id"] == self.current_class_id:
                self.current_class_type = None
                self.current_class_id = None
                self.clear_pivot_table()
                break

    def receive_alternatives_added(self, db_map_data):
        """Reacts to alternatives added event."""
        super().receive_alternatives_added(db_map_data)
        self.receive_alternatives_added_or_removed(db_map_data, action="add")

    def receive_objects_added(self, db_map_data):
        """Reacts to objects added event."""
        super().receive_objects_added(db_map_data)
        self.receive_objects_added_or_removed(db_map_data, action="add")

    def receive_relationships_added(self, db_map_data):
        """Reacts to relationships added event."""
        super().receive_relationships_added(db_map_data)
        self.receive_relationships_added_or_removed(db_map_data, action="add")

    def receive_parameter_definitions_added(self, db_map_data):
        """Reacts to parameter definitions added event."""
        super().receive_parameter_definitions_added(db_map_data)
        self.receive_parameter_definitions_added_or_removed(db_map_data, action="add")

    def receive_parameter_values_added(self, db_map_data):
        """Reacts to parameter values added event."""
        super().receive_parameter_values_added(db_map_data)
        self.receive_parameter_values_added_or_removed(db_map_data, action="add")

    def receive_alternatives_updated(self, db_map_data):
        """Reacts to object classes updated event."""
        super().receive_alternatives_updated(db_map_data)
        self.receive_alternatives_updates(db_map_data)

    def receive_object_classes_updated(self, db_map_data):
        """Reacts to object classes updated event."""
        super().receive_object_classes_updated(db_map_data)
        self.receive_db_map_data_updated(db_map_data, get_class_id=lambda x: x["id"])

    def receive_objects_updated(self, db_map_data):
        """Reacts to objects updated event."""
        super().receive_objects_updated(db_map_data)
        self.receive_db_map_data_updated(db_map_data, get_class_id=lambda x: x["class_id"])

    def receive_relationship_classes_updated(self, db_map_data):
        """Reacts to relationship classes updated event."""
        super().receive_relationship_classes_updated(db_map_data)
        self.receive_db_map_data_updated(db_map_data, get_class_id=lambda x: x["id"])

    def receive_relationships_updated(self, db_map_data):
        """Reacts to relationships updated event."""
        super().receive_relationships_updated(db_map_data)
        self.receive_db_map_data_updated(db_map_data, get_class_id=lambda x: x["class_id"])

    def receive_parameter_values_updated(self, db_map_data):
        """Reacts to parameter values added event."""
        super().receive_parameter_values_updated(db_map_data)
        self.receive_db_map_data_updated(
            db_map_data, get_class_id=lambda x: x.get("object_class_id") or x.get("relationship_class_id")
        )

    def receive_parameter_definitions_updated(self, db_map_data):
        """Reacts to parameter definitions updated event."""
        super().receive_parameter_definitions_updated(db_map_data)
        self.receive_db_map_data_updated(
            db_map_data, get_class_id=lambda x: x.get("object_class_id") or x.get("relationship_class_id")
        )

    def receive_alternatives_removed(self, db_map_data):
        """Reacts to object classes removed event."""
        super().receive_alternatives_removed(db_map_data)
        self.receive_alternatives_added_or_removed(db_map_data, action="remove")

    def receive_object_classes_removed(self, db_map_data):
        """Reacts to object classes removed event."""
        super().receive_object_classes_removed(db_map_data)
        self.receive_classes_removed(db_map_data)

    def receive_objects_removed(self, db_map_data):
        """Reacts to objects removed event."""
        super().receive_objects_removed(db_map_data)
        self.receive_objects_added_or_removed(db_map_data, action="remove")

    def receive_relationship_classes_removed(self, db_map_data):
        """Reacts to relationship classes remove event."""
        super().receive_relationship_classes_removed(db_map_data)
        self.receive_classes_removed(db_map_data)

    def receive_relationships_removed(self, db_map_data):
        """Reacts to relationships removed event."""
        super().receive_relationships_removed(db_map_data)
        self.receive_relationships_added_or_removed(db_map_data, action="remove")

    def receive_parameter_definitions_removed(self, db_map_data):
        """Reacts to parameter definitions removed event."""
        super().receive_parameter_definitions_removed(db_map_data)
        self.receive_parameter_definitions_added_or_removed(db_map_data, action="remove")

    def receive_parameter_values_removed(self, db_map_data):
        """Reacts to parameter values removed event."""
        super().receive_parameter_values_removed(db_map_data)
        self.receive_parameter_values_added_or_removed(db_map_data, action="remove")

    def receive_session_rolled_back(self, db_maps):
        """Reacts to session rolled back event."""
        super().receive_session_rolled_back(db_maps)
        self.reload_pivot_table()
        self.reload_frozen_table()<|MERGE_RESOLUTION|>--- conflicted
+++ resolved
@@ -450,18 +450,6 @@
             self.ui.frozen_table.setIndexWidget(index, widget)
             self.ui.frozen_table.horizontalHeader().resizeSection(column, widget.size().width())
 
-<<<<<<< HEAD
-    def _query_object(self, db_map, id_):
-        return self.db_mngr.get_field(db_map, "object", id_, "name")
-
-    def _query_parameter_definition(self, db_map, id_):
-        return self.db_mngr.get_field(db_map, "parameter definition", id_, "parameter_name")
-
-    def _query_alternative(self, db_map, id_):
-        return self.db_mngr.get_field(db_map, "alternative", id_, "name")
-
-=======
->>>>>>> cea667a2
     def create_filter_menu(self, identifier):
         """Returns a filter menu for given given object class identifier.
 
@@ -471,22 +459,14 @@
         Returns:
             TabularViewFilterMenu
         """
-<<<<<<< HEAD
-        item_type_lookup = {
-            self._ALTERNATIVE_INDEX_ID: self._query_alternative,
-            self._PARAM_INDEX_ID: self._query_parameter_definition,
-        }
-        if identifier not in self.filter_menus:
-            query_method = item_type_lookup.get(identifier, self._query_object)
-=======
 
         object_id_to_name = lambda id_: self.db_mngr.get_field(self.db_map, "object", id_, "name")
         parameter_id_to_name = lambda id_: self.db_mngr.get_field(
             self.db_map, "parameter definition", id_, "parameter_name"
         )
+        alt_id_to_name = lambda id_: self.db_mngr.get_field(self.db_map, "alternative", id_, "name")
         if identifier not in self.filter_menus:
-            data_to_value = parameter_id_to_name if identifier == self._PARAM_INDEX_ID else object_id_to_name
->>>>>>> cea667a2
+            data_to_value = {-2: alt_id_to_name, -1: parameter_id_to_name}.get(identifier, object_id_to_name)
             self.filter_menus[identifier] = menu = TabularViewFilterMenu(
                 self, identifier, data_to_value, show_empty=False
             )
@@ -657,16 +637,6 @@
         elif action == "remove":
             self.pivot_table_model.remove_from_model(data)
         for identifier, menu in self.filter_menus.items():
-<<<<<<< HEAD
-            values = dict.fromkeys(self.pivot_table_model.model.index_values.get(identifier, []))
-            values.pop(None, None)
-            values = set((self.db_map, id_) for id_ in values.keys())
-            if action == "add":
-                menu.add_items_to_filter_list(values)
-            elif action == "remove":
-                previous = menu._filter._filter_model._data_set
-                menu.remove_items_from_filter_list(previous - values)
-=======
             index_values = dict.fromkeys(self.pivot_table_model.model.index_values.get(identifier, []))
             index_values.pop(None, None)
             self.menu_values[identifier] = menu_values = self._get_menu_values(identifier, index_values)
@@ -675,7 +645,6 @@
             elif action == "remove":
                 previous = menu._filter._filter_model._data_set
                 menu.remove_items_from_filter_list(list(previous - menu_values.keys()))
->>>>>>> cea667a2
         self.reload_frozen_table()
 
     def receive_objects_added_or_removed(self, db_map_data, action):
