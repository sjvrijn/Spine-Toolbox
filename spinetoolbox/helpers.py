--- conflicted
+++ resolved
@@ -35,28 +35,6 @@
 from PySide2.QtGui import QCursor
 from config import DEFAULT_PROJECT_DIR
 
-<<<<<<< HEAD
-=======
-
-# TODO: check if this is the right place for this
-@compiles(TINYINT, 'sqlite')
-def compile_TINYINT_mysql_sqlite(element, compiler, **kw):
-    """ Handles mysql TINYINT datatype as INTEGER in sqlite """
-    return compiler.visit_INTEGER(element, **kw)
-
-
-@compiles(DOUBLE, 'sqlite')
-def compile_DOUBLE_mysql_sqlite(element, compiler, **kw):
-    """ Handles mysql DOUBLE datatype as REAL in sqlite """
-    return compiler.visit_REAL(element, **kw)
-
-
-@event.listens_for(Engine, "connect")
-def set_sqlite_pragma(dbapi_connection, connection_record):
-    cursor = dbapi_connection.cursor()
-    cursor.execute("PRAGMA foreign_keys=ON")
-    cursor.close()
->>>>>>> 3b56bf6c
 
 
 def busy_effect(func):
