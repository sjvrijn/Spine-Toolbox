######################################################################################################################
# Copyright (C) 2017-2020 Spine project consortium
# This file is part of Spine Toolbox.
# Spine Toolbox is free software: you can redistribute it and/or modify it under the terms of the GNU Lesser General
# Public License as published by the Free Software Foundation, either version 3 of the License, or (at your option)
# any later version. This program is distributed in the hope that it will be useful, but WITHOUT ANY WARRANTY;
# without even the implied warranty of MERCHANTABILITY or FITNESS FOR A PARTICULAR PURPOSE. See the GNU Lesser General
# Public License for more details. You should have received a copy of the GNU Lesser General Public License along with
# this program. If not, see <http://www.gnu.org/licenses/>.
######################################################################################################################

"""
SpineDBFetcher class.

:authors: M. Marin (KTH)
:date:   13.3.2020
"""

from PySide2.QtCore import Signal, Slot, QObject, QThread, Qt
from PySide2.QtGui import QCursor


class SpineDBFetcher(QObject):
    """Fetches content from a Spine database and 'sends' them to another thread (via a signal-slot mechanism of course),
    so contents can be processed in that thread without affecting the UI."""

<<<<<<< HEAD
    scenarios_fetched = Signal(object)
    alternatives_fetched = Signal(object)
    scenario_alternatives_fetched = Signal(object)
    object_classes_fetched = Signal(object)
    objects_fetched = Signal(object)
    relationship_classes_fetched = Signal(object)
    relationships_fetched = Signal(object)
    entity_groups_fetched = Signal(object)
    parameter_definitions_fetched = Signal(object)
    parameter_values_fetched = Signal(object)
    parameter_value_lists_fetched = Signal(object)
    parameter_tags_fetched = Signal(object)
    done = Signal()

    def __init__(self, db_mngr, listener, *db_maps):
=======
    finished = Signal(object)
    _ready_to_finish = Signal()
    _object_classes_fetched = Signal(object)
    _objects_fetched = Signal(object)
    _relationship_classes_fetched = Signal(object)
    _relationships_fetched = Signal(object)
    _entity_groups_fetched = Signal(object)
    _parameter_definitions_fetched = Signal(object)
    _parameter_values_fetched = Signal(object)
    _parameter_value_lists_fetched = Signal(object)
    _parameter_tags_fetched = Signal(object)

    def __init__(self, db_mngr, listener):
>>>>>>> 6ad3af12
        """Initializes the fetcher object.

        Args:
            db_mngr (SpineDBManager)
            listener (DataStoreForm)
        """
        super().__init__()
        self._db_mngr = db_mngr
        self._listener = listener
        self._thread = QThread()
        # NOTE: by moving this to another thread, all the slots defined below are called on that thread too
        self.moveToThread(self._thread)
        self._thread.start()
        self.connect_signals()

    def connect_signals(self):
        """Connects signals."""
<<<<<<< HEAD
        self.alternatives_fetched.connect(self.receive_alternatives_fetched)
        self.scenarios_fetched.connect(self.receive_scenarios_fetched)
        self.scenario_alternatives_fetched.connect(self.receive_scenario_alternatives_fetched)
        self.object_classes_fetched.connect(self.receive_object_classes_fetched)
        self.objects_fetched.connect(self.receive_objects_fetched)
        self.relationship_classes_fetched.connect(self.receive_relationship_classes_fetched)
        self.relationships_fetched.connect(self.receive_relationships_fetched)
        self.entity_groups_fetched.connect(self.receive_entity_groups_fetched)
        self.parameter_definitions_fetched.connect(self.receive_parameter_definitions_fetched)
        self.parameter_values_fetched.connect(self.receive_parameter_values_fetched)
        self.parameter_value_lists_fetched.connect(self.receive_parameter_value_lists_fetched)
        self.parameter_tags_fetched.connect(self.receive_parameter_tags_fetched)
        self.destroyed.connect(lambda: self.clean_up())  # pylint: disable=unnecessary-lambda
        qApp.aboutToQuit.connect(self._thread.quit)  # pylint: disable=undefined-variable

    def start(self):
        """Fetches items from the database and emit fetched signals.
        """
        self.listener.setCursor(QCursor(Qt.BusyCursor))
        self.listener.silenced = True
        object_classes = {x: self.db_mngr.get_object_classes(x) for x in self.db_maps}
        relationship_classes = {x: self.db_mngr.get_relationship_classes(x) for x in self.db_maps}
        parameter_definitions = {x: self.db_mngr.get_parameter_definitions(x) for x in self.db_maps}
        objects = {x: self.db_mngr.get_objects(x) for x in self.db_maps}
        relationships = {x: self.db_mngr.get_relationships(x) for x in self.db_maps}
        entity_groups = {x: self.db_mngr.get_entity_groups(x) for x in self.db_maps}
        parameter_values = {x: self.db_mngr.get_parameter_values(x) for x in self.db_maps}
        parameter_value_lists = {x: self.db_mngr.get_parameter_value_lists(x) for x in self.db_maps}
        parameter_tags = {x: self.db_mngr.get_parameter_tags(x) for x in self.db_maps}
        alternatives = {x: self.db_mngr.get_alternatives(x) for x in self.db_maps}
        scenarios = {x: self.db_mngr.get_scenarios(x) for x in self.db_maps}
        scenario_alternatives = {x: self.db_mngr.get_scenario_alternatives(x) for x in self.db_maps}
        self.object_classes_fetched.emit(object_classes)
        self.relationship_classes_fetched.emit(relationship_classes)
        self.parameter_definitions_fetched.emit(parameter_definitions)
        self.objects_fetched.emit(objects)
        self.relationships_fetched.emit(relationships)
        self.entity_groups_fetched.emit(entity_groups)
        self.parameter_values_fetched.emit(parameter_values)
        self.parameter_value_lists_fetched.emit(parameter_value_lists)
        self.parameter_tags_fetched.emit(parameter_tags)
        self.alternatives_fetched.emit(alternatives)
        self.scenarios_fetched.emit(scenarios)
        self.scenario_alternatives_fetched.emit(scenario_alternatives)
        self.done.emit()
        self.deleteLater()
=======
        self._ready_to_finish.connect(self._emit_finished_signal)
        self._object_classes_fetched.connect(self._receive_object_classes_fetched)
        self._objects_fetched.connect(self._receive_objects_fetched)
        self._relationship_classes_fetched.connect(self._receive_relationship_classes_fetched)
        self._relationships_fetched.connect(self._receive_relationships_fetched)
        self._entity_groups_fetched.connect(self._receive_entity_groups_fetched)
        self._parameter_definitions_fetched.connect(self._receive_parameter_definitions_fetched)
        self._parameter_values_fetched.connect(self._receive_parameter_values_fetched)
        self._parameter_value_lists_fetched.connect(self._receive_parameter_value_lists_fetched)
        self._parameter_tags_fetched.connect(self._receive_parameter_tags_fetched)

    def fetch(self, db_maps):
        """Fetches items from the database and emit fetched signals.
        """
        self._listener.setCursor(QCursor(Qt.BusyCursor))
        self._listener.silenced = True
        object_classes = {x: self._db_mngr.get_object_classes(x) for x in db_maps}
        self._object_classes_fetched.emit(object_classes)
        relationship_classes = {x: self._db_mngr.get_relationship_classes(x) for x in db_maps}
        self._relationship_classes_fetched.emit(relationship_classes)
        parameter_definitions = {x: self._db_mngr.get_parameter_definitions(x) for x in db_maps}
        self._parameter_definitions_fetched.emit(parameter_definitions)
        objects = {x: self._db_mngr.get_objects(x) for x in db_maps}
        self._objects_fetched.emit(objects)
        relationships = {x: self._db_mngr.get_relationships(x) for x in db_maps}
        self._relationships_fetched.emit(relationships)
        entity_groups = {x: self._db_mngr.get_entity_groups(x) for x in db_maps}
        self._entity_groups_fetched.emit(entity_groups)
        parameter_values = {x: self._db_mngr.get_parameter_values(x) for x in db_maps}
        self._parameter_values_fetched.emit(parameter_values)
        parameter_value_lists = {x: self._db_mngr.get_parameter_value_lists(x) for x in db_maps}
        self._parameter_value_lists_fetched.emit(parameter_value_lists)
        parameter_tags = {x: self._db_mngr.get_parameter_tags(x) for x in db_maps}
        self._parameter_tags_fetched.emit(parameter_tags)
        self._ready_to_finish.emit()
>>>>>>> 6ad3af12

    def clean_up(self):
        self._listener.silenced = False
        self._listener.unsetCursor()
        self.quit()

    def quit(self):
        self._thread.quit()
        self._thread.wait()

    @Slot(object)
<<<<<<< HEAD
    def receive_alternatives_fetched(self, db_map_data):
        self.db_mngr.cache_items("alternative", db_map_data)
        self.listener.receive_alternatives_added(db_map_data)

    @Slot(object)
    def receive_scenarios_fetched(self, db_map_data):
        self.db_mngr.cache_items("scenario", db_map_data)
        self.listener.receive_scenarios_added(db_map_data)

    @Slot(object)
    def receive_scenario_alternatives_fetched(self, db_map_data):
        self.db_mngr.cache_items("scenario_alternative", db_map_data)
        self.listener.receive_scenario_alternatives_added(db_map_data)

    @Slot(object)
    def receive_object_classes_fetched(self, db_map_data):
        self.db_mngr.cache_items("object class", db_map_data)
        self.db_mngr.update_icons(db_map_data)
        self.listener.receive_object_classes_fetched(db_map_data)
=======
    def _receive_object_classes_fetched(self, db_map_data):
        self._db_mngr.cache_items("object class", db_map_data)
        self._db_mngr.update_icons(db_map_data)
        self._listener.receive_object_classes_fetched(db_map_data)
>>>>>>> 6ad3af12

    @Slot(object)
    def _receive_objects_fetched(self, db_map_data):
        self._db_mngr.cache_items("object", db_map_data)
        self._listener.receive_objects_fetched(db_map_data)

    @Slot(object)
    def _receive_relationship_classes_fetched(self, db_map_data):
        self._db_mngr.cache_items("relationship class", db_map_data)
        self._listener.receive_relationship_classes_fetched(db_map_data)

    @Slot(object)
    def _receive_relationships_fetched(self, db_map_data):
        self._db_mngr.cache_items("relationship", db_map_data)
        self._listener.receive_relationships_fetched(db_map_data)

    @Slot(object)
    def _receive_entity_groups_fetched(self, db_map_data):
        self._db_mngr.cache_items("entity group", db_map_data)
        self._listener.receive_entity_groups_fetched(db_map_data)

    @Slot(object)
    def _receive_parameter_definitions_fetched(self, db_map_data):
        self._db_mngr.cache_items("parameter definition", db_map_data)
        self._listener.receive_parameter_definitions_fetched(db_map_data)

    @Slot(object)
    def _receive_parameter_values_fetched(self, db_map_data):
        self._db_mngr.cache_items("parameter value", db_map_data)
        self._listener.receive_parameter_values_fetched(db_map_data)

    @Slot(object)
    def _receive_parameter_value_lists_fetched(self, db_map_data):
        self._db_mngr.cache_items("parameter value list", db_map_data)
        self._listener.receive_parameter_value_lists_fetched(db_map_data)

    @Slot(object)
    def _receive_parameter_tags_fetched(self, db_map_data):
        self._db_mngr.cache_items("parameter tag", db_map_data)
        self._listener.receive_parameter_tags_fetched(db_map_data)

    @Slot()
    def _emit_finished_signal(self):
        self.finished.emit(self)<|MERGE_RESOLUTION|>--- conflicted
+++ resolved
@@ -24,25 +24,11 @@
     """Fetches content from a Spine database and 'sends' them to another thread (via a signal-slot mechanism of course),
     so contents can be processed in that thread without affecting the UI."""
 
-<<<<<<< HEAD
-    scenarios_fetched = Signal(object)
-    alternatives_fetched = Signal(object)
-    scenario_alternatives_fetched = Signal(object)
-    object_classes_fetched = Signal(object)
-    objects_fetched = Signal(object)
-    relationship_classes_fetched = Signal(object)
-    relationships_fetched = Signal(object)
-    entity_groups_fetched = Signal(object)
-    parameter_definitions_fetched = Signal(object)
-    parameter_values_fetched = Signal(object)
-    parameter_value_lists_fetched = Signal(object)
-    parameter_tags_fetched = Signal(object)
-    done = Signal()
-
-    def __init__(self, db_mngr, listener, *db_maps):
-=======
     finished = Signal(object)
     _ready_to_finish = Signal()
+    _scenarios_fetched = Signal(object)
+    _alternatives_fetched = Signal(object)
+    _scenario_alternatives_fetched = Signal(object)
     _object_classes_fetched = Signal(object)
     _objects_fetched = Signal(object)
     _relationship_classes_fetched = Signal(object)
@@ -54,7 +40,6 @@
     _parameter_tags_fetched = Signal(object)
 
     def __init__(self, db_mngr, listener):
->>>>>>> 6ad3af12
         """Initializes the fetcher object.
 
         Args:
@@ -72,55 +57,10 @@
 
     def connect_signals(self):
         """Connects signals."""
-<<<<<<< HEAD
-        self.alternatives_fetched.connect(self.receive_alternatives_fetched)
-        self.scenarios_fetched.connect(self.receive_scenarios_fetched)
-        self.scenario_alternatives_fetched.connect(self.receive_scenario_alternatives_fetched)
-        self.object_classes_fetched.connect(self.receive_object_classes_fetched)
-        self.objects_fetched.connect(self.receive_objects_fetched)
-        self.relationship_classes_fetched.connect(self.receive_relationship_classes_fetched)
-        self.relationships_fetched.connect(self.receive_relationships_fetched)
-        self.entity_groups_fetched.connect(self.receive_entity_groups_fetched)
-        self.parameter_definitions_fetched.connect(self.receive_parameter_definitions_fetched)
-        self.parameter_values_fetched.connect(self.receive_parameter_values_fetched)
-        self.parameter_value_lists_fetched.connect(self.receive_parameter_value_lists_fetched)
-        self.parameter_tags_fetched.connect(self.receive_parameter_tags_fetched)
-        self.destroyed.connect(lambda: self.clean_up())  # pylint: disable=unnecessary-lambda
-        qApp.aboutToQuit.connect(self._thread.quit)  # pylint: disable=undefined-variable
-
-    def start(self):
-        """Fetches items from the database and emit fetched signals.
-        """
-        self.listener.setCursor(QCursor(Qt.BusyCursor))
-        self.listener.silenced = True
-        object_classes = {x: self.db_mngr.get_object_classes(x) for x in self.db_maps}
-        relationship_classes = {x: self.db_mngr.get_relationship_classes(x) for x in self.db_maps}
-        parameter_definitions = {x: self.db_mngr.get_parameter_definitions(x) for x in self.db_maps}
-        objects = {x: self.db_mngr.get_objects(x) for x in self.db_maps}
-        relationships = {x: self.db_mngr.get_relationships(x) for x in self.db_maps}
-        entity_groups = {x: self.db_mngr.get_entity_groups(x) for x in self.db_maps}
-        parameter_values = {x: self.db_mngr.get_parameter_values(x) for x in self.db_maps}
-        parameter_value_lists = {x: self.db_mngr.get_parameter_value_lists(x) for x in self.db_maps}
-        parameter_tags = {x: self.db_mngr.get_parameter_tags(x) for x in self.db_maps}
-        alternatives = {x: self.db_mngr.get_alternatives(x) for x in self.db_maps}
-        scenarios = {x: self.db_mngr.get_scenarios(x) for x in self.db_maps}
-        scenario_alternatives = {x: self.db_mngr.get_scenario_alternatives(x) for x in self.db_maps}
-        self.object_classes_fetched.emit(object_classes)
-        self.relationship_classes_fetched.emit(relationship_classes)
-        self.parameter_definitions_fetched.emit(parameter_definitions)
-        self.objects_fetched.emit(objects)
-        self.relationships_fetched.emit(relationships)
-        self.entity_groups_fetched.emit(entity_groups)
-        self.parameter_values_fetched.emit(parameter_values)
-        self.parameter_value_lists_fetched.emit(parameter_value_lists)
-        self.parameter_tags_fetched.emit(parameter_tags)
-        self.alternatives_fetched.emit(alternatives)
-        self.scenarios_fetched.emit(scenarios)
-        self.scenario_alternatives_fetched.emit(scenario_alternatives)
-        self.done.emit()
-        self.deleteLater()
-=======
         self._ready_to_finish.connect(self._emit_finished_signal)
+        self._alternatives_fetched.connect(self._receive_alternatives_fetched)
+        self._scenarios_fetched.connect(self._receive_scenarios_fetched)
+        self._scenario_alternatives_fetched.connect(self._receive_scenario_alternatives_fetched)
         self._object_classes_fetched.connect(self._receive_object_classes_fetched)
         self._objects_fetched.connect(self._receive_objects_fetched)
         self._relationship_classes_fetched.connect(self._receive_relationship_classes_fetched)
@@ -154,8 +94,13 @@
         self._parameter_value_lists_fetched.emit(parameter_value_lists)
         parameter_tags = {x: self._db_mngr.get_parameter_tags(x) for x in db_maps}
         self._parameter_tags_fetched.emit(parameter_tags)
+        alternatives = {x: self._db_mngr.get_alternatives(x) for x in db_maps}
+        self._alternatives_fetched.emit(alternatives)
+        scenarios = {x: self._db_mngr.get_scenarios(x) for x in db_maps}
+        self._scenarios_fetched.emit(scenarios)
+        scenario_alternatives = {x: self._db_mngr.get_scenario_alternatives(x) for x in db_maps}
+        self._scenario_alternatives_fetched.emit(scenario_alternatives)
         self._ready_to_finish.emit()
->>>>>>> 6ad3af12
 
     def clean_up(self):
         self._listener.silenced = False
@@ -167,32 +112,25 @@
         self._thread.wait()
 
     @Slot(object)
-<<<<<<< HEAD
-    def receive_alternatives_fetched(self, db_map_data):
-        self.db_mngr.cache_items("alternative", db_map_data)
-        self.listener.receive_alternatives_added(db_map_data)
+    def _receive_alternatives_fetched(self, db_map_data):
+        self._db_mngr.cache_items("alternative", db_map_data)
+        self._listener.receive_alternatives_added(db_map_data)
 
     @Slot(object)
-    def receive_scenarios_fetched(self, db_map_data):
-        self.db_mngr.cache_items("scenario", db_map_data)
-        self.listener.receive_scenarios_added(db_map_data)
+    def _receive_scenarios_fetched(self, db_map_data):
+        self._db_mngr.cache_items("scenario", db_map_data)
+        self._listener.receive_scenarios_added(db_map_data)
 
     @Slot(object)
-    def receive_scenario_alternatives_fetched(self, db_map_data):
-        self.db_mngr.cache_items("scenario_alternative", db_map_data)
-        self.listener.receive_scenario_alternatives_added(db_map_data)
+    def _receive_scenario_alternatives_fetched(self, db_map_data):
+        self._db_mngr.cache_items("scenario_alternative", db_map_data)
+        self._listener.receive_scenario_alternatives_added(db_map_data)
 
     @Slot(object)
-    def receive_object_classes_fetched(self, db_map_data):
-        self.db_mngr.cache_items("object class", db_map_data)
-        self.db_mngr.update_icons(db_map_data)
-        self.listener.receive_object_classes_fetched(db_map_data)
-=======
     def _receive_object_classes_fetched(self, db_map_data):
         self._db_mngr.cache_items("object class", db_map_data)
         self._db_mngr.update_icons(db_map_data)
         self._listener.receive_object_classes_fetched(db_map_data)
->>>>>>> 6ad3af12
 
     @Slot(object)
     def _receive_objects_fetched(self, db_map_data):
