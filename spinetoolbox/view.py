--- conflicted
+++ resolved
@@ -16,18 +16,9 @@
 :date:   14.07.2018
 """
 
-<<<<<<< HEAD
-import os
-import shutil
-import getpass
-import logging
-from PySide2.QtCore import Qt, Slot
+from PySide2.QtCore import Qt, Slot, Signal
 from project_item import ProjectItem
-=======
-from PySide2.QtCore import Qt, Slot, Signal
-from metaobject import MetaObject
->>>>>>> 6bd33cd9
-from widgets.view_subwindow_widget import ViewWidget
+# from widgets.view_subwindow_widget import ViewWidget
 from spinedatabase_api import DatabaseMapping, SpineDBAPIError
 from widgets.network_map_widget import NetworkMapForm
 from graphics_items import ViewImage
@@ -124,28 +115,18 @@
         """Update list of references that this item is viewing."""
         input_items = self.find_input_items()
         self.references = [item.reference() for item in input_items if item.reference()]
-<<<<<<< HEAD
         if not self.references:
             return
         # self._widget.populate_reference_list(self.references)
-=======
-        self._widget.populate_reference_list(self.references)
->>>>>>> 6bd33cd9
 
     @busy_effect
     @Slot("QModelIndex", name="open_network_map")
     def open_network_map(self, index=None):
         """Open reference in Network Map form."""
         if not index:
-<<<<<<< HEAD
-            index = self._widget.ui.treeView_view.currentIndex()
-        if not index.isValid():
-            self._toolbox.msg_warning.emit("Nothing to plot in {0}. Add connection or reference.".format(self.name))
-=======
             index = self._widget.ui.treeView_references.currentIndex()
         if len(self.references) == 0:
             self._toolbox.msg_warning.emit("No data to plot. Try connecting a Data Store here.")
->>>>>>> 6bd33cd9
             return
         if not index.isValid():
             # If only one reference available select it automatically
@@ -168,5 +149,5 @@
         network_map_form.show()
 
     def data_references(self):
-        """Returns a list of connection strings that are in this item as references (self.references)."""
+        """Returns a list of connection strings that are in this item as references."""
         return self.references