######################################################################################################################
# Copyright (C) 2017-2020 Spine project consortium
# This file is part of Spine Toolbox.
# Spine Toolbox is free software: you can redistribute it and/or modify it under the terms of the GNU Lesser General
# Public License as published by the Free Software Foundation, either version 3 of the License, or (at your option)
# any later version. This program is distributed in the hope that it will be useful, but WITHOUT ANY WARRANTY;
# without even the implied warranty of MERCHANTABILITY or FITNESS FOR A PARTICULAR PURPOSE. See the GNU Lesser General
# Public License for more details. You should have received a copy of the GNU Lesser General Public License along with
# this program. If not, see <http://www.gnu.org/licenses/>.
######################################################################################################################

"""
Contains a class template for a data source connector used in import ui.

:author: P. Vennström (VTT)
:date:   1.6.2019
"""

from spinedb_api import read_with_mapping, DateTime, Duration, ParameterValueFormatError

TYPE_STRING_TO_CLASS = {"string": str, "datetime": DateTime, "duration": Duration, "float": float, "boolean": bool}

TYPE_CLASS_TO_STRING = {type_class: string for string, type_class in TYPE_STRING_TO_CLASS.items()}


class SourceConnection:
    """Template class to read data from another QThread."""

    # name of data source, ex: "Text/CSV"
    DISPLAY_NAME = "unnamed source"

    # dict with option specification for source.
    OPTIONS = {}

    # Modal widget that that returns action (OK, CANCEL) and source object
    SELECT_SOURCE_UI = NotImplemented

    def __init__(self, settings):
        """
        Args:
            settings (dict, optional): connector specific settings or None
        """

    def connect_to_source(self, source):
        """Connects to source, ex: connecting to a database where source is a connection string.

        Arguments:
            source {} -- object with information on source to be connected to, ex: filepath string for a csv connection
        """
        raise NotImplementedError()

    def disconnect(self):
        """Disconnect from connected source.
        """
        raise NotImplementedError()

    def get_tables(self):
        """Method that should return a list of table names, list(str)

        Raises:
            NotImplementedError: [description]
        """
        raise NotImplementedError()

    def get_data_iterator(self, table, options, max_rows=-1):
        """
        Function that should return a data iterator, data header and number of
        columns.
        """
        raise NotImplementedError()

    def get_data(self, table, options, max_rows=-1):
        """
        Return data read from data source table in table. If max_rows is
        specified only that number of rows.
        """
        data_iter, header, _num_cols = self.get_data_iterator(table, options, max_rows)
        data = list(data_iter)
        return data, header

    def get_mapped_data(self, tables_mappings, options, table_types, table_row_types, max_rows=-1):
        """
        Reads all mappings in dict tables_mappings, where key is name of table
        and value is the mappings for that table.
        emits mapped data when ready.
        """
        mapped_data = {
            "object_classes": [],
            "objects": [],
            "object_parameters": [],
            "object_parameter_values": [],
            "relationship_classes": [],
            "relationships": [],
            "relationship_parameters": [],
            "relationship_parameter_values": [],
<<<<<<< HEAD
            "alternatives": [],
            "scenarios": [],
            "scenario_alternatives": [],
=======
            "object_groups": [],
>>>>>>> 4d136d8f
        }
        errors = []
        for table, mapping in tables_mappings.items():
            types = {col: spec.convert_function() for col, spec in table_types.get(table, {}).items()}
            row_types = {row: spec.convert_function() for row, spec in table_row_types.get(table, {}).items()}
            opt = options.get(table, {})
            data, header, num_cols = self.get_data_iterator(table, opt, max_rows)
            try:
                data, t_errors = read_with_mapping(data, mapping, num_cols, header, types, row_types)
            except ParameterValueFormatError as error:
                errors.append(str(error))
                continue
            for key, value in data.items():
                mapped_data[key].extend(value)
            errors.extend([(table, f"Could not map row: {row_number}, Error: {err}") for row_number, err in t_errors])

        return mapped_data, errors<|MERGE_RESOLUTION|>--- conflicted
+++ resolved
@@ -93,13 +93,10 @@
             "relationships": [],
             "relationship_parameters": [],
             "relationship_parameter_values": [],
-<<<<<<< HEAD
+            "object_groups": [],
             "alternatives": [],
             "scenarios": [],
             "scenario_alternatives": [],
-=======
-            "object_groups": [],
->>>>>>> 4d136d8f
         }
         errors = []
         for table, mapping in tables_mappings.items():
