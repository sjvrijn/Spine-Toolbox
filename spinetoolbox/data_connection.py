--- conflicted
+++ resolved
@@ -72,12 +72,7 @@
         # Populate data (files) model
         data_files = os.listdir(self.data_dir)
         self._widget.populate_data_list(data_files)
-<<<<<<< HEAD
-        #setup connections buttons
-        self._widget.ui.toolButton_connector.is_connector = True
-=======
         self._graphics_item = DataConnectionImage(self._parent, x, y, 70, 70, self.name)
->>>>>>> e1b9be91
         self.connect_signals()
 
     def connect_signals(self):
@@ -89,10 +84,6 @@
         self._widget.ui.toolButton_datapkg.clicked.connect(self.create_datapackage)
         self._widget.ui.toolButton_datapkg_keys.clicked.connect(self.show_edit_keys_form)
         self._widget.ui.pushButton_connections.clicked.connect(self.show_connections)
-<<<<<<< HEAD
-        self._widget.ui.toolButton_connector.clicked.connect(self.draw_links)
-=======
->>>>>>> e1b9be91
         self._widget.ui.treeView_data.doubleClicked.connect(self.open_data_file)
 
     def set_icon(self, icon):
@@ -224,7 +215,7 @@
         self.edit_datapackage_keys_form = EditDatapackageKeysWidget(self)
         self.edit_datapackage_keys_form.show()
 
-    def save_datapackage(self):  #TODO: handle zip as well?
+    def save_datapackage(self):  # TODO: handle zip as well?
         """Save datapackage.json to datadir"""
         if os.path.exists(os.path.join(self.data_dir, "datapackage.json")):
             msg = '<b>Replacing file "datapackage.json" in "{}"</b>.'\
@@ -324,13 +315,9 @@
         """Remove primary key from the package"""
         i = self.resource_names.index(table)
         if 'primaryKey' in self.descriptor['resources'][i]['schema']:
-<<<<<<< HEAD
             logging.debug("has pk")
-            if self.descriptor['resources'][i]['schema']['primaryKey'] == field:
+            if self.descriptor['resources'][i]['schema']['primaryKey'] == [field]:
                 logging.debug("same pk")
-=======
-            if self.descriptor['resources'][i]['schema']['primaryKey'] == [field]:
->>>>>>> e1b9be91
                 del self.descriptor['resources'][i]['schema']['primaryKey']
                 self.commit()
 
