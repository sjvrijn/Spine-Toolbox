#############################################################################
# Copyright (C) 2017 - 2018 VTT Technical Research Centre of Finland
#
# This file is part of Spine Toolbox.
#
# Spine Toolbox is free software: you can redistribute it and/or modify
# it under the terms of the GNU Lesser General Public License as published by
# the Free Software Foundation, either version 3 of the License, or
# (at your option) any later version.
#
# This program is distributed in the hope that it will be useful,
# but WITHOUT ANY WARRANTY; without even the implied warranty of
# MERCHANTABILITY or FITNESS FOR A PARTICULAR PURPOSE. See the
# GNU Lesser General Public License for more details.
#
# You should have received a copy of the GNU Lesser General Public License
# along with this program.  If not, see <http://www.gnu.org/licenses/>.
#############################################################################

"""
Module for data connection class.

:author: P. Savolainen (VTT)
:date:   19.12.2017
"""

import os
import shutil
import logging
from collections import Counter
from PySide2.QtCore import Slot, QUrl, QFileSystemWatcher, Qt
from PySide2.QtGui import QDesktopServices
from PySide2.QtWidgets import QFileDialog, QMessageBox
from metaobject import MetaObject
from widgets.data_connection_subwindow_widget import DataConnectionWidget
from widgets.spine_datapackage_widget import SpineDatapackageWidget
from helpers import create_dir
from config import APPLICATION_PATH
from datapackage import Package
from graphics_items import DataConnectionImage


class DataConnection(MetaObject):
    """Data Connection class.

    Attributes:
        toolbox (ToolboxUI): QMainWindow instance
        name (str): Object name
        description (str): Object description
        references (list): List of file references
        x (int): Initial X coordinate of item icon
        y (int): Initial Y coordinate of item icon
    """
    def __init__(self, toolbox, name, description, references, x, y):
        """Class constructor."""
        super().__init__(name, description)
        self._toolbox = toolbox
        self._project = self._toolbox.project()
        self.item_type = "Data Connection"
        self.item_category = "Data Connections"
        self._widget = DataConnectionWidget(self, self.item_type)
        self._widget.set_name_label(name)
        self._widget.make_header_for_references()
        self._widget.make_header_for_data()
        self.data_dir_watcher = QFileSystemWatcher(self)
        # Make directory for Data Connection
        self.data_dir = os.path.join(self._project.project_dir, self.short_name)
        self.references = references
        try:
            create_dir(self.data_dir)
            self.data_dir_watcher.addPath(self.data_dir)
        except OSError:
            self._toolbox.msg_error.emit("[OSError] Creating directory {0} failed."
                                         " Check permissions.".format(self.data_dir))
        # Populate references model
        self._widget.populate_reference_list(self.references)
        # Populate data (files) model
        data_files = self.data_files()
        self._widget.populate_data_list(data_files)
        self._graphics_item = DataConnectionImage(self._toolbox, x - 35, y - 35, 70, 70, self.name)
        self.spine_datapackage_form = None
        self.connect_signals()
        # self._widget.ui.toolButton_datapackage.setMenu(self.datapackage_popup_menu)

    def connect_signals(self):
        """Connect this data connection's signals to slots."""
        self._widget.ui.pushButton_open.clicked.connect(self.open_directory)
        self._widget.ui.toolButton_plus.clicked.connect(self.add_references)
        self._widget.ui.toolButton_minus.clicked.connect(self.remove_references)
        self._widget.ui.toolButton_add.clicked.connect(self.copy_to_project)
        self._widget.ui.toolButton_datapackage.clicked.connect(self.call_infer_datapackage)
        self._widget.ui.treeView_references.doubleClicked.connect(self.open_reference)
        self._widget.ui.treeView_data.doubleClicked.connect(self.open_data_file)
        self._widget.ui.treeView_references.files_dropped.connect(self.add_files_to_references)
        self._widget.ui.treeView_data.files_dropped.connect(self.add_files_to_data_dir)
        self._graphics_item.master().scene().files_dropped_on_dc.connect(self.receive_files_dropped_on_dc)
        self.data_dir_watcher.directoryChanged.connect(self.refresh)

    def set_icon(self, icon):
        self._graphics_item = icon

    def get_icon(self):
        """Returns the item representing this data connection in the scene."""
        return self._graphics_item

    def get_widget(self):
        """Returns the graphical representation (QWidget) of this object."""
        return self._widget

<<<<<<< HEAD
    @Slot("QModelIndex", name="open_datafile")
    def open_data_file(self, index):
        """Open data file in default program."""
        if not index:
            return
        if not index.isValid():
            logging.error("Index not valid")
            return
        else:
            data_file = os.listdir(self.data_dir)[index.row()]
            url = "file:///" + os.path.join(self.data_dir, data_file)
            # noinspection PyTypeChecker, PyCallByClass, PyArgumentList
            res = QDesktopServices.openUrl(QUrl(url, QUrl.TolerantMode))
            if not res:
                self._parent.msg_error.emit("Failed to open directory: {0}".format(self.data_dir))
=======
    def add_file_to_references(self, path):
        """Add a single file path to reference list.

        Args:
            path (str): Path to file
        """
        if path in self.references:
            self._toolbox.msg_warning.emit("Reference to file <b>{0}</b> already available".format(path))
            return
        self.references.append(os.path.abspath(path))

    @Slot("QVariant", name="add_files_to_references")
    def add_files_to_references(self, paths):
        """Add multiple file paths to reference list.

        Args:
            paths (list): A list of paths to files
        """
        for path in paths:
            if path in self.references:
                self._toolbox.msg_warning.emit("Reference to file <b>{0}</b> already available".format(path))
                return
            self.references.append(os.path.abspath(path))
        self._widget.populate_reference_list(self.references)

    @Slot("QGraphicsItem", "QVariant", name="receive_files_dropped_on_dc")
    def receive_files_dropped_on_dc(self, item, file_paths):
        """Called when files are dropped onto a data connection graphics item.
        If the item is this Data Connection's graphics item, add the files to data."""
        if item == self._graphics_item:
            self.add_files_to_data_dir(file_paths)

    @Slot("QVariant", name="add_files_to_data_dir")
    def add_files_to_data_dir(self, file_paths):
        """Add files to data directory"""
        for file_path in file_paths:
            src_dir, filename = os.path.split(file_path)
            self._toolbox.msg.emit("Copying file <b>{0}</b>".format(filename))
            try:
                shutil.copy(file_path, self.data_dir)
            except OSError:
                self._toolbox.msg_error.emit("[OSError] Copying failed")
                return
        data_files = self.data_files()
        self._widget.populate_data_list(data_files)
>>>>>>> c22c0eca

    @Slot(name="open_directory")
    def open_directory(self):
        """Open file explorer in Data Connection data directory."""
        url = "file:///" + self.data_dir
        # noinspection PyTypeChecker, PyCallByClass, PyArgumentList
        res = QDesktopServices.openUrl(QUrl(url, QUrl.TolerantMode))
        if not res:
            self._toolbox.msg_error.emit("Failed to open directory: {0}".format(self.data_dir))

    @Slot(name="add_references")
    def add_references(self):
        """Let user select references to files for this data connection."""
        # noinspection PyCallByClass, PyTypeChecker, PyArgumentList
        answer = QFileDialog.getOpenFileNames(self._toolbox, "Add file references", APPLICATION_PATH, "*.*")
        file_paths = answer[0]
        if not file_paths:  # Cancel button clicked
            return
        for path in file_paths:
            if path in self.references:
                self._toolbox.msg_warning.emit("Reference to file <b>{0}</b> already available".format(path))
                continue
            self.references.append(os.path.abspath(path))
        self._widget.populate_reference_list(self.references)

    @Slot(name="remove_references")
    def remove_references(self):
        """Remove selected references from reference list.
        Removes all references if nothing is selected.
        """
        indexes = self._widget.ui.treeView_references.selectedIndexes()
        if not indexes:  # Nothing selected
            self.references.clear()
            self._toolbox.msg.emit("All references removed")
        else:
            rows = [ind.row() for ind in indexes]
            rows.sort(reverse=True)
            for row in rows:
                self.references.pop(row)
            self._toolbox.msg.emit("Selected references removed")
        self._widget.populate_reference_list(self.references)

    @Slot(name="copy_to_project")
    def copy_to_project(self):
        """Copy files in the file reference list to project and update Data QTreeView."""
        if not self.references:
            self._toolbox.msg_warning.emit("No files to copy")
            return
        self._toolbox.msg.emit("Copying files to {0}".format(self.data_dir))
        for file_path in self.references:
            if not os.path.exists(file_path):
                self._toolbox.msg_error.emit("File <b>{0}</b> does not exist".format(file_path))
                continue
            src_dir, filename = os.path.split(file_path)
            self._toolbox.msg.emit("Copying file <b>{0}</b>".format(filename))
            try:
                shutil.copy(file_path, self.data_dir)
            except OSError:
                self._toolbox.msg_error.emit("[OSError] Copying failed")
                continue
        data_files = self.data_files()
        self._widget.populate_data_list(data_files)

    @Slot("QModelIndex", name="open_reference")
    def open_reference(self, index):
        """Open reference in default program."""
        if not index:
            return
        if not index.isValid():
            logging.error("Index not valid")
            return
        else:
            reference = self.file_references()[index.row()]
            url = "file:///" + reference
            # noinspection PyTypeChecker, PyCallByClass, PyArgumentList
            res = QDesktopServices.openUrl(QUrl(url, QUrl.TolerantMode))
            if not res:
                self._toolbox.msg_error.emit("Failed to open reference:<b>{0}</b>".format(reference))

    @Slot("QModelIndex", name="open_data_file")
    def open_data_file(self, index):
        """Open data file in default program."""
        if not index:
            return
        if not index.isValid():
            logging.error("Index not valid")
            return
        else:
            data_file = self.data_files()[index.row()]
            if data_file == "datapackage.json":
                self.show_spine_datapackage_form()
            else:
                url = "file:///" + os.path.join(self.data_dir, data_file)
                # noinspection PyTypeChecker, PyCallByClass, PyArgumentList
                res = QDesktopServices.openUrl(QUrl(url, QUrl.TolerantMode))
                if not res:
                    self._toolbox.msg_error.emit("Failed to open file:<b>{0}</b>".format(data_file))

    @Slot(name="call_infer_datapackage")
    def call_infer_datapackage(self, load_resource_data=True):
        """Infer datapackage from CSV files in data directory."""
        data_files = self.data_files()
        if not ".csv" in [os.path.splitext(f)[1] for f in data_files]:
            self._toolbox.msg_error.emit("The folder <b>{0}</b> does not have any CSV files. "
                                        "Add some and try again".format(self.data_dir))
            return
<<<<<<< HEAD
        self.package = CustomPackage(os.path.join(self.data_dir, 'datapackage.json'))
        self.edit_datapackage_keys_form = EditDatapackageKeysWidget(self)
        self.edit_datapackage_keys_form.show()

    def save_datapackage(self):  # TODO: handle zip as well?
        """Save datapackage.json to datadir"""
        if os.path.exists(os.path.join(self.data_dir, "datapackage.json")):
            msg = '<b>Replacing file "datapackage.json" in "{}"</b>.'\
                  ' Are you sure?'.format(os.path.basename(self.data_dir))
=======
        self.infer_datapackage()

    def infer_datapackage(self):
        """Infer datapackage from CSV files in data directory and save it."""
        msg = "Inferring datapackage from {}".format(self.data_dir)
        self._toolbox.msg.emit(msg)
        datapackage = CustomPackage(base_path=self.data_dir)
        datapackage.infer(os.path.join(self.data_dir, '*.csv'))
        self.save_datapackage(datapackage)

    def save_datapackage(self, datapackage):
        """Write datapackage to file 'datapackage.json' in data directory."""
        if os.path.isfile(os.path.join(self.data_dir, "datapackage.json")):
            msg = ('<b>Replacing file "datapackage.json" in "{}"</b>. '
                   'Are you sure?').format(os.path.basename(self.data_dir))
>>>>>>> c22c0eca
            # noinspection PyCallByClass, PyTypeChecker
            answer = QMessageBox.question(
                self._toolbox, 'Replace "datapackage.json"', msg, QMessageBox.Yes, QMessageBox.No)
            if not answer == QMessageBox.Yes:
                return False
        if datapackage.save(os.path.join(self.data_dir, 'datapackage.json')):
            msg = '"datapackage.json" saved in {}'.format(self.data_dir)
            self._toolbox.msg.emit(msg)
            return True
        msg = 'Failed to save "datapackage.json" in {}'.format(self.data_dir)
        self._toolbox.msg_error.emit(msg)
        return False

    def load_datapackage(self):
        """Load datapackage from 'datapackage.json' file in data directory."""
        file_path = os.path.join(self.data_dir, "datapackage.json")
        if not os.path.exists(file_path):
            return None
        datapackage = CustomPackage(file_path)
        msg = "Datapackage loaded from {}".format(file_path)
        self._toolbox.msg.emit(msg)
        return datapackage

    def show_spine_datapackage_form(self):
        """Show spine_datapackage_form widget."""
        if self.spine_datapackage_form:
            self.spine_datapackage_form.raise_()
            return
        datapackage = self.load_datapackage()
        if not datapackage:
            return
        self.spine_datapackage_form = SpineDatapackageWidget(self._toolbox, self, datapackage)
        self.spine_datapackage_form.destroyed.connect(self.datapackage_form_destroyed)
        self.spine_datapackage_form.show()

    @Slot(name="datapackage_form_destroyed")
    def datapackage_form_destroyed(self):
        self.spine_datapackage_form = None

    def file_references(self):
        """Return a list of paths to files that are in this item as references (self.references)."""
        return self.references

    def data_files(self):
        """Return a list of files that are in the data directory."""
        if not os.path.isdir(self.data_dir):
            return None
        return os.listdir(self.data_dir)

    @Slot(name="refresh")
    def refresh(self):
        """Refresh data files QTreeView.
        NOTE: Might lead to performance issues."""
        d = self.data_files()
        self._widget.populate_data_list(d)

    def find_file(self, fname, visited_items):
        """Search for filename in references and data and return the path if found."""
        # logging.debug("Looking for file {0} in DC {1}.".format(fname, self.name))
        if self in visited_items:
            logging.debug("Infinite loop detected while visiting {0}.".format(self.name))
            return None
        if fname in self.data_files():
            # logging.debug("{0} found in DC {1}".format(fname, self.name))
            self._toolbox.msg.emit("\t<b>{0}</b> found in Data Connection <b>{1}</b>".format(fname, self.name))
            path = os.path.join(self.data_dir, fname)
            return path
        for path in self.file_references():  # List of paths including file name
            p, fn = os.path.split(path)
            if fn == fname:
                # logging.debug("{0} found in DC {1}".format(fname, self.name))
                self._toolbox.msg.emit("\tReference for <b>{0}</b> found in Data Connection <b>{1}</b>"
                                      .format(fname, self.name))
                return path
        visited_items.append(self)
        for input_item in self._toolbox.connection_model.input_items(self.name):
            # Find item from project model
            found_item = self._toolbox.project_item_model.find_item(input_item, Qt.MatchExactly | Qt.MatchRecursive)
            if not found_item:
                self._toolbox.msg_error.emit("Item {0} not found. Something is seriously wrong.".format(input_item))
                continue
            item_data = found_item.data(Qt.UserRole)
            if item_data.item_type in ["Data Store", "Data Connection"]:
                path = item_data.find_file(fname, visited_items)
                if path is not None:
                    return path
        return None


class CustomPackage(Package):
    """Custom Package class to manage datapackages."""
    def __init__(self, descriptor=None, base_path=None, strict=False, storage=None):
        super().__init__(descriptor, base_path, strict, storage)

    def rename_resource(self, old, new):
        resource_index = self.resource_names.index(old)
        self.descriptor['resources'][resource_index]['name'] = new
        self.commit()

    def rename_field(self, resource, old, new):
        resource_index = self.resource_names.index(resource)
        resource_dict = self.descriptor['resources'][resource_index]
        resource_schema = self.get_resource(resource).schema
        field_index = resource_schema.field_names.index(old)
        resource_dict['schema']['fields'][field_index]['name'] = new
        primary_key = resource_schema.primary_key
        if old in primary_key:
            primary_key_index = primary_key.index(old)
            resource_dict['schema']['primaryKey'][primary_key_index] = new
        # TODO: also rename the field in foreign keys
        self.commit()

    def primary_keys_data(self):
        """Return primary keys in a 2-column list"""
        data = list()
        for resource in self.resources:
            for field in resource.schema.primary_key:
                table = resource.name
                data.append([table, field])
        return data

    def foreign_keys_data(self):
        """Return foreign keys in a 4-column list"""
        data = list()
        for resource in self.resources:
            for fk in resource.schema.foreign_keys:
                child_table = resource.name
                child_field = fk['fields'][0]
                parent_table = fk['reference']['resource']
                parent_field = fk['reference']['fields'][0]
                data.append([child_table, child_field, parent_table, parent_field])
        return data

    def set_primary_key(self, resource, *primary_key):
        """Set primary key for a given resource in the package"""
        i = self.resource_names.index(resource)
        self.descriptor['resources'][i]['schema']['primaryKey'] = primary_key
        self.commit()

    def append_to_primary_key(self, resource, field):
        """Append field to resources's primary key."""
        i = self.resource_names.index(resource)
        primary_key = self.descriptor['resources'][i]['schema'].setdefault('primaryKey', [])
        if field not in primary_key:
            primary_key.append(field)
        self.commit()

    def remove_from_primary_key(self, resource, field):
        """Remove field from resources's primary key."""
        i = self.resource_names.index(resource)
        primary_key = self.descriptor['resources'][i]['schema'].get('primaryKey')
        if not primary_key:
            return
        if field in primary_key:
            primary_key.remove(field)
        self.commit()

    def add_foreign_key(self, child_table, child_field, parent_table, parent_field):
        """Add foreign key to a given resource in the package"""
        foreign_key = {
            "fields": [child_field],
            "reference": {
                "resource": parent_table,
                "fields": [parent_field]
            }
        }
        i = self.resource_names.index(child_table)
        self.descriptor['resources'][i]['schema'].setdefault('foreignKeys', [])
        if foreign_key not in self.descriptor['resources'][i]['schema']['foreignKeys']:
            self.descriptor['resources'][i]['schema']['foreignKeys'].append(foreign_key)
            self.commit()

    def remove_primary_key(self, resource, *primary_key):
        """Remove the primary key for a given resource in the package"""
        i = self.resource_names.index(resource)
        if 'primaryKey' in self.descriptor['resources'][i]['schema']:
<<<<<<< HEAD
            logging.debug("has pk")
            if self.descriptor['resources'][i]['schema']['primaryKey'] == [field]:
                logging.debug("same pk")
=======
            descriptor_primary_key = self.descriptor['resources'][i]['schema']['primaryKey']
            if Counter(descriptor_primary_key) == Counter(primary_key):
>>>>>>> c22c0eca
                del self.descriptor['resources'][i]['schema']['primaryKey']
                self.commit()

    def remove_foreign_key(self, child_table, child_field, parent_table, parent_field):
        """Remove foreign key from the package"""
        i = self.resource_names.index(child_table)
        foreign_key = {
            "fields": [child_field],
            "reference": {
                "resource": parent_table,
                "fields": [parent_field]
            }
        }
        if 'foreignKeys' in self.descriptor['resources'][i]['schema']:
            if foreign_key in self.descriptor['resources'][i]['schema']['foreignKeys']:
                self.descriptor['resources'][i]['schema']['foreignKeys'].remove(foreign_key)
                self.commit()<|MERGE_RESOLUTION|>--- conflicted
+++ resolved
@@ -107,23 +107,6 @@
         """Returns the graphical representation (QWidget) of this object."""
         return self._widget
 
-<<<<<<< HEAD
-    @Slot("QModelIndex", name="open_datafile")
-    def open_data_file(self, index):
-        """Open data file in default program."""
-        if not index:
-            return
-        if not index.isValid():
-            logging.error("Index not valid")
-            return
-        else:
-            data_file = os.listdir(self.data_dir)[index.row()]
-            url = "file:///" + os.path.join(self.data_dir, data_file)
-            # noinspection PyTypeChecker, PyCallByClass, PyArgumentList
-            res = QDesktopServices.openUrl(QUrl(url, QUrl.TolerantMode))
-            if not res:
-                self._parent.msg_error.emit("Failed to open directory: {0}".format(self.data_dir))
-=======
     def add_file_to_references(self, path):
         """Add a single file path to reference list.
 
@@ -169,7 +152,6 @@
                 return
         data_files = self.data_files()
         self._widget.populate_data_list(data_files)
->>>>>>> c22c0eca
 
     @Slot(name="open_directory")
     def open_directory(self):
@@ -276,17 +258,6 @@
             self._toolbox.msg_error.emit("The folder <b>{0}</b> does not have any CSV files. "
                                         "Add some and try again".format(self.data_dir))
             return
-<<<<<<< HEAD
-        self.package = CustomPackage(os.path.join(self.data_dir, 'datapackage.json'))
-        self.edit_datapackage_keys_form = EditDatapackageKeysWidget(self)
-        self.edit_datapackage_keys_form.show()
-
-    def save_datapackage(self):  # TODO: handle zip as well?
-        """Save datapackage.json to datadir"""
-        if os.path.exists(os.path.join(self.data_dir, "datapackage.json")):
-            msg = '<b>Replacing file "datapackage.json" in "{}"</b>.'\
-                  ' Are you sure?'.format(os.path.basename(self.data_dir))
-=======
         self.infer_datapackage()
 
     def infer_datapackage(self):
@@ -302,7 +273,6 @@
         if os.path.isfile(os.path.join(self.data_dir, "datapackage.json")):
             msg = ('<b>Replacing file "datapackage.json" in "{}"</b>. '
                    'Are you sure?').format(os.path.basename(self.data_dir))
->>>>>>> c22c0eca
             # noinspection PyCallByClass, PyTypeChecker
             answer = QMessageBox.question(
                 self._toolbox, 'Replace "datapackage.json"', msg, QMessageBox.Yes, QMessageBox.No)
@@ -479,14 +449,8 @@
         """Remove the primary key for a given resource in the package"""
         i = self.resource_names.index(resource)
         if 'primaryKey' in self.descriptor['resources'][i]['schema']:
-<<<<<<< HEAD
-            logging.debug("has pk")
-            if self.descriptor['resources'][i]['schema']['primaryKey'] == [field]:
-                logging.debug("same pk")
-=======
             descriptor_primary_key = self.descriptor['resources'][i]['schema']['primaryKey']
             if Counter(descriptor_primary_key) == Counter(primary_key):
->>>>>>> c22c0eca
                 del self.descriptor['resources'][i]['schema']['primaryKey']
                 self.commit()
 
