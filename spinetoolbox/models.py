#############################################################################
# Copyright (C) 2017 - 2018 VTT Technical Research Centre of Finland
#
# This file is part of Spine Toolbox.
#
# Spine Toolbox is free software: you can redistribute it and/or modify
# it under the terms of the GNU Lesser General Public License as published by
# the Free Software Foundation, either version 3 of the License, or
# (at your option) any later version.
#
# This program is distributed in the hope that it will be useful,
# but WITHOUT ANY WARRANTY; without even the implied warranty of
# MERCHANTABILITY or FITNESS FOR A PARTICULAR PURPOSE. See the
# GNU Lesser General Public License for more details.
#
# You should have received a copy of the GNU Lesser General Public License
# along with this program.  If not, see <http://www.gnu.org/licenses/>.
#############################################################################

"""
Classes for handling models in PySide2's model/view framework.
Note: These are Spine Toolbox internal data models.


:author: P. Savolainen (VTT)
:date:   23.1.2018
"""

import time  # just to measure loading time and sqlalchemy ORM performance
import logging
import os
from collections import Counter
from PySide2.QtCore import Qt, Signal, Slot, QModelIndex, QAbstractListModel, QAbstractTableModel,\
    QSortFilterProxyModel
from PySide2.QtGui import QStandardItem, QStandardItemModel, QBrush, QFont, QIcon, QPixmap
from PySide2.QtWidgets import QMessageBox
from config import INVALID_CHARS, TOOL_OUTPUT_DIR
from helpers import rename_dir
from spinedatabase_api import SpineDBAPIError, SpineIntegrityError


class ProjectItemModel(QStandardItemModel):
    """Class to store project items, e.g. Data Stores, Data Connections, Tools, Views."""
    def __init__(self, toolbox=None):
        super().__init__()
        self._toolbox = toolbox

    def setData(self, index, value, role=Qt.EditRole):
        """Change name of item in index to value.

        Args:
            index (QModelIndex): Item index
            value (str): New name
            role (int): Item data role to set

        Returns:
            Boolean value depending on whether the new name is accepted.
        """
        if not role == Qt.EditRole:
            return super().setData(index, value, role)
        item = self.data(index, Qt.UserRole)
        old_name = item.name
        if value.strip() == '' or value == old_name:
            return False
        # Check that new name is legal
        if any(True for x in value if x in INVALID_CHARS):
            msg = "<b>{0}</b> contains invalid characters.".format(value)
            # noinspection PyTypeChecker, PyArgumentList, PyCallByClass
            QMessageBox.information(self._toolbox, "Invalid characters", msg)
            return False
        # Check if project item with the same name already exists
        taken_names = self.return_item_names()
        if value in taken_names:
            msg = "Project item <b>{0}</b> already exists".format(value)
            # noinspection PyTypeChecker, PyArgumentList, PyCallByClass
            QMessageBox.information(self._toolbox, "Invalid name", msg)
            return False
        # Check that no existing project item short name matches the new item's short name.
        # This is to prevent two project items from using the same folder.
        new_short_name = value.lower().replace(' ', '_')
        for taken_name in taken_names:
            taken_short_name = taken_name.lower().replace(' ', '_')
            if new_short_name == taken_short_name:
                msg = "Project item using directory <b>{0}</b> already exists".format(taken_short_name)
                # noinspection PyTypeChecker, PyArgumentList, PyCallByClass
                QMessageBox.information(self._toolbox, "Invalid name", msg)
                return False
        # Get old data dir which will be renamed
        try:
            old_data_dir = item.data_dir  # Full path
        except AttributeError:
            logging.error("Item does not have a data_dir. "
                          "Make sure that class {0} creates one.".format(item.item_type))
            return False
        # Get project path from the old data dir path
        project_path = os.path.split(old_data_dir)[0]
        # Make path for new data dir
        new_data_dir = os.path.join(project_path, new_short_name)
        # Rename item project directory
        if not rename_dir(self._toolbox, old_data_dir, new_data_dir):
            return False
        # Find item from project refs list
        project_refs = self._toolbox.project_refs
        item_ref = None
        for ref in project_refs:
            if ref.name == old_name:
                ref_index = project_refs.index(ref)
                item_ref = project_refs.pop(ref_index)
                break
        # Change name for item in project ref list
        item_ref.set_name(value)
        self._toolbox.project_refs.append(item_ref)
        # Update DisplayRole of the QStardardItem in Project QTreeView
        q_item = self.find_item(old_name, Qt.MatchExactly | Qt.MatchRecursive)
        q_item.setData(value, Qt.DisplayRole)
        # Rename project item contained in the QStandardItem
        item.set_name(value)
        # Update project item directory variable
        item.data_dir = new_data_dir
        # If item is a Data Connection the QFileSystemWatcher path must be updated
        if item.item_type == "Data Connection":
            item.data_dir_watcher.removePaths(item.data_dir_watcher.directories())
            item.data_dir_watcher.addPath(item.data_dir)
        # If item is a Tool, also output_dir must be updated
        if item.item_type == "Tool":
            item.output_dir = os.path.join(item.data_dir, TOOL_OUTPUT_DIR)
        # Update name in the subwindow widget
        item.get_widget().set_name_label(value)
        # Update name item of the QGraphicsItem
        item.get_icon().update_name_item(value)
        # Change old item names in connection model headers to the new name
        header_index = self._toolbox.connection_model.find_index_in_header(old_name)
        self._toolbox.connection_model.setHeaderData(header_index, Qt.Horizontal, value)
        self._toolbox.connection_model.setHeaderData(header_index, Qt.Vertical, value)
        # Force save project
        self._toolbox.save_project()
        self._toolbox.msg_success.emit("Project item <b>{0}</b> renamed to <b>{1}</b>".format(old_name, value))
        return True

    def n_items(self, typ):
        """Returns the number of items in the project according to type.

        Args:
            typ (str): Type of item to count. "all" returns the number of items in project.
        """
        n = 0
        top_level_items = self.findItems('*', Qt.MatchWildcard, column=0)
        for top_level_item in top_level_items:
            if typ == "all":
                if top_level_item.hasChildren():
                    n = n + top_level_item.rowCount()
            elif typ == "Data Stores":
                if top_level_item.data(Qt.DisplayRole) == "Data Stores":
                    n = top_level_item.rowCount()
            elif typ == "Data Connections":
                if top_level_item.data(Qt.DisplayRole) == "Data Connections":
                    n = top_level_item.rowCount()
            elif typ == "Tools":
                if top_level_item.data(Qt.DisplayRole) == "Tools":
                    n = top_level_item.rowCount()
            elif typ == "Views":
                if top_level_item.data(Qt.DisplayRole) == "Views":
                    n = top_level_item.rowCount()
            else:
                logging.error("Unknown type: {0}".format(typ))
        return n

    def new_item_index(self, category):
        """Get index where a new item is appended according to category."""
        if category == "Data Stores":
            # Return number of data stores
            return self.n_items("Data Stores") - 1
        elif category == "Data Connections":
            # Return number of data stores + data connections - 1
            return self.n_items("Data Stores") + self.n_items("Data Connections") - 1
        elif category == "Tools":
            # Return number of data stores + data connections + tools - 1
            return self.n_items("Data Stores") + self.n_items("Data Connections") + self.n_items("Tools") - 1
        elif category == "Views":
            # Return total number of items - 1
            return self.n_items("all") - 1
        else:
            logging.error("Unknown category:{0}".format(category))
            return 0

    def find_item(self, name, match_flags=Qt.MatchExactly):
        """Find item by name in project model (column 0)

        Args:
            name (str): Item name to find
            match_flags (QFlags): Or combination of Qt.MatchFlag types. Use Qt.MatchExactly | Qt.MatchRecursive
                to find project items by name.

        Returns:
            Matching QStandardItem or None if item not found or more than one item with the same name found.
        """
        found_items = self.findItems(name, match_flags, column=0)
        if len(found_items) == 0:
            # logging.debug("Item '{0}' not found in project model".format(name))
            return None
        if len(found_items) > 1:
            logging.error("More than one item with name '{0}' found".format(name))
            return None
        return found_items[0]

    def return_item_names(self):
        """Returns the names of all items in a list."""
        item_names = list()
        top_level_items = self.findItems('*', Qt.MatchWildcard, column=0)
        for top_level_item in top_level_items:
            if top_level_item.hasChildren():
                n_children = top_level_item.rowCount()
                for i in range(n_children):
                    child = top_level_item.child(i, 0)
                    item_names.append(child.data(Qt.DisplayRole))
        return item_names


class ToolTemplateModel(QAbstractListModel):
    """Class to store tools that are available in a project e.g. GAMS or Julia models."""
    def __init__(self, toolbox=None):
        super().__init__()
        self._tools = list()
        self._tools.append('No Tool template')  # TODO: Try to get rid of this
        self._toolbox = toolbox

    def rowCount(self, parent=None, *args, **kwargs):
        """Must be reimplemented when subclassing. Returns
        the number of Tools in the model.

        Args:
            parent (QModelIndex): Not used (because this is a list)

        Returns:
            Number of rows (available tools) in the model
        """
        return len(self._tools)

    def data(self, index, role=None):
        """Must be reimplemented when subclassing.

        Args:
            index (QModelIndex): Requested index
            role (int): Data role

        Returns:
            Data according to requested role
        """
        if not index.isValid() or self.rowCount() == 0:
            return None
        row = index.row()
        # TODO: Try to get rid of first item (str: 'No Tool') by just returning 'No Tool' when rowCount == 1 && row==0
        if role == Qt.DisplayRole:
            if row == 0:
                return self._tools[0]
            else:
                toolname = self._tools[row].name
                return toolname
        elif role == Qt.ToolTipRole:
            if row == 0 or row >= self.rowCount():
                return ""
            else:
                return self._tools[row].def_file_path

    def flags(self, index):
        """Returns enabled flags for the given index.

        Args:
            index (QModelIndex): Index of Tool
        """
        return Qt.ItemIsEnabled | Qt.ItemIsSelectable

    def insertRow(self, tool, row=None, parent=QModelIndex(), *args, **kwargs):
        """Insert row (tool) into model.

        Args:
            tool (Tool): Tool added to the model
            row (str): Row to insert tool to
            parent (QModelIndex): Parent of child (not used)

        Returns:
            Void
        """
        if not row:
            row = self.rowCount()
        self.beginInsertRows(parent, row, row)
        self._tools.insert(row, tool)
        self.endInsertRows()

    def removeRow(self, row, parent=QModelIndex(), *args, **kwargs):
        """Remove row (tool) from model.

        Args:
            row (int): Row to remove the tool from
            parent (QModelIndex): Parent of tool on row (not used)

        Returns:
            Boolean variable
        """
        if row < 0 or row > self.rowCount():
            # logging.error("Invalid row number")
            return False
        self.beginRemoveRows(parent, row, row)
        self._tools.pop(row)
        self.endRemoveRows()
        return True

    def update_tool_template(self, tool, row):
        """Update tool template.

        Args:
            tool (ToolTemplate): new tool, to replace the old one
            row (int): Position of the tool to be updated

        Returns:
            Boolean value depending on the result of the operation
        """
        try:
            self._tools[row] = tool
            return True
        except IndexError:
            return False

    def tool_template(self, row):
        """Returns tool template on given row.

        Args:
            row (int): Row of tool template

        Returns:
            ToolTemplate from tool template list
        """
        return self._tools[row]

    def find_tool_template(self, name):
        """Returns tool template with the given name.

        Args:
            name (str): Name of tool template to find
        """
        for template in self._tools:
            if isinstance(template, str):
                continue
            else:
                if name.lower() == template.name.lower():
                    return template
        return None

    def tool_template_row(self, name):
        """Returns the index (row) on which the given template lives or -1 if not found."""
        for i in range(len(self._tools)):
            if isinstance(self._tools[i], str):
                continue
            else:
                if name == self._tools[i].name:
                    return i
        return -1

    def tool_template_index(self, name):
        """Returns the index (QModelIndex) on which the given template lives or -1 if not found."""
        row = self.tool_template_row(name)
        if row == -1:
            return QModelIndex()
        return self.createIndex(row, 0)


class ConnectionModel(QAbstractTableModel):
    """Table model for storing connections between items."""

    def __init__(self, toolbox=None):
        super().__init__()
        self._toolbox = toolbox  # QMainWindow
        self.connections = []
        self.header = list()

    def flags(self, index):
        """Returns flags for table items."""
        return Qt.ItemIsEditable | Qt.ItemIsEnabled | Qt.ItemIsSelectable

    def rowCount(self, *args, **kwargs):
        """Number of rows in the model. This should be the same as the number of items in the project."""
        return len(self.connections)

    def columnCount(self, *args, **kwargs):
        """Number of columns in the model. This should be the same as the number of items in the project."""
        try:
            n = len(self.connections[0])
        except IndexError:
            return 0
        return n

    def headerData(self, section, orientation, role=Qt.DisplayRole):
        """Returns header data according to given role."""
        if role == Qt.DisplayRole:
            try:
                h = self.header[section]
            except IndexError:
                return None
            return h
        else:
            return None

    def setHeaderData(self, section, orientation, value, role=Qt.EditRole):
        """Sets the data for the given role and section in the header
        with the specified orientation to the value supplied.
        """
        if not role == Qt.EditRole:
            return super().setHeaderData(section, orientation, value, role)
        if orientation == Qt.Horizontal or orientation == Qt.Vertical:
            try:
                self.header[section] = value
                self.headerDataChanged.emit(orientation, section, section)
                return True
            except IndexError:
                return False
        return False

    def data(self, index, role):
        """Returns the data stored under the given role for the item referred to by the index.
        DisplayRole is a string "False" or "True" depending on if a Link is present.

        Args:
            index (QModelIndex): Index of item
            role (int): Data role

        Returns:
            Item data for given role.
        """
        if not index.isValid():
            return None
        if role == Qt.DisplayRole:
            if not self.connections[index.row()][index.column()]:
                return "False"  # If there is no Link return "False"
            else:
                return "True"  # If a link is present return "True"
        elif role == Qt.ToolTipRole:
            row_header = self.headerData(index.row(), Qt.Vertical, Qt.DisplayRole)
            column_header = self.headerData(index.column(), Qt.Horizontal, Qt.DisplayRole)
            if row_header == column_header:
                return row_header + " (Feedback)"
            else:
                return row_header + "->" + column_header + " - " + str(index.row()) + ":" + str(index.column())
        elif role == Qt.UserRole:
            return self.connections[index.row()][index.column()]
        else:
            return None

    def setData(self, index, value, role=Qt.EditRole):
        """Set data of single cell in table. Toggles the checkbox state at index.

        Args:
            index (QModelIndex): Index of data to edit
            value (QVariant): Value to write to index (Link instance)
            role (int): Role for editing
        """
        if not index.isValid():
            return False
        if not role == Qt.EditRole:
            return False
        self.connections[index.row()][index.column()] = value  # Should be a Link or None
        # noinspection PyUnresolvedReferences
        self.dataChanged.emit(index, index)
        return True

    def insertRows(self, row, count, parent=QModelIndex()):
        """Inserts count rows into the model before the given row.
        Items in the new row will be children of the item represented
        by the parent model index.

        Args:
            row (int): Row number where new rows are inserted
            count (int): Number of inserted rows
            parent (QModelIndex): Parent index

        Returns:
            True if rows were inserted successfully, False otherwise
        """
        if row < 0 or row > self.rowCount():
            return False
        if not count == 1:
            logging.error("Insert 1 row at a time")
            return False
        # beginInsertRows(const QModelIndex & parent, int first, int last)
        self.beginInsertRows(parent, row, row)
        new_row = list()
        if self.columnCount() == 0:
            new_row.append(None)
        else:
            # noinspection PyUnusedLocal
            [new_row.append(None) for i in range(self.columnCount())]
        # Notice if insert index > rowCount(), new object is inserted to end
        self.connections.insert(row, new_row)
        self.endInsertRows()
        return True

    def insertColumns(self, column, count, parent=QModelIndex()):
        """Inserts count columns into the model before the given column.
        Items in the new column will be children of the item represented
        by the parent model index.

        Args:
            column (int): Column number where new columns are inserted
            count (int): Number of inserted columns
            parent (QModelIndex): Parent index

        Returns:
            True if columns were inserted successfully, False otherwise
        """
        if column < 0 or column > self.columnCount():
            return False
        if not count == 1:
            logging.error("Insert 1 column at a time")
            return False
        # beginInsertColumns(const QModelIndex & parent, int first, int last)
        self.beginInsertColumns(parent, column, column)
        if self.rowCount() == 1:
            # This is the feedback cell of a single item (cell already written in insertRows())
            pass
        else:
            for j in range(self.rowCount()):
                # Notice if insert index > rowCount(), new object is inserted to end
                self.connections[j].insert(column, None)
        self.endInsertColumns()
        return True

    def removeRows(self, row, count, parent=QModelIndex()):
        """Removes count rows starting with the given row under parent.

        Args:
            row (int): Row number where to start removing rows
            count (int): Number of removed rows
            parent (QModelIndex): Parent index

        Returns:
            True if rows were removed successfully, False otherwise
        """
        if row < 0 or row > self.rowCount():
            return False
        if not count == 1:
            logging.error("Remove 1 row at a time")
            return False
        # beginRemoveRows(const QModelIndex & parent, int first, int last)
        self.beginRemoveRows(parent, row, row)
        # noinspection PyUnusedLocal
        removed_row = self.connections.pop(row)
        # logging.debug("{0} removed from row:{1}".format(removed_link, row))
        self.endRemoveRows()
        return True

    def removeColumns(self, column, count, parent=QModelIndex()):
        """Removes count columns starting with the given column under parent.

        Args:
            column (int): Column number where to start removing columns
            count (int): Number of removed columns
            parent (QModelIndex): Parent index

        Returns:
            True if columns were removed successfully, False otherwise
        """
        if column < 0 or column > self.columnCount():
            return False
        if not count == 1:
            logging.error("Remove 1 column at a time")
            return False
        # beginRemoveColumns(const QModelIndex & parent, int first, int last)
        self.beginRemoveColumns(parent, column, column)
        # for loop all rows and remove the column from each
        removed_column = list()  # for testing and debugging
        removing_last_column = False
        if self.columnCount() == 1:
            removing_last_column = True
        for r in self.connections:
            removed_column.append(r.pop(column))
        if removing_last_column:
            self.connections = []
        # logging.debug("{0} removed from column:{1}".format(removed_column, column))
        self.endRemoveColumns()
        return True

    def append_item(self, item, index):
        """Embiggen connections table for a new item.

        Args:
            item (QStandardItem): New item
            index (int): Table row and column where the new item is appended

        Returns:
            True if successful, False otherwise
        """
        item_name = item.data(Qt.UserRole).name
        # logging.debug("Appending item {0} on row and column: {1}".format(item_name, index))
        # logging.debug("Appending {3}. rows:{0} columns:{1} data:\n{2}"
        #               .format(self.rowCount(), self.columnCount(), self.connections, item_name))
        self.header.insert(index, item_name)
        if not self.insertRows(index, 1, parent=QModelIndex()):
            return False
        if not self.insertColumns(index, 1, parent=QModelIndex()):
            return False
        # logging.debug("After append. rows:{0} columns:{1} data:\n{2}"
        #               .format(self.rowCount(), self.columnCount(), self.connections))
        return True

    def remove_item(self, item):
        """Remove project item from connections table.

        Args:
            item: Removed item

        Returns:
            True if successful, False otherwise
        """
        item_name = item.data(Qt.UserRole).name
        try:
            item_index = self.header.index(item_name)
        except ValueError:
            logging.error("{0} not found in connection table header list".format(item_name))
            return False
        # logging.debug("Removing {3}. rows:{0} columns:{1} data:\n{2}"
        #               .format(self.rowCount(), self.columnCount(), self.connections, item_name))
        if not self.removeRows(item_index, 1, parent=QModelIndex()):
            return False
        if not self.removeColumns(item_index, 1, parent=QModelIndex()):
            return False
        self.header.remove(item_name)
        # logging.debug("After remove. rows:{0} columns:{1} data:\n{2}"
        #               .format(self.rowCount(), self.columnCount(), self.connections))
        return True

    def output_items(self, name):
        """Returns a list of input items for the given item."""
        item_row = self.header.index(name)  # Row or column of item in the model
        output_items = list()
        for column in range(self.columnCount()):
            a = self.connections[item_row][column]
            # logging.debug("row:{0} column:{1} is {2}".format(item_row, column, a))
            if a:
                # append the name of output item to list
                output_items.append(self.header[column])
        return output_items

    def input_items(self, name):
        """Returns a list of output items for the given item."""
        item_column = self.header.index(name)  # Row or column of item in the model
        input_items = list()
        for row in range(self.rowCount()):
            a = self.connections[row][item_column]
            # logging.debug("row:{0} column:{1} is {2}".format(row, item_column, a))
            if a:
                # append the name of input item to list
                input_items.append(self.header[row])
        return input_items

    def get_connections(self):
        """Returns the internal data structure of the model."""
        return self.connections

    def connected_links(self, name):
        """Returns a list of connected links for the given item"""
        item_row = self.header.index(name)  # Row or column of item in the model
        row = self.connections[item_row]
        column = [self.connections[i][item_row] for i in range(self.rowCount()) if i != item_row]
        links = [x for x in row if x]
        links.extend([x for x in column if x])
        return links

    def reset_model(self, connection_table):
        """Reset model. Used in replacing the current model
        with a boolean table that represents connections.
        Overwrites the current model with a True or False
        (boolean) table that is read from a project save
        file (.json). This table is updated by restore_links()
        method to add Link instances to True cells and Nones
        to False cells."""
        if not connection_table:
            return
        # logging.debug("resetting model to:\n{0}".format(connection_table))
        self.beginResetModel()
        self.connections = connection_table
        self.endResetModel()
        top_left = self.index(0, 0)
        bottom_right = self.index(self.rowCount()-1, self.columnCount()-1)
        self.dataChanged.emit(top_left, bottom_right)

    def find_index_in_header(self, name):
        """Returns the row or column (row==column) of the header item with the given text (item name)."""
        return self.header.index(name)

    def link(self, row, column):
        # TODO: Modify or remove this
        """Returns Link instance stored on row and column."""
        try:
            return self.connections[row][column]
        except IndexError:
            logging.error("IndexError in link()")
            return False


class MinimalTableModel(QAbstractTableModel):
    """Table model for outlining simple tabular data."""

    row_with_data_inserted = Signal(QModelIndex, int, name="row_with_data_inserted")

    def __init__(self, toolbox=None):
        """Initialize class"""
        super().__init__()
        self._toolbox = toolbox  # QMainWindow
        self._data = list()
        self._flags = list()
        self.default_flags = Qt.ItemIsEditable | Qt.ItemIsEnabled | Qt.ItemIsSelectable
        self.header = list()
<<<<<<< HEAD
        self._tool_tip = None
=======
        self.can_grow = False

    def clear(self):
        self.beginResetModel()
        self._data = list()
        self.endResetModel()
>>>>>>> c22c0eca

    def flags(self, index):
        """Returns flags for table items."""
        if not index.isValid():
            return Qt.NoItemFlags
        return self._flags[index.row()][index.column()]

    def set_flags(self, index, flags):
        """set flags for given index."""
        if not index.isValid():
            return False
        try:
            self._flags[index.row()][index.column()] = flags
            return True
        except IndexError:
            return False

    def rowCount(self, *args, **kwargs):
        """Number of rows in the model."""
        return len(self._data)

    def columnCount(self, *args, **kwargs):
        """Number of columns in the model."""
        return len(self.header)

    def headerData(self, section, orientation=Qt.Horizontal, role=Qt.DisplayRole):
        """Get headers."""
        if orientation == Qt.Horizontal:
            try:
                return self.header[section][role]
            except IndexError:
                return None
            except KeyError:
                return None
        elif orientation == Qt.Vertical:
            if role != Qt.DisplayRole:
                return None
            return section + 1

    def set_horizontal_header_labels(self, labels):
        """Set horizontal header labels."""
        if not labels:
            return
        self.header = list()
        for j, value in enumerate(labels):
            if j >= self.columnCount():
                self.header.append({})
            # self.setHeaderData(j, Qt.Horizontal, value, role=Qt.EditRole)
            self.header[j][Qt.DisplayRole] = value
        self.headerDataChanged.emit(Qt.Horizontal, 0, len(labels) - 1)

    def insert_horizontal_header_labels(self, section, labels):
        """Insert horizontal header labels at the given section."""
        if not labels:
            return
        for j, value in enumerate(labels):
            if section + j >= self.columnCount():
                self.header.append({})
            else:
                self.header.insert(section + j, {})
            self.header[section + j][Qt.DisplayRole] = value
        self.headerDataChanged.emit(Qt.Horizontal, section, section + len(labels))

    def horizontal_header_labels(self):
        return [self.headerData(section, Qt.Horizontal, Qt.DisplayRole) for section in range(self.columnCount())]

    def setHeaderData(self, section, orientation, value, role=Qt.EditRole):
        """Sets the data for the given role and section in the header
        with the specified orientation to the value supplied.
        """
        if orientation == Qt.Horizontal:
            try:
                self.header[section][role] = value
                if role == Qt.EditRole:
                    self.header[section][Qt.DisplayRole] = value
                self.headerDataChanged.emit(orientation, section, section)
                return True
            except IndexError:
                return False
        return False

    def index(self, row, column, parent=QModelIndex()):
        if row is None or column is None:
            return QModelIndex()
        if self.can_grow:
            last_row = self.rowCount(parent) - 1
            last_column = self.columnCount(parent) - 1
            if row > last_row:
                for i in range(row - last_row):
                    self.insertRows(self.rowCount(parent), 1, parent)
            if column > last_column:
                for j in range(column - last_column):
                    self.insertColumns(self.columnCount(parent), 1, parent)
        return super().index(row, column, parent)

    def data(self, index, role=Qt.DisplayRole):
        """Returns the data stored under the given role for the item referred to by the index.

        Args:
            index (QModelIndex): Index of item
            role (int): Data role

        Returns:
            Item data for given role.
        """
        if not index.isValid():
            return None
<<<<<<< HEAD
        if role == Qt.DisplayRole:
            return self._data[index.row()][index.column()]
        elif role == Qt.ToolTipRole:
            return self._tool_tip
        else:
=======
        try:
            return self._data[index.row()][index.column()][role]
        except IndexError:
            logging.debug(index)
            return None
        except KeyError:
>>>>>>> c22c0eca
            return None

    def row_data(self, row, role=Qt.DisplayRole):
        """Returns the data stored under the given role for the given row.

        Args:
            row (int): Item row
            role (int): Data role

        Returns:
            Row data for given role.
        """
        if not 0 <= row < self.rowCount():
            return None
        return [self.data(self.index(row, column), role) for column in range(self.columnCount())]

    def column_data(self, column, role=Qt.DisplayRole):
        """Returns the data stored under the given role for the given column.

        Args:
            column (int): Item column
            role (int): Data role

        Returns:
            Column data for given role.
        """
        if not 0 <= column < self.columnCount():
            return None
        return [self.data(self.index(row, column), role) for row in range(self.rowCount())]

    def model_data(self, role=Qt.DisplayRole):
        """Returns the data stored under the given role in the entire model.

        Args:
            role (int): Data role

        Returns:
            Model data for given role.
        """
        return [self.row_data(row, role) for row in range(self.rowCount())]

    def setData(self, index, value, role=Qt.EditRole):
        if not index.isValid():
            return False
<<<<<<< HEAD
        if role == Qt.DisplayRole:
            self._data[index.row()][index.column()] = value
            # self.dataChanged.emit(index, index)
            return True
        return False
=======
        roles = [role]
        self._data[index.row()][index.column()][role] = value
        if role == Qt.EditRole:
            self._data[index.row()][index.column()][Qt.DisplayRole] = value
            roles.append(Qt.DisplayRole)
        self.dataChanged.emit(index, index, roles)
        return True
>>>>>>> c22c0eca

    def batch_set_data(self, indexes, data):
        """Batch set data for indexes."""
        if not indexes:
            return
        if len(indexes) != len(data):
            return
        for k, index in enumerate(indexes):
            if not index.isValid():
                continue
            self._data[index.row()][index.column()][Qt.EditRole] = data[k]
            self._data[index.row()][index.column()][Qt.DisplayRole] = data[k]
        # TODO: This below assumes some nice ordering in the indexes list. Can we do better?
        # Maybe just emit data changed for the entire model??
        self.dataChanged.emit(indexes[0], indexes[-1], [Qt.EditRole, Qt.DisplayRole])

    def insertRows(self, row, count, parent=QModelIndex()):
        """Inserts count rows into the model before the given row.
        Items in the new row will be children of the item represented
        by the parent model index.

        Args:
            row (int): Row number where new rows are inserted
            count (int): Number of inserted rows
            parent (QModelIndex): Parent index

        Returns:
            True if rows were inserted successfully, False otherwise
        """
        if row < 0 or row > self.rowCount():
            return False
        self.beginInsertRows(parent, row, row + count - 1)
        for i in range(count):
            if self.columnCount() == 0:
                new_row = [{}]
                new_flags_row = [self.default_flags]
            else:
                new_row = [{} for j in range(self.columnCount())]
                new_flags_row = [self.default_flags for j in range(self.columnCount())]
            # Notice if insert index > rowCount(), new object is inserted to end
            self._data.insert(row + i, new_row)
            self._flags.insert(row + i, new_flags_row)
        self.endInsertRows()
        return True

    def insertColumns(self, column, count, parent=QModelIndex()):
        """Inserts count columns into the model before the given column.
        Items in the new column will be children of the item represented
        by the parent model index.

        Args:
            column (int): Column number where new columns are inserted
            count (int): Number of inserted columns
            parent (QModelIndex): Parent index

        Returns:
            True if columns were inserted successfully, False otherwise
        """
        if column < 0 or column > self.columnCount():
            return False
        self.beginInsertColumns(parent, column, column + count - 1)
        for j in range(count):
            for i in range(self.rowCount()):
                # Notice if insert index > rowCount(), new object is inserted to end
                self._data[i].insert(column + j, {})
                self._flags[i].insert(column + j, self.default_flags)
        self.endInsertColumns()
        return True

    def removeRows(self, row, count, parent=QModelIndex()):
        """Removes count rows starting with the given row under parent.

        Args:
            row (int): Row number where to start removing rows
            count (int): Number of removed rows
            parent (QModelIndex): Parent index

        Returns:
            True if rows were removed successfully, False otherwise
        """
        if row < 0 or row >= self.rowCount():
            return False
        if not count == 1:
            logging.error("Remove 1 row at a time")
            return False
        self.beginRemoveRows(parent, row, row)
        removed_data_row = self._data.pop(row)
        removed_flags_data_row = self._flags.pop(row)
        self.endRemoveRows()
        return True

    def removeColumns(self, column, count, parent=QModelIndex()):
        """Removes count columns starting with the given column under parent.

        Args:
            column (int): Column number where to start removing columns
            count (int): Number of removed columns
            parent (QModelIndex): Parent index

        Returns:
            True if columns were removed successfully, False otherwise
        """
        if column < 0 or column >= self.columnCount():
            return False
        if not count == 1:
            logging.error("Remove 1 column at a time")
            return False
        self.beginRemoveColumns(parent, column, column)
        # for loop all rows and remove the column from each
        removed_data_column = list()  # for testing and debugging
        removed_flags_column = list()  # for testing and debugging
        removing_last_column = False
        if self.columnCount() == 1:
            removing_last_column = True
        for r in self._data:
            removed_data_column.append(r.pop(column))
        for r in self._flags:
            removed_flags_column.append(r.pop(column))
        if removing_last_column:
            self._data = []
            self._flags = []
        # logging.debug("{0} removed from column:{1}".format(removed_column, column))
        self.endRemoveColumns()
        return True

    def batch_remove_rows(self, row_set, parent=QModelIndex()):
        """Removes a set of rows under parent.

        Args:
            row_set (set): Set of integer row numbers to remove
            parent (QModelIndex): Parent index

        Returns:
            True if rows were removed successfully, False otherwise
        """
        try:
            first = min(row_set)
            last = max(row_set)
        except ValueError:
            return False
        if first < 0 or last >= self.rowCount():
            return False
        self.beginRemoveRows(parent, first, last)
        for row in reversed(list(row_set)):
            removed_data_row = self._data.pop(row)
            removed_flags_data_row = self._flags.pop(row)
        self.endRemoveRows()
        return True

    def reset_model(self, new_data=None):
        """Reset model."""
        self.beginResetModel()
        self._data = list()
        self._flags = list()
        if new_data:
            for line in new_data:
                new_row = list()
                new_flags_row = list()
                for value in line:
                    new_dict = {
                        Qt.EditRole: value,
                        Qt.DisplayRole: value
                    }
                    new_row.append(new_dict)
                    new_flags_row.append(self.default_flags)
                self._data.append(new_row)
                self._flags.append(new_flags_row)
        top_left = self.index(0, 0)
        bottom_right = self.index(self.rowCount()-1, self.columnCount()-1)
        self.dataChanged.emit(top_left, bottom_right, [Qt.EditRole])
        self.endResetModel()


class ObjectTreeModel(QStandardItemModel):
    """A class to hold Spine data structure in a treeview."""

    def __init__(self, data_store_form):
        """Initialize class"""
        super().__init__(data_store_form)
        self.db_map = data_store_form.db_map
        self.root_item = QModelIndex()
        self.bold_font = QFont()
        self.bold_font.setBold(True)
        self.spine_icon = QIcon(QPixmap(":/icons/Spine_db_icon.png"))
        self.object_icon = QIcon(QPixmap(":/icons/object_icon.png"))
        self.relationship_icon = QIcon(QPixmap(":/icons/relationship_icon.png"))

    def data(self, index, role=Qt.DisplayRole):
        """Returns the data stored under the given role for the item referred to by the index."""
        if role == Qt.ForegroundRole:
            item_type = index.data(Qt.UserRole)
            if item_type.endswith('class') and not self.hasChildren(index):
                return QBrush(Qt.gray)
        if role == Qt.FontRole:
            item_type = index.data(Qt.UserRole)
            if item_type.endswith('class'):
                return self.bold_font
        if role == Qt.DecorationRole:
            item_type = index.data(Qt.UserRole)
            if item_type.startswith('object'):
                return self.object_icon
            elif item_type.startswith('relationship'):
                return self.relationship_icon
            elif item_type == 'root':
                return self.spine_icon
        return super().data(index, role)

    def forward_sweep(self, index, call=None):
        """Sweep the tree from the given index towards the leaves, and apply `call` on each."""
        if not self.hasChildren(index):
            return
        current = index
        back_to_parent = False  # True if moving back to the parent index
        while True:
            if call:
                call(current)
            if not back_to_parent:
                # Try and visit first child
                next_ = self.index(0, 0, current)
                if next_.isValid():
                    back_to_parent = False
                    current = next_
                    continue
            # Try and visit next sibling
            next_ = current.sibling(current.row() + 1, 0)
            if next_.isValid():
                back_to_parent = False
                current = next_
                continue
            # Go back to parent
            next_ = self.parent(current)
            if next_ != index:
                back_to_parent = True
                current = next_
                continue
            break

    def build_tree(self, db_name):
        """Create root item and object class items. This triggers a recursion
        that builds up the tree.
        """
        self.clear()
        object_class_list = [x for x in self.db_map.object_class_list()]
        object_list = [x for x in self.db_map.object_list()]
        wide_relationship_class_list = [x for x in self.db_map.wide_relationship_class_list()]
        wide_relationship_list = [x for x in self.db_map.wide_relationship_list()]
        self.root_item = QStandardItem(db_name)
        self.root_item.setData('root', Qt.UserRole)
        object_class_item_list = list()
        for object_class in object_class_list:
            object_class_item = QStandardItem(object_class.name)
            object_class_item.setData('object_class', Qt.UserRole)
            object_class_item.setData(object_class._asdict(), Qt.UserRole + 1)
            object_item_list = list()
            for object_ in object_list:
                if object_.class_id != object_class.id:
                    continue
                object_item = QStandardItem(object_.name)
                object_item.setData('object', Qt.UserRole)
                object_item.setData(object_._asdict(), Qt.UserRole + 1)
                relationship_class_item_list = list()
                for wide_relationship_class in wide_relationship_class_list:
                    object_class_id_list = [int(x) for x in wide_relationship_class.object_class_id_list.split(",")]
                    if object_.class_id not in object_class_id_list:
                        continue
                    relationship_class_item = QStandardItem(wide_relationship_class.name)
                    relationship_class_item.setData('relationship_class', Qt.UserRole)
                    relationship_class_item.setData(wide_relationship_class._asdict(), Qt.UserRole + 1)
                    relationship_class_item.setData(wide_relationship_class.object_class_name_list, Qt.ToolTipRole)
                    relationship_item_list = list()
                    for wide_relationship in wide_relationship_list:
                        if wide_relationship.class_id != wide_relationship_class.id:
                            continue
                        if object_.id not in [int(x) for x in wide_relationship.object_id_list.split(",")]:
                            continue
                        relationship_item = QStandardItem(wide_relationship.object_name_list)
                        relationship_item.setData('relationship', Qt.UserRole)
                        relationship_item.setData(wide_relationship._asdict(), Qt.UserRole + 1)
                        relationship_item_list.append(relationship_item)
                    relationship_class_item.appendRows(relationship_item_list)
                    relationship_class_item_list.append(relationship_class_item)
                object_item.appendRows(relationship_class_item_list)
                object_item_list.append(object_item)
            object_class_item.appendRows(object_item_list)
            object_class_item_list.append(object_class_item)
        self.root_item.appendRows(object_class_item_list)
        self.appendRow(self.root_item)

    def new_object_class_item(self, object_class):
        """Returns new object class item."""
        object_class_item = QStandardItem(object_class.name)
        object_class_item.setData('object_class', Qt.UserRole)
        object_class_item.setData(object_class._asdict(), Qt.UserRole + 1)
        return object_class_item

    def new_object_item(self, object_):
        """Returns new object item."""
        object_item = QStandardItem(object_.name)
        object_item.setData('object', Qt.UserRole)
        object_item.setData(object_._asdict(), Qt.UserRole + 1)
        relationship_class_item_list = list()
        for wide_relationship_class in self.db_map.wide_relationship_class_list(object_class_id=object_.class_id):
            relationship_class_item = self.new_relationship_class_item(wide_relationship_class, object_)
            relationship_class_item_list.append(relationship_class_item)
        object_item.appendRows(relationship_class_item_list)
        return object_item

    def new_relationship_class_item(self, wide_relationship_class, object_):
        """Returns new relationship class item."""
        relationship_class_item = QStandardItem(wide_relationship_class.name)
        relationship_class_item.setData(wide_relationship_class._asdict(), Qt.UserRole + 1)
        relationship_class_item.setData('relationship_class', Qt.UserRole)
        relationship_class_item.setData(wide_relationship_class.object_class_name_list, Qt.ToolTipRole)
        return relationship_class_item

    def new_relationship_item(self, wide_relationship):
        """Returns new relationship item."""
        relationship_item = QStandardItem(wide_relationship.object_name_list)
        relationship_item.setData('relationship', Qt.UserRole)
        relationship_item.setData(wide_relationship._asdict(), Qt.UserRole + 1)
        return relationship_item

    def add_object_class(self, object_class):
        """Add object class item to the model."""
        object_class_item = self.new_object_class_item(object_class)
        root_item = self.invisibleRootItem().child(0)
        for i in range(root_item.rowCount()):
            visited_object_class_item = root_item.child(i)
            visited_object_class = visited_object_class_item.data(Qt.UserRole + 1)
            if visited_object_class['display_order'] >= object_class.display_order:
                root_item.insertRow(i, QStandardItem())
                root_item.setChild(i, 0, object_class_item)
                return
        row = root_item.rowCount()
        root_item.insertRow(row, QStandardItem())
        root_item.setChild(row, 0, object_class_item)

    def add_object(self, object_):
        """Add object item to the model."""
        # find object class item among the children of the root
        root_item = self.invisibleRootItem().child(0)
        object_class_item = None
        for i in range(root_item.rowCount()):
            visited_object_class_item = root_item.child(i)
            visited_object_class = visited_object_class_item.data(Qt.UserRole + 1)
            if visited_object_class['id'] == object_.class_id:
                object_class_item = visited_object_class_item
                break
        if not object_class_item:
            logging.debug("Object class item not found in model. This is probably a bug.")
            return
        object_item = self.new_object_item(object_)
        object_class_item.appendRow(object_item)

    def add_relationship_class(self, wide_relationship_class):
        """Add relationship class."""
        items = self.findItems('*', Qt.MatchWildcard | Qt.MatchRecursive, column=0)
        for visited_item in items:
            visited_type = visited_item.data(Qt.UserRole)
            if not visited_type == 'object':
                continue
            visited_object = visited_item.data(Qt.UserRole + 1)
            object_class_id_list = wide_relationship_class.object_class_id_list
            if visited_object['class_id'] not in [int(x) for x in object_class_id_list.split(',')]:
                continue
            relationship_class_item = self.new_relationship_class_item(wide_relationship_class, visited_object)
            visited_item.appendRow(relationship_class_item)
            # TODO: Don't add duplicate relationship class if parent and child are the same?
            # TODO: Add mirror proto relationship class?

    def add_relationship(self, wide_relationship):
        """Add relationship item to model."""
        items = self.findItems('*', Qt.MatchWildcard | Qt.MatchRecursive, column=0)
        for visited_item in items:
            visited_type = visited_item.data(Qt.UserRole)
            if not visited_type == 'relationship_class':
                continue
            visited_relationship_class = visited_item.data(Qt.UserRole + 1)
            if not visited_relationship_class['id'] == wide_relationship.class_id:
                continue
            visited_object = visited_item.parent().data(Qt.UserRole + 1)
            object_id_list = wide_relationship.object_id_list
            if visited_object['id'] not in [int(x) for x in object_id_list.split(',')]:
                continue
            relationship_item = self.new_relationship_item(wide_relationship)
            visited_item.appendRow(relationship_item)

    def update_object_classes(self, updated_items):
        """Update object classes in the model."""
        items = self.findItems("*", Qt.MatchWildcard | Qt.MatchRecursive, column=0)
        updated_items_dict = {x.id: x for x in updated_items}
        for visited_item in items:
            visited_type = visited_item.data(Qt.UserRole)
            if visited_type != 'object_class':
                continue
            visited_id = visited_item.data(Qt.UserRole + 1)['id']
            try:
                updated_item = updated_items_dict[visited_id]
                visited_item.setData(updated_item._asdict(), Qt.UserRole + 1)
                visited_item.setText(updated_item.name)
            except KeyError:
                continue

    def update_objects(self, updated_items):
        """Update object in the model.
        This of course means updating the object name in relationship items.
        """
        items = self.findItems("*", Qt.MatchWildcard | Qt.MatchRecursive, column=0)
        updated_items_dict = {x.id: x for x in updated_items}
        for visited_item in items:
            visited_type = visited_item.data(Qt.UserRole)
            if visited_type == 'object':
                visited_id = visited_item.data(Qt.UserRole + 1)['id']
                try:
                    updated_item = updated_items_dict[visited_id]
                    visited_item.setData(updated_item._asdict(), Qt.UserRole + 1)
                    visited_item.setText(updated_item.name)
                except KeyError:
                    continue
            elif visited_type == 'relationship':
                relationship = visited_item.data(Qt.UserRole + 1)
                object_id_list = [int(x) for x in relationship['object_id_list'].split(",")]
                object_name_list = relationship['object_name_list'].split(",")
                found = False
                for i, id in enumerate(object_id_list):
                    try:
                        updated_item = updated_items_dict[id]
                        object_name_list[i] = updated_item.name
                        found = True
                    except KeyError:
                        continue
                if found:
                    str_object_name_list = ",".join(object_name_list)
                    relationship['object_name_list'] = str_object_name_list
                    visited_item.setText(str_object_name_list)
                    visited_item.setData(relationship, Qt.UserRole + 1)

    def update_relationship_classes(self, updated_items):
        """Update relationship classes in the model."""
        items = self.findItems("*", Qt.MatchWildcard | Qt.MatchRecursive, column=0)
        updated_items_dict = {x.id: x for x in updated_items}
        for visited_item in items:
            visited_type = visited_item.data(Qt.UserRole)
            if visited_type != 'relationship_class':
                continue
            visited_id = visited_item.data(Qt.UserRole + 1)['id']
            try:
                updated_item = updated_items_dict[visited_id]
                visited_item.setData(updated_item._asdict(), Qt.UserRole + 1)
                visited_item.setText(updated_item.name)
            except KeyError:
                continue

    def update_relationships(self, updated_items):
        """Update relationships in the model.
        This may require moving rows if the objects in the relationship have changed."""
        items = self.findItems("*", Qt.MatchWildcard | Qt.MatchRecursive, column=0)
        updated_items_dict = {x.id: x for x in updated_items}
        ids_to_add = set()
        for visited_item in reversed(items):
            visited_type = visited_item.data(Qt.UserRole)
            if visited_type != "relationship":
                continue
            visited_id = visited_item.data(Qt.UserRole + 1)['id']
            try:
                updated_item = updated_items_dict[visited_id]
                # Handle changes in object path
                visited_object_id_list = visited_item.data(Qt.UserRole + 1)['object_id_list']
                updated_object_id_list = updated_item.object_id_list
                if visited_object_id_list != updated_object_id_list:
                    visited_index = self.indexFromItem(visited_item)
                    self.removeRows(visited_index.row(), 1, visited_index.parent())
                    ids_to_add.add(visited_id)
                else:
                    visited_item.setText(updated_item.object_name_list)
                    visited_item.setData(updated_item._asdict(), Qt.UserRole + 1)
            except KeyError:
                continue
        for id in ids_to_add:
            self.add_relationship(updated_items_dict[id])

    def remove_items(self, removed_type, *removed_ids):
        """Remove all matched items and their orphans."""
        # TODO: try and remove all rows at once, if possible
        removed_name_dict = dict()
        items = self.findItems('*', Qt.MatchWildcard | Qt.MatchRecursive, column=0)
        for visited_item in reversed(items):
            visited_type = visited_item.data(Qt.UserRole)
            visited = visited_item.data(Qt.UserRole + 1)
            if visited_type == 'root':
                continue
            # Get visited id
            visited_id = visited['id']
            visited_index = self.indexFromItem(visited_item)
            if visited_type == removed_type and visited_id in removed_ids:
                self.removeRows(visited_index.row(), 1, visited_index.parent())
                removed_name_dict.setdefault(visited_type, set()).add(visited["name"])
            # When removing an object class, also remove relationship classes that involve it
            if removed_type == 'object_class' and visited_type == 'relationship_class':
                object_class_id_list = visited['object_class_id_list']
                if any([id in [int(x) for x in object_class_id_list.split(',')] for id in removed_ids]):
                    self.removeRows(visited_index.row(), 1, visited_index.parent())
                    removed_name_dict.setdefault(visited_type, set()).add(visited["name"])
            # When removing an object, also remove relationships that involve it
            if removed_type == 'object' and visited_type == 'relationship':
                object_id_list = visited['object_id_list']
                if any([id in [int(x) for x in object_id_list.split(',')] for id in removed_ids]):
                    self.removeRows(visited_index.row(), 1, visited_index.parent())
                    removed_name_dict.setdefault(visited_type, set()).add(visited["name"])
        return removed_name_dict

    def next_relationship_index(self, index):
        """Find and return next ocurrence of relationship item."""
        if index.data(Qt.UserRole) != 'relationship':
            return None
        object_name_list = index.data(Qt.DisplayRole)
        class_id = index.data(Qt.UserRole + 1)["class_id"]
        items = [item for item in self.findItems(object_name_list, Qt.MatchExactly | Qt.MatchRecursive, column=0)
                 if item.data(Qt.UserRole + 1)["class_id"] == class_id]
        position = None
        for i, item in enumerate(items):
            if index == self.indexFromItem(item):
                position = i
                break
        if position is None:
            return None
        position = (position + 1) % len(items)
        return self.indexFromItem(items[position])


class DataStoreTableModel(MinimalTableModel):
    """A model to use with parameter and parameter value tables in DataStoreForm."""

    def __init__(self, data_store_form=None):
        """Initialize class."""
        super().__init__(data_store_form)
        self._data_store_form = data_store_form
        self.db_map = self._data_store_form.db_map
        self.fixed_columns = list()
        self.gray_brush = self._data_store_form.palette().button() if self._data_store_form else QBrush(Qt.lightGray)

    def set_fixed_columns(self, *column_names):
        """Set the fixed_column attribute from the column names given as argument."""
        header = self.horizontal_header_labels()
        self.fixed_columns = [header.index(name) for name in column_names]

    def setData(self, index, value, role=Qt.EditRole):
        """Set data in model. Call the proper method depending on whether the row
        is a work in progress or not.
        """
        if role != Qt.EditRole:
            return super().setData(index, value, role)
        if not index.isValid():
            return False
        if self.is_work_in_progress(index.row()):
            if not self.set_wip_data(index, value):
                return False
        else:
            if not self.update_data(index, value):
                return False
        self.dataChanged.emit(index, index)
        return True

    def set_wip_data(self, index, value):
        """Set work in progress data. Update model first, then see if the database
        needs to be updated as well.
        """
        self._data[index.row()][index.column()][Qt.EditRole] = value
        self._data[index.row()][index.column()][Qt.DisplayRole] = value
        self.add_items_to_db(self.items_to_add([index]))
        return True

    def update_data(self, index, value):
        """Update non work in progess data. Try and update database first, and if
        successful update model.
        """
        if not self.update_items_in_db(self.items_to_update([index], [value])):
            return False
        self._data[index.row()][index.column()][Qt.EditRole] = value
        self._data[index.row()][index.column()][Qt.DisplayRole] = value
        return True

    def batch_set_data(self, indexes, data):
        """Batch set data for indexes."""
        if not indexes:
            return
        if len(indexes) != len(data):
            return
        wip_indexes = list()
        wip_data = list()
        non_wip_indexes = list()
        non_wip_data = list()
        for k, index in enumerate(indexes):
            if not index.isValid():
                continue
            if self.is_work_in_progress(index.row()):
                wip_indexes.append(index)
                wip_data.append(data[k])
            else:
                non_wip_indexes.append(index)
                non_wip_data.append(data[k])
        self.batch_set_wip_data(wip_indexes, wip_data)
        self.batch_update_data(non_wip_indexes, non_wip_data)
        # TODO: This below assumes some nice ordering in the indexes list. Can we do better?
        # Maybe just emit data changed for the entire model?? emit layoutChanged?
        self.dataChanged.emit(indexes[0], indexes[-1], [Qt.EditRole, Qt.DisplayRole])

    def batch_set_wip_data(self, indexes, data):
        """Batch set work in progress data. Update model first, then see if the database
        needs to be updated as well."""
        if not indexes:
            return
        if len(indexes) != len(data):
            return
        for k, index in enumerate(indexes):
            self._data[index.row()][index.column()][Qt.EditRole] = data[k]
            self._data[index.row()][index.column()][Qt.DisplayRole] = data[k]
        self.add_items_to_db(self.items_to_add(indexes))

    def batch_update_data(self, indexes, data):
        """Batch update non work in progess data. Try and update database first, and if
        successful update model.
        """
        if not indexes:
            return
        if len(indexes) != len(data):
            return
        if not self.update_items_in_db(self.items_to_update(indexes, data)):
            return
        for k, index in enumerate(indexes):
            self._data[index.row()][index.column()][Qt.EditRole] = data[k]
            self._data[index.row()][index.column()][Qt.DisplayRole] = data[k]

    def is_work_in_progress(self, row):
        """Return whether or not row is a work in progress."""
        return self._flags[row][self.fixed_columns[0]] & Qt.ItemIsEditable

    def make_columns_fixed_for_rows(self, *rows):
        """Set fixed columns as not editable and paint them gray."""
        header = self.horizontal_header_labels()
        for row in rows:
            for column in self.fixed_columns:
                self._data[row][column][Qt.BackgroundRole] = self.gray_brush
                self._flags[row][column] = ~Qt.ItemIsEditable
        try:
            top_left = self.index(rows[0], self.fixed_columns[0])
            bottom_right = self.index(rows[-1], self.fixed_columns[-1])
            self.dataChanged.emit(top_left, bottom_right, [Qt.BackgroundRole])
        except IndexError:
            pass

    def reset_model(self, model_data, fixed_column_names=list()):
        """Reset model while keeping the work in progress rows."""
        wip_row_list = [row for row in range(self.rowCount()) if self.is_work_in_progress(row)]
        for row in wip_row_list:
            row_data = self.row_data(row, role=Qt.DisplayRole)
            model_data.insert(row, row_data)
        super().reset_model(model_data)
        self.set_fixed_columns(*fixed_column_names)
        self.make_columns_fixed_for_rows(*[r for r in range(self.rowCount()) if r not in wip_row_list])


class ParameterModel(DataStoreTableModel):
    """A model to use with parameter tables in DataStoreForm."""

    def __init__(self, data_store_form=None):
        """Initialize class."""
        super().__init__(data_store_form)

    def items_to_update(self, indexes, values):
        """Return a list of items (dict) to update in the database."""
        if not indexes:
            return
        if len(indexes) != len(values):
            return
        items_to_update = dict()
        header = self.horizontal_header_labels()
        id_column = header.index('id')
        for k, index in enumerate(indexes):
            row = index.row()
            if self.is_work_in_progress(row):
                continue
            id = index.sibling(row, id_column).data(Qt.EditRole)
            if not id:
                continue
            field_name = header[index.column()]
            if field_name == 'parameter_name':
                field_name = 'name'
            item = {"id": id, field_name: values[k]}
            items_to_update.setdefault(id, dict()).update(item)
        return list(items_to_update.values())

    def add_items_to_db(self, items_to_add):
        """Add items to database and make columns fixed if successful."""
        if not items_to_add:
            return
        try:
            # TODO: Make it flexible rather than all or nothing, but this requires updating database_api
            items = list(items_to_add.values())
            rows = list(items_to_add.keys())
            parameters = self.db_map.add_parameters(*items)
            id_column = self.horizontal_header_labels().index('id')
            for i, parameter in enumerate(parameters):
                self._data[rows[i]][id_column][Qt.EditRole] = parameter.id  # NOTE: DisplayRole not in use
            self.make_columns_fixed_for_rows(*rows)
            self._data_store_form.set_commit_rollback_actions_enabled(True)
            msg = "Successfully added new parameters."
            self._data_store_form.msg.emit(msg)
        except SpineIntegrityError as e:
            self._data_store_form.msg_error.emit(e.msg)
        except SpineDBAPIError as e:
            self._data_store_form.msg_error.emit(e.msg)

    def update_items_in_db(self, items_to_update):
        """Try and update parameters in database."""
        if not items_to_update:
            return False
        try:
            self.db_map.update_parameters(*items_to_update)
            self._data_store_form.set_commit_rollback_actions_enabled(True)
            msg = "Parameters successfully updated."
            self._data_store_form.msg.emit(msg)
            return True
        except SpineIntegrityError as e:
            self._data_store_form.msg_error.emit(e.msg)
            return False
        except SpineDBAPIError as e:
            self._data_store_form.msg_error.emit(e.msg)
            return False


class ParameterValueModel(DataStoreTableModel):
    """A model to use with parameter value tables in DataStoreForm."""

    def __init__(self, data_store_form=None):
        """Initialize class."""
        super().__init__(data_store_form)

    def items_to_update(self, indexes, values):
        """Return a list of items (dict) to update in the database."""
        if not indexes:
            return
        if len(indexes) != len(values):
            return
        items_to_update = dict()
        header = self.horizontal_header_labels()
        id_column = header.index('id')
        for k, index in enumerate(indexes):
            row = index.row()
            if self.is_work_in_progress(row):
                continue
            id = index.sibling(row, id_column).data(Qt.EditRole)
            if not id:
                continue
            field_name = header[index.column()]
            item = {"id": id, field_name: values[k]}
            items_to_update.setdefault(id, dict()).update(item)
        return list(items_to_update.values())

    def add_items_to_db(self, items_to_add):
        """Add parameter values to database and make columns fixed if successful."""
        if not items_to_add:
            return
        try:
            items = list(items_to_add.values())
            rows = list(items_to_add.keys())
            parameter_values = self.db_map.add_parameter_values(*items)
            id_column = self.horizontal_header_labels().index('id')
            for i, parameter_value in enumerate(parameter_values):
                self._data[rows[i]][id_column][Qt.EditRole] = parameter_value.id
            self.make_columns_fixed_for_rows(*rows)
            self._data_store_form.set_commit_rollback_actions_enabled(True)
            msg = "Successfully added new parameter values."
            self._data_store_form.msg.emit(msg)
        except SpineIntegrityError as e:
            self._data_store_form.msg_error.emit(e.msg)
        except SpineDBAPIError as e:
            self._data_store_form.msg_error.emit(e.msg)

    def update_items_in_db(self, items_to_update):
        """Try and update parameter values in database."""
        if not items_to_update:
            return False
        try:
            self.db_map.update_parameter_values(*items_to_update)
            self._data_store_form.set_commit_rollback_actions_enabled(True)
            msg = "Parameter values successfully updated."
            self._data_store_form.msg.emit(msg)
            return True
        except SpineIntegrityError as e:
            self._data_store_form.msg_error.emit(e.msg)
            return False
        except SpineDBAPIError as e:
            self._data_store_form.msg_error.emit(e.msg)
            return False


class ObjectParameterModel(ParameterModel):
    """A model to view and edit object parameters in DataStoreForm."""
    def __init__(self, data_store_form=None):
        """Initialize class."""
        super().__init__(data_store_form)

    def init_model(self):
        """Initialize model from source database."""
        object_parameter_list = self.db_map.object_parameter_list()
        header = self.db_map.object_parameter_fields()
        self.set_horizontal_header_labels(header)
        model_data = [list(row._asdict().values()) for row in object_parameter_list]
        self.reset_model(model_data, fixed_column_names=['id', 'object_class_name'])

    def rename_items(self, renamed_type, new_names, curr_names):
        if renamed_type != "object_class":
            return
        names_dict = dict(zip(curr_names, new_names))
        header_index = self.horizontal_header_labels().index
        column = header_index("object_class_name")
        for row in range(self.rowCount()):
            try:
                curr_name = self._data[row][column][Qt.DisplayRole]
                new_name = names_dict[curr_name]
                self._data[row][column][Qt.EditRole] = new_name
                self._data[row][column][Qt.DisplayRole] = new_name
            except KeyError:
                continue

    def remove_items(self, removed_type, *removed_names):
        if removed_type != "object_class":
            return
        header_index = self.horizontal_header_labels().index
        column = header_index("object_class_name")
        for row in reversed(range(self.rowCount())):
            if self._data[row][column][Qt.DisplayRole] in removed_names:
                super().removeRows(row, 1)

    def items_to_add(self, indexes):
        """Return a dictionary of rows (int) to items (dict) to add to the db."""
        items_to_add = dict()
        # Get column numbers
        header = self.horizontal_header_labels()
        object_class_name_column = header.index('object_class_name')
        parameter_name_column = header.index('parameter_name')
        # Query db and build ad-hoc dicts
        object_class_dict = {x.name: x.id for x in self.db_map.object_class_list()}
        for row in {ind.row() for ind in indexes}:
            if not self.is_work_in_progress(row):
                continue
            object_class_name = self.index(row, object_class_name_column).data(Qt.DisplayRole)
            parameter_name = self.index(row, parameter_name_column).data(Qt.DisplayRole)
            if not parameter_name:
                continue
            try:
                object_class_id = object_class_dict[object_class_name]
                item = {
                    "object_class_id": object_class_id,
                    "name": parameter_name
                }
                for column in range(parameter_name_column + 1, self.columnCount()):
                    item[header[column]] = self.index(row, column).data(Qt.DisplayRole)
                items_to_add[row] = item
            except KeyError:
                pass
        return items_to_add


class RelationshipParameterModel(ParameterModel):
    """A model to view and edit relationship parameters in DataStoreForm."""
    def __init__(self, data_store_form=None):
        """Initialize class."""
        super().__init__(data_store_form)

    def init_model(self):
        """Initialize model from source database."""
        relationship_parameter_list = self.db_map.relationship_parameter_list()
        header = self.db_map.relationship_parameter_fields()
        self.set_horizontal_header_labels(header)
        model_data = [list(row._asdict().values()) for row in relationship_parameter_list]
        self.reset_model(model_data, fixed_column_names=['id', 'relationship_class_name', 'object_class_name_list'])

    def rename_items(self, renamed_type, new_names, curr_names):
        if renamed_type not in ("relationship_class", "object_class"):
            return
        names_dict = dict(zip(curr_names, new_names))
        header_index = self.horizontal_header_labels().index
        if renamed_type == "relationship_class":
            column = header_index("relationship_class_name")
            for row in range(self.rowCount()):
                try:
                    curr_name = self._data[row][column][Qt.DisplayRole]
                    new_name = names_dict[curr_name]
                    self._data[row][column][Qt.EditRole] = new_name
                    self._data[row][column][Qt.DisplayRole] = new_name
                except KeyError:
                    continue
        elif renamed_type == "object_class":
            column = header_index("object_class_name_list")
            for row in range(self.rowCount()):
                object_class_name_list = self.index(row, column).data(Qt.DisplayRole).split(",")
                for i, object_class_name in enumerate(object_class_name_list):
                    try:
                        object_class_name_list[i] = names_dict[object_class_name]
                    except KeyError:
                        continue
                self._data[row][column][Qt.EditRole] = ",".join(object_class_name_list)
                self._data[row][column][Qt.DisplayRole] = ",".join(object_class_name_list)

    def remove_items(self, removed_type, *removed_names):
        if removed_type not in ("relationship_class", "object_class"):
            return
        header_index = self.horizontal_header_labels().index
        if removed_type == "relationship_class":
            column = header_index("relationship_class_name")
            for row in reversed(range(self.rowCount())):
                if self._data[row][column][Qt.DisplayRole] in removed_names:
                    super().removeRows(row, 1)
        elif removed_type == "object_class":
            column = header_index("object_class_name_list")
            for row in reversed(range(self.rowCount())):
                object_class_name_list = self.index(row, column).data(Qt.DisplayRole).split(",")
                for object_class_name in object_class_name_list:
                    if object_class_name in removed_names:
                        super().removeRows(row, 1)
                        break

    def items_to_add(self, indexes):
        """Return a dictionary of rows (int) to items (dict) to add to the db."""
        items_to_add = dict()
        # Get column numbers
        header = self.horizontal_header_labels()
        relationship_class_name_column = header.index('relationship_class_name')
        parameter_name_column = header.index('parameter_name')
        object_class_name_list_column = header.index('object_class_name_list')
        # Query db and build ad-hoc dicts
        relationship_class_dict = {x.name: {'id': x.id, 'object_class_name_list': x.object_class_name_list}
                                   for x in self.db_map.wide_relationship_class_list()}
        for row in {ind.row() for ind in indexes}:
            if not self.is_work_in_progress(row):
                continue
            relationship_class_name = self.index(row, relationship_class_name_column).data(Qt.DisplayRole)
            object_class_name_list = self.index(row, object_class_name_list_column).data(Qt.DisplayRole)
            parameter_name = self.index(row, parameter_name_column).data(Qt.DisplayRole)
            # Autoset the object_class_name_list if possible and needed
            if relationship_class_name and not object_class_name_list:
                try:
                    object_class_name_list = relationship_class_dict[relationship_class_name]['object_class_name_list']
                    self._data[row][object_class_name_list_column][Qt.EditRole] = object_class_name_list
                    self._data[row][object_class_name_list_column][Qt.DisplayRole] = object_class_name_list
                except KeyError:
                    pass
            if not parameter_name:
                continue
            try:
                relationship_class_id = relationship_class_dict[relationship_class_name]['id']
                item = {
                    "relationship_class_id": relationship_class_id,
                    "name": parameter_name
                }
                for column in range(parameter_name_column + 1, self.columnCount()):
                    item[header[column]] = self.index(row, column).data(Qt.DisplayRole)
                items_to_add[row] = item
            except KeyError:
                pass
        return items_to_add


class ObjectParameterValueModel(ParameterValueModel):
    """A model to view and edit object parameter values in DataStoreForm."""
    def __init__(self, data_store_form=None):
        """Initialize class."""
        super().__init__(data_store_form)

    def init_model(self):
        """Initialize model from source database."""
        object_parameter_value_list = self.db_map.object_parameter_value_list()
        header = self.db_map.object_parameter_value_fields()
        self.set_horizontal_header_labels(header)
        model_data = [list(row._asdict().values()) for row in object_parameter_value_list]
        self.reset_model(model_data, fixed_column_names=['id', 'object_class_name', 'object_name', 'parameter_name'])

    def rename_items(self, renamed_type, new_names, curr_names):
        if renamed_type not in ("object_class", "object", "parameter"):
            return
        names_dict = dict(zip(curr_names, new_names))
        header_index = self.horizontal_header_labels().index
        if renamed_type == "object_class":
            column = header_index("object_class_name")
        elif renamed_type == "object":
            column = header_index("object_name")
        elif renamed_type == "parameter":
            column = header_index("parameter_name")
        for row in range(self.rowCount()):
            try:
                curr_name = self._data[row][column][Qt.DisplayRole]
                new_name = names_dict[curr_name]
                self._data[row][column][Qt.EditRole] = new_name
                self._data[row][column][Qt.DisplayRole] = new_name
            except KeyError:
                continue

    def remove_items(self, removed_type, *removed_names):
        if removed_type not in ("object_class", "object", "parameter"):
            return
        header_index = self.horizontal_header_labels().index
        if removed_type == "object_class":
            column = header_index("object_class_name")
        elif removed_type == "object":
            column = header_index("object_name")
        elif removed_type == "parameter":
            column = header_index("parameter_name")
        for row in reversed(range(self.rowCount())):
            if self._data[row][column][Qt.DisplayRole] in removed_names:
                super().removeRows(row, 1)

    def items_to_add(self, indexes):
        """Return a dictionary of rows (int) to items (dict) to add to the db."""
        items_to_add = dict()
        # Get column numbers
        header = self.horizontal_header_labels()
        object_class_name_column = header.index('object_class_name')
        object_name_column = header.index('object_name')
        parameter_name_column = header.index('parameter_name')
        # Query db and build ad-hoc dicts
        object_class_lookup_dict = {x.id: x.name for x in self.db_map.object_class_list()}
        object_dict = {x.name: {'id': x.id, 'class_id': x.class_id} for x in self.db_map.object_list()}
        parameter_dict = {x.name: {'id': x.id, 'object_class_id': x.object_class_id}
                          for x in self.db_map.parameter_list()}
        for row in {ind.row() for ind in indexes}:
            if not self.is_work_in_progress(row):
                continue
            object_class_name = self.index(row, object_class_name_column).data(Qt.DisplayRole)
            object_name = self.index(row, object_name_column).data(Qt.DisplayRole)
            parameter_name = self.index(row, parameter_name_column).data(Qt.DisplayRole)
            # Autoset the object_class_name if possible and needed
            if (object_name or parameter_name) and not object_class_name:
                try:
                    object_class_id = object_dict[object_name]['class_id']
                except KeyError:
                    try:
                        object_class_id = parameter_dict[parameter_name]['object_class_id']
                    except KeyError:
                        object_class_id = None
                try:
                    object_class_name = object_class_lookup_dict[object_class_id]
                    self._data[row][object_class_name_column][Qt.EditRole] = object_class_name
                    self._data[row][object_class_name_column][Qt.DisplayRole] = object_class_name
                except KeyError:
                    pass
            try:
                object_id = object_dict[object_name]['id']
                parameter_id = parameter_dict[parameter_name]['id']
                item = {
                    "object_id": object_id,
                    "parameter_id": parameter_id
                }
                for column in range(parameter_name_column + 1, self.columnCount()):
                    item[header[column]] = self.index(row, column).data(Qt.DisplayRole)
                items_to_add[row] = item
            except KeyError:
                pass
        return items_to_add


class RelationshipParameterValueModel(ParameterValueModel):
    """A model to view and edit relationship parameter values in DataStoreForm."""
    def __init__(self, data_store_form=None):
        """Initialize class."""
        super().__init__(data_store_form)
        self.object_name_header = list()

    def init_model(self):
        """Initialize model from source database."""
        relationship_parameter_value_list = self.db_map.relationship_parameter_value_list()
        # Compute header labels: split single 'object_name_list' column into several 'object_name' columns
        header = self.db_map.relationship_parameter_value_fields()
        relationship_class_list = self.db_map.wide_relationship_class_list()
        max_dim_count = max(
            [len(x.object_class_id_list.split(',')) for x in relationship_class_list], default=1)
        self.object_name_header = ["object_name_" + str(i + 1) for i in range(max_dim_count)]
        object_name_list_index = header.index("object_name_list")
        header.pop(object_name_list_index)
        for i, x in enumerate(self.object_name_header):
            header.insert(object_name_list_index + i, x)
        self.set_horizontal_header_labels(header)
        # Compute model data: split single 'object_name_list' value into several 'object_name' values
        model_data = list()
        for row in relationship_parameter_value_list:
            row_values_list = list(row._asdict().values())
            object_name_list = row_values_list.pop(object_name_list_index).split(',')
            for i in range(max_dim_count):
                try:
                    value = object_name_list[i]
                except IndexError:
                    value = None
                row_values_list.insert(object_name_list_index + i, value)
            model_data.append(row_values_list)
        fixed_column_names = ['id', 'relationship_class_name', *self.object_name_header, 'parameter_name']
        self.reset_model(model_data, fixed_column_names=fixed_column_names)

    def rename_items(self, renamed_type, new_names, curr_names):
        if renamed_type not in ("relationship_class", "object", "parameter"):
            return
        names_dict = dict(zip(curr_names, new_names))
        header_index = self.horizontal_header_labels().index
        if renamed_type == "object":
            columns = [header_index(x) for x in self.object_name_header]
            for row in range(self.rowCount()):
                for column in columns:
                    try:
                        curr_name = self._data[row][column][Qt.DisplayRole]
                        new_name = names_dict[curr_name]
                        self._data[row][column][Qt.EditRole] = new_name
                        self._data[row][column][Qt.DisplayRole] = new_name
                    except KeyError:
                        continue
        elif renamed_type in ("relationship_class", "parameter"):
            if renamed_type in "relationship_class":
                column = header_index("relationship_class_name")
            elif renamed_type in "parameter":
                column = header_index("parameter_name")
            for row in range(self.rowCount()):
                try:
                    curr_name = self._data[row][column][Qt.DisplayRole]
                    new_name = names_dict[curr_name]
                    self._data[row][column][Qt.EditRole] = new_name
                    self._data[row][column][Qt.DisplayRole] = new_name
                except KeyError:
                    continue

    def remove_items(self, removed_type, *removed_names):
        if removed_type not in ("relationship_class", "object", "parameter"):
            return
        header_index = self.horizontal_header_labels().index
        if removed_type == "object":
            columns = [header_index(x) for x in self.object_name_header]
            for row in reversed(range(self.rowCount())):
                for column in columns:
                    if self._data[row][column][Qt.DisplayRole] in removed_names:  # TODO: handle KeyError here
                        super().removeRows(row, 1)
                        break
        elif removed_type in ("relationship_class", "parameter"):
            if removed_type in "relationship_class":
                column = header_index("relationship_class_name")
            elif removed_type in "parameter":
                column = header_index("parameter_name")
            for row in reversed(range(self.rowCount())):
                if self._data[row][column][Qt.DisplayRole] in removed_names:
                    super().removeRows(row, 1)

    def extend_object_name_header(self, max_dim_count):
        """Extend object name header to fit new max dimension count."""
        curr_dim_count = len(self.object_name_header)
        object_name_header_ext = ["object_name_" + str(i + 1) for i in range(curr_dim_count, max_dim_count)]
        if object_name_header_ext:
            header = self.horizontal_header_labels()
            section = header.index(self.object_name_header[-1]) + 1
            self.insertColumns(section, len(object_name_header_ext))
            self.insert_horizontal_header_labels(section, object_name_header_ext)
            self.object_name_header.extend(object_name_header_ext)

    def set_wip_data(self, index, value):
        """Set work in progress data. Update model first, then see if the database
        needs to be updated as well.
        """
        self._data[index.row()][index.column()][Qt.EditRole] = value
        self._data[index.row()][index.column()][Qt.DisplayRole] = value
        relationships_on_the_fly = self.relationships_on_the_fly([index])
        self.add_items_to_db(self.items_to_add([index], relationships_on_the_fly))
        return True

    def batch_set_wip_data(self, indexes, data):
        """Batch set work in progress data. Update model first, then see if the database
        needs to be updated as well."""
        if not indexes:
            return
        if len(indexes) != len(data):
            return
        for k, index in enumerate(indexes):
            self._data[index.row()][index.column()][Qt.EditRole] = data[k]
            self._data[index.row()][index.column()][Qt.DisplayRole] = data[k]
        relationships_on_the_fly = self.relationships_on_the_fly(indexes)
        self.add_items_to_db(self.items_to_add(indexes, relationships_on_the_fly))

    def relationships_on_the_fly(self, indexes):
        """Return a dict of row (int) to relationship items (KeyedTuple),
        either retrieved or added on the fly.
        """
        relationships_on_the_fly = dict()
        relationships_to_add = dict()
        # Get column numbers
        header = self.horizontal_header_labels()
        relationship_class_name_column = header.index('relationship_class_name')
        object_name_1_column = header.index('object_name_1')
        parameter_name_column = header.index('parameter_name')
        # Query db and build ad-hoc dicts
        relationship_class_lookup_dict = {x.id: x.name for x in self.db_map.wide_relationship_class_list()}
        relationship_class_dict = {x.name: {'id': x.id, 'object_class_id_list': x.object_class_id_list}
                                   for x in self.db_map.wide_relationship_class_list()}
        parameter_dict = {x.name: {'id': x.id, 'relationship_class_id': x.relationship_class_id}
                          for x in self.db_map.parameter_list()}
        relationship_dict = {x.id: (x.class_id, [int(y) for y in x.object_id_list.split(",")])
                             for x in self.db_map.wide_relationship_list()}
        object_dict = {x.name: x.id for x in self.db_map.object_list()}
        for row in {ind.row() for ind in indexes}:
            if not self.is_work_in_progress(row):
                continue
            relationship_class_name = self.index(row, relationship_class_name_column).data(Qt.DisplayRole)
            parameter_name = self.index(row, parameter_name_column).data(Qt.DisplayRole)
            # Autoset the relationship_class_name if possible and needed
            if parameter_name and not relationship_class_name:
                try:
                    relationship_class_id = parameter_dict[parameter_name]['relationship_class_id']
                    try:
                        relationship_class_name = relationship_class_lookup_dict[relationship_class_id]
                        self._data[row][relationship_class_name_column][Qt.EditRole] = relationship_class_name
                        self._data[row][relationship_class_name_column][Qt.DisplayRole] = relationship_class_name
                    except KeyError:
                        pass
                except KeyError:
                    pass
            try:
                relationship_class = relationship_class_dict[relationship_class_name]
            except KeyError:
                continue
            object_id_list = list()
            object_name_list = list()
            object_class_count = len(relationship_class['object_class_id_list'].split(','))
            for j in range(object_name_1_column, object_name_1_column + object_class_count):
                object_name = self.index(row, j).data(Qt.DisplayRole)
                try:
                    object_id = object_dict[object_name]
                    object_id_list.append(object_id)
                    object_name_list.append(object_name)
                except KeyError:
                    break
            if len(object_id_list) < object_class_count or len(object_name_list) < object_class_count:
                continue
            try:
                value = (relationship_class['id'], object_id_list)
                index = list(relationship_dict.values()).index(value)
                relationship_id = list(relationship_dict.keys())[index]
                relationships_on_the_fly[row] = relationship_id
                continue
            except ValueError:  # (relationship_class_id, object_id_list) not found in relationship_dict
                relationship_name = relationship_class_name + "_" + "__".join(object_name_list)
                relationship = {
                    "name": relationship_name,
                    "object_id_list": object_id_list,
                    "class_id": relationship_class['id']
                }
                relationships_to_add[row] = relationship
        relationships_on_the_fly.update(self.new_relationships(relationships_to_add))
        return relationships_on_the_fly

    def new_relationships(self, relationships_to_add):
        """Add relationships to database on the fly."""
        if not relationships_to_add:
            return {}
        try:
            items = list(relationships_to_add.values())
            rows = list(relationships_to_add.keys())
            relationships = self.db_map.add_wide_relationships(*items)
            msg = "Successfully added new relationships on the fly."
            self._data_store_form.msg.emit(msg)
            return dict(zip(rows, [x.id for x in relationships]))
        except SpineIntegrityError as e:
            self._data_store_form.msg_error.emit(e.msg)
        except SpineDBAPIError as e:
            self._data_store_form.msg_error.emit(e.msg)

    def items_to_add(self, indexes, relationships_on_the_fly):
        """Return a dictionary of rows (int) to items (dict) to add to the db."""
        items_to_add = dict()
        # Get column numbers
        header = self.horizontal_header_labels()
        parameter_name_column = header.index('parameter_name')
        # Query db and build ad-hoc dicts
        parameter_dict = {x.name: x.id for x in self.db_map.parameter_list()}
        for row in {ind.row() for ind in indexes}:
            if not self.is_work_in_progress(row):
                continue
            parameter_name = self.index(row, parameter_name_column).data(Qt.DisplayRole)
            try:
                relationship_id = relationships_on_the_fly[row]
                parameter_id = parameter_dict[parameter_name]
                item = {
                    "relationship_id": relationship_id,
                    "parameter_id": parameter_id
                }
                for column in range(parameter_name_column + 1, self.columnCount()):
                    item[header[column]] = self.index(row, column).data(Qt.DisplayRole)
                items_to_add[row] = item
            except KeyError:
                pass
        return items_to_add


class AutoFilterProxy(QSortFilterProxyModel):
    """A custom sort filter proxy model which implementes a autofilter mechanism."""
    def __init__(self, data_store_form=None):
        """Initialize class."""
        super().__init__(data_store_form)
        self.header_index = None
        self.bold_font = QFont()
        self.bold_font.setBold(True)
        self.italic_font = QFont()
        self.italic_font.setItalic(True)
        self.rule_dict = dict()
        self.setDynamicSortFilter(False)  # Important so we can edit parameters in the view
        self.filter_is_valid = True  # Set it to False when filter needs to be applied

    def setSourceModel(self, source_model):
        super().setSourceModel(source_model)
        source_model.headerDataChanged.connect(self.receive_header_data_changed)

    @Slot("Qt.Orientation", "int", "int", name="receive_header_data_changed")
    def receive_header_data_changed(self, orientation=Qt.Horizontal, first=0, last=0):
        if orientation == Qt.Horizontal:
            self.header_index = self.sourceModel().horizontal_header_labels().index

    def batch_set_data(self, proxy_indexes, values):
        source_indexes = [self.mapToSource(ind) for ind in proxy_indexes]
        self.sourceModel().batch_set_data(source_indexes, values)

    def is_work_in_progress(self, row):
        """Return whether or not row is a work in progress."""
        return self.sourceModel().is_work_in_progress(self.map_row_to_source(row))

    def map_row_to_source(self, row):
        return self.mapToSource(self.index(row, 0)).row()

    def autofilter_values(self, column):
        """Return values for the autofilter menu of `column`."""
        values = set()
        source_model = self.sourceModel()
        data = source_model._data
        for source_row in range(source_model.rowCount()):
            # Skip values rejected by filter if rwo it's not wip
            if not source_model.is_work_in_progress(source_row) \
                    and not self.filter_accepts_row(source_row, QModelIndex()):
                continue
            # Skip values rejected by autofilters from *other* columns
            if not self.autofilter_accepts_row(source_row, QModelIndex(), skip_source_column=[column]):
                continue
            try:
                value = data[source_row][column][Qt.DisplayRole]
            except KeyError:
                value = ""
            if value is None:
                value = ""
            values.add(value)
        # Get values currently filtered in this column
        try:
            filtered_values = self.rule_dict[column]
        except KeyError:
            filtered_values = set()
        return values, filtered_values

    def add_rule(self, **kwargs):
        """Add positive rules by taking the kwargs as individual statements (key = value).
        Positive rules trigger a violation if met."""
        self.filter_is_valid = False
        for key, value in kwargs.items():
            source_column = self.header_index(key)
            self.rule_dict[source_column] = value
        if value:
            self.sourceModel().setHeaderData(source_column, Qt.Horizontal, self.italic_font, Qt.FontRole)
        else:
            self.sourceModel().setHeaderData(source_column, Qt.Horizontal, None, Qt.FontRole)

    def autofilter_accepts_row(self, source_row, source_parent, skip_source_column=list()):
        """Returns true if the item in the row indicated by the given source_row
        and source_parent should be included in the model; otherwise returns false.
        All rules need to pass.
        """
        for source_column, value in self.rule_dict.items():
            if source_column in skip_source_column:
                continue
            try:
                data = self.sourceModel()._data[source_row][source_column][self.filterRole()]
            except KeyError:
                data = ""
            if data == None:
                data = ""
            if data in value:
                return False
        return True

    def filter_accepts_row(self, source_row, source_parent):
        """Reimplement this method in subclasses."""
        return True

    def filterAcceptsRow(self, source_row, source_parent):
        """Returns true if the item in the row indicated by the given source_row
        and source_parent should be included in the model; otherwise returns false."""
        if not self.autofilter_accepts_row(source_row, source_parent):
            return False
        if self.sourceModel().is_work_in_progress(source_row):
            return True
        return self.filter_accepts_row(source_row, source_parent)

    def apply_filter(self):
        """Trigger filtering."""
        if self.filter_is_valid:
            return
        self.layoutAboutToBeChanged.emit()
        self.invalidateFilter()
        self.layoutChanged.emit()
        self.filter_is_valid = True

    def clear_autofilter(self):
        """Clear all rules."""
        for column in self.rule_dict:
            self.sourceModel().setHeaderData(column, Qt.Horizontal, None, Qt.FontRole)
        self.rule_dict = dict()


class ObjectParameterProxy(AutoFilterProxy):
    """"""
    def __init__(self, data_store_form=None):
        """Initialize class."""
        super().__init__(data_store_form)
        self.object_class_name = None
        self.object_class_name_column = None

    @Slot("Qt.Orientation", "int", "int", name="receive_header_data_changed")
    def receive_header_data_changed(self, orientation=Qt.Horizontal, first=0, last=0):
        super().receive_header_data_changed(orientation, first, last)
        if self.header_index:
            self.object_class_name_column = self.header_index("object_class_name")

    def filter_accepts_row(self, source_row, source_parent):
        """Accept rows."""
        row_data = self.sourceModel()._data[source_row]
        if self.object_class_name is not None:
            try:
                object_class_name = row_data[self.object_class_name_column][self.filterRole()]
            except KeyError:
                object_class_name = None
            if object_class_name != self.object_class_name:
                return False
            row_data[self.object_class_name_column][Qt.FontRole] = self.bold_font
        return True

    def set_object_class_name(self, name):
        if name == self.object_class_name:
            return
        self.object_class_name = name
        self.filter_is_valid = False
        self.clear_autofilter()
        for row_data in self.sourceModel()._data:
            row_data[self.object_class_name_column][Qt.FontRole] = None


class ObjectParameterValueProxy(ObjectParameterProxy):
    """"""
    def __init__(self, data_store_form=None):
        """Initialize class."""
        super().__init__(data_store_form)
        self.object_name = None
        self.object_name_column = None

    @Slot("Qt.Orientation", "int", "int", name="receive_header_data_changed")
    def receive_header_data_changed(self, orientation=Qt.Horizontal, first=0, last=0):
        super().receive_header_data_changed(orientation, first, last)
        if self.header_index:
            self.object_name_column = self.header_index("object_name")

    def filter_accepts_row(self, source_row, source_parent):
        """Accept rows."""
        if not super().filter_accepts_row(source_row, source_parent):
            return False
        row_data = self.sourceModel()._data[source_row]
        if self.object_name is not None:
            try:
                object_name = row_data[self.object_name_column][self.filterRole()]
            except KeyError:
                object_name = None
            if object_name != self.object_name:
                return False
            row_data[self.object_name_column][Qt.FontRole] = self.bold_font
        return True

    def set_object_name(self, name):
        if name == self.object_name:
            return
        self.object_name = name
        self.filter_is_valid = False
        self.clear_autofilter()
        for row_data in self.sourceModel()._data:
            row_data[self.object_name_column][Qt.FontRole] = None


class RelationshipParameterProxy(AutoFilterProxy):
    """"""
    def __init__(self, data_store_form=None):
        """Initialize class."""
        super().__init__(data_store_form)
        self.relationship_class_name_list = None
        self.relationship_class_name_column = None

    @Slot("Qt.Orientation", "int", "int", name="receive_header_data_changed")
    def receive_header_data_changed(self, orientation=Qt.Horizontal, first=0, last=0):
        super().receive_header_data_changed(orientation, first, last)
        if self.header_index:
            self.relationship_class_name_column = self.header_index("relationship_class_name")

    def filter_accepts_row(self, source_row, source_parent):
        """Accept row."""
        row_data = self.sourceModel()._data[source_row]
        if self.relationship_class_name_list is not None:
            try:
                relationship_class_name = row_data[self.relationship_class_name_column][self.filterRole()]
            except KeyError:
                relationship_class_name = None
            if relationship_class_name not in self.relationship_class_name_list:
                return False
            row_data[self.relationship_class_name_column][Qt.FontRole] = self.bold_font
        return True

    def set_relationship_class_name_list(self, name_list):
        if name_list == self.relationship_class_name_list:
            return
        self.relationship_class_name_list = name_list
        self.filter_is_valid = False
        self.clear_autofilter()
        for row_data in self.sourceModel()._data:
            row_data[self.relationship_class_name_column][Qt.FontRole] = None


class RelationshipParameterValueProxy(RelationshipParameterProxy):
    """"""
    def __init__(self, data_store_form=None):
        """Initialize class."""
        super().__init__(data_store_form)
        self.object_name_list = None
        self.object_name_columns = list()
        self.object_count = 0

    @Slot("Qt.Orientation", "int", "int", name="receive_header_data_changed")
    def receive_header_data_changed(self, orientation=Qt.Horizontal, first=0, last=0):
        super().receive_header_data_changed(orientation, first, last)
        if self.header_index:
            self.object_name_columns = [self.header_index(x) for x in self.sourceModel().object_name_header]

    def filter_accepts_row(self, source_row, source_parent):
        """Accept row."""
        if not super().filter_accepts_row(source_row, source_parent):
            return False
        # Determine object_name_list for this row
        row_data = self.sourceModel()._data[source_row]
        object_name_list = list()
        for j in self.object_name_columns:
            try:
                object_name = row_data[j][self.filterRole()]
            except KeyError:
                break
            if not object_name:
                break
            object_name_list.append(object_name)
        # Now check filter
        if self.object_name_list is not None:
            if len(self.object_name_list) == 1:
                found = False
                for j, object_name in enumerate(object_name_list):
                    if self.object_name_list[0] == object_name:
                        row_data[self.object_name_columns[0] + j][Qt.FontRole] = self.bold_font
                        found = True
                if not found:
                    return False
            elif len(self.object_name_list) > 1:
                if self.object_name_list != object_name_list:
                    return False
                for j in range(len(object_name_list)):
                    row_data[self.object_name_columns[0] + j][Qt.FontRole] = self.bold_font
        # If this row passes, update the object count
        self.object_count = max(self.object_count, len(object_name_list))
        return True

    def set_object_name_list(self, name_list):
        self.object_count = 0
        if name_list == self.object_name_list:
            return
        self.object_name_list = name_list
        self.filter_is_valid = False
        self.clear_autofilter()
        for row_data in self.sourceModel()._data:
            for j in self.object_name_columns:
                row_data[j][Qt.FontRole] = None


class DatapackageResourcesModel(QStandardItemModel):
    """A class to hold datapackage resources and show them in a tableview."""
    def __init__(self, spine_datapackage_widget=None):
        """Initialize class"""
        super().__init__(spine_datapackage_widget)
        self.datapackage = None
        self.setHorizontalHeaderLabels(["name", "source"])
        self.ok_icon = QIcon(QPixmap(":/icons/ok.png"))
        self.nok_icon = QIcon(QPixmap(":/icons/nok.png"))

    def reset_model(self, datapackage):
        self.datapackage = datapackage
        for row, resource in enumerate(self.datapackage.resources):
            name = resource.name
            source = os.path.basename(resource.source)
            name_item = QStandardItem(name)
            source_item = QStandardItem(source)
            source_item.setFlags(~Qt.ItemIsEditable & ~Qt.ItemIsSelectable)
            self.appendRow([name_item, source_item])

    def set_name_valid(self, index, on):
        if on:
            self.setData(index, self.ok_icon, Qt.DecorationRole)
            self.setData(index, None, Qt.ToolTipRole)
        else:
            tool_tip = ("<html>Set this resource's name to one of Spine object classes "
                       "to be able to import it.</html>")
            self.setData(index, self.nok_icon, Qt.DecorationRole)
            self.setData(index, tool_tip, Qt.ToolTipRole)


class DatapackageFieldsModel(QStandardItemModel):
    """A class to hold schema fields and show them in a treeview."""
    def __init__(self, spine_datapackage_widget=None):
        """Initialize class"""
        super().__init__(spine_datapackage_widget)
        self.schema = None

    def reset_model(self, schema):
        self.clear()
        self.setHorizontalHeaderLabels(["name", "type", "primary key?", ""])
        # NOTE: A dummy section is added at the end so primary key field is not stretched
        self.schema = schema
        for field in schema.fields:
            name = field.name
            type_ = field.type
            primary_key = True if name in schema.primary_key else False
            name_item = QStandardItem(name)
            type_item = QStandardItem(type_)
            type_item.setFlags(~Qt.ItemIsEditable & ~Qt.ItemIsSelectable)
            primary_key_item = QStandardItem(primary_key)
            primary_key_item.setData(primary_key, Qt.EditRole)
            self.appendRow([name_item, type_item, primary_key_item])


class DatapackageForeignKeysModel(MinimalTableModel):
    """A class to hold schema foreign keys and show them in a treeview."""
    def __init__(self, parent=None):
        """Initialize class"""
        super().__init__(parent)
        # TODO: Change parent (attribute name) to something else
        self.schema = None
        self.set_horizontal_header_labels(["fields", "reference resource", "reference fields"])

    def reset_model(self, schema):
        self.schema = schema
        data = list()
        for foreign_key in schema.foreign_keys:
            fields = foreign_key['fields']
            reference_resource = foreign_key['reference']['resource']
            reference_fields = foreign_key['reference']['fields']
            data.append([fields, reference_resource, reference_fields])
        super().reset_model(data)

    def insert_empty_row(self, row):
        self.insertRow(row)
        self.set_work_in_progress(row, True)
        for column in range(self.columnCount()):
            self.setData(self.index(row, column), None, Qt.EditRole)<|MERGE_RESOLUTION|>--- conflicted
+++ resolved
@@ -709,16 +709,12 @@
         self._flags = list()
         self.default_flags = Qt.ItemIsEditable | Qt.ItemIsEnabled | Qt.ItemIsSelectable
         self.header = list()
-<<<<<<< HEAD
-        self._tool_tip = None
-=======
         self.can_grow = False
 
     def clear(self):
         self.beginResetModel()
         self._data = list()
         self.endResetModel()
->>>>>>> c22c0eca
 
     def flags(self, index):
         """Returns flags for table items."""
@@ -826,20 +822,12 @@
         """
         if not index.isValid():
             return None
-<<<<<<< HEAD
-        if role == Qt.DisplayRole:
-            return self._data[index.row()][index.column()]
-        elif role == Qt.ToolTipRole:
-            return self._tool_tip
-        else:
-=======
         try:
             return self._data[index.row()][index.column()][role]
         except IndexError:
             logging.debug(index)
             return None
         except KeyError:
->>>>>>> c22c0eca
             return None
 
     def row_data(self, row, role=Qt.DisplayRole):
@@ -884,13 +872,6 @@
     def setData(self, index, value, role=Qt.EditRole):
         if not index.isValid():
             return False
-<<<<<<< HEAD
-        if role == Qt.DisplayRole:
-            self._data[index.row()][index.column()] = value
-            # self.dataChanged.emit(index, index)
-            return True
-        return False
-=======
         roles = [role]
         self._data[index.row()][index.column()][role] = value
         if role == Qt.EditRole:
@@ -898,7 +879,6 @@
             roles.append(Qt.DisplayRole)
         self.dataChanged.emit(index, index, roles)
         return True
->>>>>>> c22c0eca
 
     def batch_set_data(self, indexes, data):
         """Batch set data for indexes."""
