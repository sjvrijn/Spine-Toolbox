######################################################################################################################
# Copyright (C) 2017 - 2018 Spine project consortium
# This file is part of Spine Toolbox.
# Spine Toolbox is free software: you can redistribute it and/or modify it under the terms of the GNU Lesser General
# Public License as published by the Free Software Foundation, either version 3 of the License, or (at your option)
# any later version. This program is distributed in the hope that it will be useful, but WITHOUT ANY WARRANTY;
# without even the implied warranty of MERCHANTABILITY or FITNESS FOR A PARTICULAR PURPOSE. See the GNU Lesser General
# Public License for more details. You should have received a copy of the GNU Lesser General Public License along with
# this program. If not, see <http://www.gnu.org/licenses/>.
######################################################################################################################

"""
Classes for handling models in PySide2's model/view framework.
Note: These are Spine Toolbox internal data models.


:author: P. Savolainen (VTT)
:date:   23.1.2018
"""

import logging
import os
from PySide2.QtCore import Qt, Signal, Slot, QModelIndex, QAbstractListModel, QAbstractTableModel, \
    QSortFilterProxyModel, QAbstractItemModel
from PySide2.QtGui import QStandardItem, QStandardItemModel, QBrush, QFont, QIcon, QPixmap
from PySide2.QtWidgets import QMessageBox
from config import INVALID_CHARS, TOOL_OUTPUT_DIR
from helpers import rename_dir
from spinedatabase_api import SpineDBAPIError, SpineIntegrityError


class ProjectItemModel(QAbstractItemModel):
    """Class to store project items, e.g. Data Stores, Data Connections, Tools, Views.

    Attributes:
        toolbox (ToolboxUI): QMainWindow instance
        root (ProjectItem): Root item for the project item tree
    """
    def __init__(self, toolbox, root):
        """Class constructor."""
        super().__init__()
        self._toolbox = toolbox
        self._root = root

    def root(self):
        """Returns root project item."""
        return self._root

    def rowCount(self, parent=QModelIndex()):
        """Reimplemented rowCount method.

        Args:
            parent (QModelIndex): Index of parent item whose children are counted.

        Returns:
            int: Number of children of given parent
        """
        if not parent.isValid():  # Number of category items (children of root)
            return self.root().child_count()
        elif parent.internalPointer().is_category:  # Number of project items in the category
            return parent.internalPointer().child_count()
        else:
            return 0

    def columnCount(self, parent=QModelIndex()):
        """Returns model column count."""
        return 1

    def flags(self, index):
        """Returns flags for the item at given index

        Args:
            index (QModelIndex): Flags of item at this index.
        """
        if not index.internalPointer().is_category:
            return Qt.ItemIsEnabled | Qt.ItemIsSelectable | Qt.ItemIsEditable
        else:
            return Qt.ItemIsEnabled | Qt.ItemIsSelectable

    def parent(self, index=QModelIndex()):
        """Returns index of the parent of given index.

        Args:
            index (QModelIndex): Index of item whose parent is returned

        Returns:
            QModelIndex: Index of parent item
        """
        item = self.project_item(index)
        parent_item = item.parent()
        if not parent_item:
            return QModelIndex()
        if parent_item == self.root():
            return QModelIndex()
        # logging.debug("parent_item: {0}".format(parent_item.name))
        return self.createIndex(parent_item.row(), 0, parent_item)

    def index(self, row, column, parent=QModelIndex()):
        """Returns index of item with given row, column, and parent.

        Args:
            row (int): Item row
            column (int): Item column
            parent (QModelIndex): Parent item index

        Returns:
            QModelIndex: Item index
        """
        if row < 0 or row >= self.rowCount(parent):
            return QModelIndex()
        if column < 0 or column >= self.columnCount(parent):
            return QModelIndex()
        parent_item = self.project_item(parent)
        child = parent_item.child(row)
        if not child:
            return QModelIndex()
        else:
            return self.createIndex(row, column, child)

    def data(self, index, role=None):
        """Returns data in the given index according to requested role.

        Args:
            index (QModelIndex): Index to query
            role (int): Role to return

        Returns:
            Data depending on role.
        """
        if not index.isValid():
            return None
        project_item = index.internalPointer()
        if role == Qt.DisplayRole:
            return project_item.name
        else:
            return None

    def project_item(self, index):
        """Returns project item at given index.

        Args:
            index (QModelIndex): Index of project item

        Returns:
            ProjectItem: Item at given index or root project item if index is not valid
        """
        if not index.isValid():
            return self.root()
        return index.internalPointer()

    def find_category(self, category_name):
        """Returns the index of the given category name.

        Args:
            category_name (str): Name of category item to find

        Returns:
             QModelIndex of a category item or None if it was not found
        """
        category_names = [category.name for category in self.root().children()]
        # logging.debug("Category names:{0}".format(category_names))
        try:
            row = category_names.index(category_name)
        except ValueError:
            logging.error("Category name {0} not found in {1}".format(category_name, category_names))
            return None
        return self.index(row, 0, QModelIndex())

    def find_item(self, name):
        """Returns the QModelIndex of the project item with the given name

        Args:
            name (str): The searched project item (long) name

        Returns:
            QModelIndex of a project item with the given name or None if not found
        """
        for category in self.root().children():
            # logging.debug("Looking for {0} in category {1}".format(name, category.name))
            category_index = self.find_category(category.name)
            start_index = self.index(0, 0, category_index)
            matching_index = self.match(start_index, Qt.DisplayRole, name,
                                        1, Qt.MatchFixedString | Qt.MatchRecursive)
            if len(matching_index) == 0:
                pass  # no match in this category
            elif len(matching_index) == 1:
                # logging.debug("Found item:{0}".format(matching_index[0].internalPointer().name))
                return matching_index[0]
        return None

    def insert_item(self, item, parent=QModelIndex()):
        """Add new item to model. Fails if parent_item is not a category item or root item.
        Inserts new item as the last item.

        Args:
            item (ProjectItem): Project item to add to model
            parent (QModelIndex): Parent project item

        Returns:
            True if successful, False otherwise
        """
        parent_item = self.project_item(parent)
        row = self.rowCount(parent)  # parent.child_count()
        # logging.debug("Inserting item on row:{0} under parent:{1}".format(row, parent_item.name))
        self.beginInsertRows(parent, row, row)
        retval = parent_item.add_child(item)
        self.endInsertRows()
        return retval

    def remove_item(self, item, parent=QModelIndex()):
        """Remove item from model.

        Args:
            item (ProjectItem): Project item to remove
            parent (QModelIndex): Parent of item that is to be removed

        Returns:
            bool: True if item removed successfully, False if item removing failed
        """
        parent_item = self.project_item(parent)
        row = item.row()
        self.beginRemoveRows(parent, row, row)
        retval = parent_item.remove_child(row)
        self.endRemoveRows()
        return retval

    def setData(self, index, value, role=Qt.EditRole):
        # TODO: Test this. Should this emit dataChanged signal at some point?
        """Change name of item in index to value.

        Args:
            index (QModelIndex): Item index
            value (str): New name
            role (int): Item data role to set

        Returns:
            Boolean value depending on whether the new name is accepted.
        """
        if not role == Qt.EditRole:
            return super().setData(index, value, role)
        item = index.internalPointer()
        old_name = item.name
        if value.strip() == '' or value == old_name:
            return False
        # Check that new name is legal
        if any(True for x in value if x in INVALID_CHARS):
            msg = "<b>{0}</b> contains invalid characters.".format(value)
            # noinspection PyTypeChecker, PyArgumentList, PyCallByClass
            QMessageBox.information(self._toolbox, "Invalid characters", msg)
            return False
        # Check if project item with the same name already exists
        if self.find_item(value):
            msg = "Project item <b>{0}</b> already exists".format(value)
            # noinspection PyTypeChecker, PyArgumentList, PyCallByClass
            QMessageBox.information(self._toolbox, "Invalid name", msg)
            return False
        # Check that no existing project item short name matches the new item's short name.
        # This is to prevent two project items from using the same folder.
        new_short_name = value.lower().replace(' ', '_')
        if self._toolbox.project_item_model.short_name_reserved(new_short_name):
            msg = "Project item using directory <b>{0}</b> already exists".format(new_short_name)
            # noinspection PyTypeChecker, PyArgumentList, PyCallByClass
            QMessageBox.information(self._toolbox, "Invalid name", msg)
            return False
        # Get old data dir which will be renamed
        try:
            old_data_dir = item.data_dir  # Full path
        except AttributeError:
            logging.error("Item does not have a data_dir. "
                          "Make sure that class {0} creates one.".format(item.item_type))
            return False
        # Get project path from the old data dir path
        project_path = os.path.split(old_data_dir)[0]
        # Make path for new data dir
        new_data_dir = os.path.join(project_path, new_short_name)
        # Rename item project directory
        if not rename_dir(self._toolbox, old_data_dir, new_data_dir):
            return False
        # Rename project item
        item.set_name(value)
        # Update project item directory variable
        item.data_dir = new_data_dir
        # If item is a Data Connection the QFileSystemWatcher path must be updated
        if item.item_type == "Data Connection":
            item.data_dir_watcher.removePaths(item.data_dir_watcher.directories())
            item.data_dir_watcher.addPath(item.data_dir)
        # If item is a Tool, also output_dir must be updated
        elif item.item_type == "Tool":
            item.output_dir = os.path.join(item.data_dir, TOOL_OUTPUT_DIR)
        # If item is a Data Store and an SQLite path is set, give the user a notice that this must be updated manually
        elif item.item_type == "Data Store":
            if not self._toolbox.ui.lineEdit_SQLite_file.text().strip() == "":
                self._toolbox.msg_warning.emit("Note: Path to SQLite file may need updating.")
        # Update name label in tab
        item.update_name_label()
        # Update name item of the QGraphicsItem
        item.get_icon().update_name_item(value)
        # Change old item names in connection model headers to the new name
        header_index = self._toolbox.connection_model.find_index_in_header(old_name)
        self._toolbox.connection_model.setHeaderData(header_index, Qt.Horizontal, value)
        self._toolbox.connection_model.setHeaderData(header_index, Qt.Vertical, value)
        # Force save project
        self._toolbox.save_project()
        self._toolbox.msg_success.emit("Project item <b>{0}</b> renamed to <b>{1}</b>".format(old_name, value))
        return True

    def items(self, category_name=None):
        """Returns a list of items in model according to category name. If no category name given,
        returns all items in a list.

        Args:
            category_name (str): Item category. Data Connections, Data Stores, Tools or Views permitted.

        Returns:
            :obj:'list' of :obj:'ProjectItem': Depending on category_name argument, returns all items or only
            items according to category. An empty list is returned if there are no items in the given category
            or if an unknown category name was given.
        """
        if not category_name:
            items = list()
            for category in self.root().children():
                items += category.children()
            return items
        else:
            category_item = self.find_category(category_name)
            if not category_item:
                logging.error("Category item '{0}' not found".format(category_name))
                return list()
            return category_item.internalPointer().children()

    def n_items(self):
        """Return the number of all project items in the model excluding category items and root."""
        return len(self.items())

    def return_item_names(self):
        """Returns the names of all items in a list."""
        return [item.name for item in self.items()]

    def new_item_index(self, category):
        """Get index where a new item is appended according to category. This is needed for
        appending the connection model.

        Args:
            category (str): Display Role of the parent

        Returns:
            Number of items according to category
        """
        n_data_stores = self.rowCount(self.find_category("Data Stores"))
        n_data_connections = self.rowCount(self.find_category("Data Connections"))
        n_tools = self.rowCount(self.find_category("Tools"))
        n_views = self.rowCount(self.find_category("Views"))
        if category == "Data Stores":
            # Return number of data stores
            return n_data_stores - 1
        elif category == "Data Connections":
            # Return number of data stores + data connections - 1
            return n_data_stores + n_data_connections - 1
        elif category == "Tools":
            # Return number of data stores + data connections + tools - 1
            return n_data_stores + n_data_connections + n_tools - 1
        elif category == "Views":
            # Return total number of items - 1
            return self.n_items() - 1
        else:
            logging.error("Unknown category:{0}".format(category))
            return 0

    def short_name_reserved(self, short_name):
        """Check if folder name derived from the name of the given item is in use.

        Args:
            short_name (str): Item short name

        Returns:
            bool: True if short name is taken, False if it is available.
        """
        project_items = self.items()
        for item in project_items:
            if item.short_name == short_name:
                return True
        return False


class ToolTemplateModel(QAbstractListModel):
    """Class to store tools that are available in a project e.g. GAMS or Julia models."""
    def __init__(self, toolbox=None):
        super().__init__()
        self._tools = list()
        self._tools.append('No Tool template')  # TODO: Try to get rid of this
        self._toolbox = toolbox

    def rowCount(self, parent=None, *args, **kwargs):
        """Must be reimplemented when subclassing. Returns
        the number of Tools in the model.

        Args:
            parent (QModelIndex): Not used (because this is a list)

        Returns:
            Number of rows (available tools) in the model
        """
        return len(self._tools)

    def data(self, index, role=None):
        """Must be reimplemented when subclassing.

        Args:
            index (QModelIndex): Requested index
            role (int): Data role

        Returns:
            Data according to requested role
        """
        if not index.isValid() or self.rowCount() == 0:
            return None
        row = index.row()
        # TODO: Try to get rid of first item (str: 'No Tool') by just returning 'No Tool' when rowCount == 1 && row==0
        if role == Qt.DisplayRole:
            if row == 0:
                return self._tools[0]
            else:
                toolname = self._tools[row].name
                return toolname
        elif role == Qt.ToolTipRole:
            if row == 0 or row >= self.rowCount():
                return ""
            else:
                return self._tools[row].def_file_path

    def flags(self, index):
        """Returns enabled flags for the given index.

        Args:
            index (QModelIndex): Index of Tool
        """
        return Qt.ItemIsEnabled | Qt.ItemIsSelectable

    def insertRow(self, tool, row=None, parent=QModelIndex(), *args, **kwargs):
        """Insert row (tool) into model.

        Args:
            tool (Tool): Tool added to the model
            row (str): Row to insert tool to
            parent (QModelIndex): Parent of child (not used)

        Returns:
            Void
        """
        if not row:
            row = self.rowCount()
        self.beginInsertRows(parent, row, row)
        self._tools.insert(row, tool)
        self.endInsertRows()

    def removeRow(self, row, parent=QModelIndex(), *args, **kwargs):
        """Remove row (tool) from model.

        Args:
            row (int): Row to remove the tool from
            parent (QModelIndex): Parent of tool on row (not used)

        Returns:
            Boolean variable
        """
        if row < 0 or row > self.rowCount():
            # logging.error("Invalid row number")
            return False
        self.beginRemoveRows(parent, row, row)
        self._tools.pop(row)
        self.endRemoveRows()
        return True

    def update_tool_template(self, tool, row):
        """Update tool template.

        Args:
            tool (ToolTemplate): new tool, to replace the old one
            row (int): Position of the tool to be updated

        Returns:
            Boolean value depending on the result of the operation
        """
        try:
            self._tools[row] = tool
            return True
        except IndexError:
            return False

    def tool_template(self, row):
        """Returns tool template on given row.

        Args:
            row (int): Row of tool template

        Returns:
            ToolTemplate from tool template list or None if given row is zero
        """
        if row == 0:
            return None
        return self._tools[row]

    def find_tool_template(self, name):
        """Returns tool template with the given name.

        Args:
            name (str): Name of tool template to find
        """
        for template in self._tools:
            if isinstance(template, str):
                continue
            else:
                if name.lower() == template.name.lower():
                    return template
        return None

    def tool_template_row(self, name):
        """Returns the row on which the given template is located or -1 if it is not found."""
        for i in range(len(self._tools)):
            if isinstance(self._tools[i], str):
                continue
            else:
                if name == self._tools[i].name:
                    return i
        return -1

    def tool_template_index(self, name):
        """Returns the QModelIndex on which a tool template with
        the given name is located or None if it is not found."""
        row = self.tool_template_row(name)
        if row == -1:
            return QModelIndex()
        return self.createIndex(row, 0)


class ConnectionModel(QAbstractTableModel):
    """Table model for storing connections between items."""

    def __init__(self, toolbox=None):
        super().__init__()
        self._toolbox = toolbox  # QMainWindow
        self.connections = []
        self.header = list()

    def flags(self, index):
        """Returns flags for table items."""
        return Qt.ItemIsEditable | Qt.ItemIsEnabled | Qt.ItemIsSelectable

    def rowCount(self, *args, **kwargs):
        """Number of rows in the model. This should be the same as the number of items in the project."""
        return len(self.connections)

    def columnCount(self, *args, **kwargs):
        """Number of columns in the model. This should be the same as the number of items in the project."""
        try:
            n = len(self.connections[0])
        except IndexError:
            return 0
        return n

    def headerData(self, section, orientation, role=Qt.DisplayRole):
        """Returns header data according to given role."""
        if role == Qt.DisplayRole:
            try:
                h = self.header[section]
            except IndexError:
                return None
            return h
        else:
            return None

    def setHeaderData(self, section, orientation, value, role=Qt.EditRole):
        """Sets the data for the given role and section in the header
        with the specified orientation to the value supplied.
        """
        if not role == Qt.EditRole:
            return super().setHeaderData(section, orientation, value, role)
        if orientation == Qt.Horizontal or orientation == Qt.Vertical:
            try:
                self.header[section] = value
                self.headerDataChanged.emit(orientation, section, section)
                return True
            except IndexError:
                return False
        return False

    def data(self, index, role):
        """Returns the data stored under the given role for the item referred to by the index.
        DisplayRole is a string "False" or "True" depending on if a Link is present.

        Args:
            index (QModelIndex): Index of item
            role (int): Data role

        Returns:
            Item data for given role.
        """
        if not index.isValid():
            return None
        if role == Qt.DisplayRole:
            if not self.connections[index.row()][index.column()]:
                return "False"  # If there is no Link return "False"
            else:
                return "True"  # If a link is present return "True"
        elif role == Qt.ToolTipRole:
            row_header = self.headerData(index.row(), Qt.Vertical, Qt.DisplayRole)
            column_header = self.headerData(index.column(), Qt.Horizontal, Qt.DisplayRole)
            if row_header == column_header:
                return row_header + " (Feedback)"
            else:
                return row_header + "->" + column_header + " - " + str(index.row()) + ":" + str(index.column())
        elif role == Qt.UserRole:
            return self.connections[index.row()][index.column()]
        else:
            return None

    def setData(self, index, value, role=Qt.EditRole):
        """Set data of single cell in table. Toggles the checkbox state at index.

        Args:
            index (QModelIndex): Index of data to edit
            value (QVariant): Value to write to index (Link instance)
            role (int): Role for editing
        """
        if not index.isValid():
            return False
        if not role == Qt.EditRole:
            return False
        self.connections[index.row()][index.column()] = value  # Should be a Link or None
        # noinspection PyUnresolvedReferences
        self.dataChanged.emit(index, index)
        return True

    def insertRows(self, row, count, parent=QModelIndex()):
        """Inserts count rows into the model before the given row.
        Items in the new row will be children of the item represented
        by the parent model index.

        Args:
            row (int): Row number where new rows are inserted
            count (int): Number of inserted rows
            parent (QModelIndex): Parent index

        Returns:
            True if rows were inserted successfully, False otherwise
        """
        if row < 0 or row > self.rowCount():
            return False
        if not count == 1:
            logging.error("Insert 1 row at a time")
            return False
        # beginInsertRows(const QModelIndex & parent, int first, int last)
        self.beginInsertRows(parent, row, row)
        new_row = list()
        if self.columnCount() == 0:
            new_row.append(None)
        else:
            # noinspection PyUnusedLocal
            [new_row.append(None) for i in range(self.columnCount())]
        # Notice if insert index > rowCount(), new object is inserted to end
        self.connections.insert(row, new_row)
        self.endInsertRows()
        return True

    def insertColumns(self, column, count, parent=QModelIndex()):
        """Inserts count columns into the model before the given column.
        Items in the new column will be children of the item represented
        by the parent model index.

        Args:
            column (int): Column number where new columns are inserted
            count (int): Number of inserted columns
            parent (QModelIndex): Parent index

        Returns:
            True if columns were inserted successfully, False otherwise
        """
        if column < 0 or column > self.columnCount():
            return False
        if not count == 1:
            logging.error("Insert 1 column at a time")
            return False
        # beginInsertColumns(const QModelIndex & parent, int first, int last)
        self.beginInsertColumns(parent, column, column)
        if self.rowCount() == 1:
            # This is the feedback cell of a single item (cell already written in insertRows())
            pass
        else:
            for j in range(self.rowCount()):
                # Notice if insert index > rowCount(), new object is inserted to end
                self.connections[j].insert(column, None)
        self.endInsertColumns()
        return True

    def removeRows(self, row, count, parent=QModelIndex()):
        """Removes count rows starting with the given row under parent.

        Args:
            row (int): Row number where to start removing rows
            count (int): Number of removed rows
            parent (QModelIndex): Parent index

        Returns:
            True if rows were removed successfully, False otherwise
        """
        if row < 0 or row > self.rowCount():
            return False
        if not count == 1:
            logging.error("Remove 1 row at a time")
            return False
        # beginRemoveRows(const QModelIndex & parent, int first, int last)
        self.beginRemoveRows(parent, row, row)
        # noinspection PyUnusedLocal
        removed_row = self.connections.pop(row)
        # logging.debug("{0} removed from row:{1}".format(removed_link, row))
        self.endRemoveRows()
        return True

    def removeColumns(self, column, count, parent=QModelIndex()):
        """Removes count columns starting with the given column under parent.

        Args:
            column (int): Column number where to start removing columns
            count (int): Number of removed columns
            parent (QModelIndex): Parent index

        Returns:
            True if columns were removed successfully, False otherwise
        """
        if column < 0 or column > self.columnCount():
            return False
        if not count == 1:
            logging.error("Remove 1 column at a time")
            return False
        # beginRemoveColumns(const QModelIndex & parent, int first, int last)
        self.beginRemoveColumns(parent, column, column)
        # for loop all rows and remove the column from each
        removed_column = list()  # for testing and debugging
        removing_last_column = False
        if self.columnCount() == 1:
            removing_last_column = True
        for r in self.connections:
            removed_column.append(r.pop(column))
        if removing_last_column:
            self.connections = []
        # logging.debug("{0} removed from column:{1}".format(removed_column, column))
        self.endRemoveColumns()
        return True

    def append_item(self, name, index):
        """Embiggen connections table by a new item.

        Args:
            name (str): New item name
            index (int): Table row and column where the new item is appended

        Returns:
            True if successful, False otherwise
        """
        # item_name = item.name
        # logging.debug("Appending item {0} on row and column: {1}".format(name, index))
        # logging.debug("Appending {3}. rows:{0} columns:{1} data:\n{2}"
        #               .format(self.rowCount(), self.columnCount(), self.connections, item_name))
        self.header.insert(index, name)
        if not self.insertRows(index, 1, parent=QModelIndex()):
            return False
        if not self.insertColumns(index, 1, parent=QModelIndex()):
            return False
        # logging.debug("After append. rows:{0} columns:{1} data:\n{2}"
        #               .format(self.rowCount(), self.columnCount(), self.connections))
        return True

    def remove_item(self, name):
        """Remove project item from connections table.

        Args:
            name (str): Name of removed item

        Returns:
            True if successful, False otherwise
        """
        try:
            item_index = self.header.index(name)
        except ValueError:
            logging.error("{0} not found in connection table header list".format(name))
            return False
        # logging.debug("Removing {3}. rows:{0} columns:{1} data:\n{2}"
        #               .format(self.rowCount(), self.columnCount(), self.connections, item_name))
        if not self.removeRows(item_index, 1, parent=QModelIndex()):
            return False
        if not self.removeColumns(item_index, 1, parent=QModelIndex()):
            return False
        self.header.remove(name)
        # logging.debug("After remove. rows:{0} columns:{1} data:\n{2}"
        #               .format(self.rowCount(), self.columnCount(), self.connections))
        return True

    def output_items(self, name):
        """Returns a list of input items for the given item."""
        item_row = self.header.index(name)  # Row or column of item in the model
        output_items = list()
        for column in range(self.columnCount()):
            a = self.connections[item_row][column]
            # logging.debug("row:{0} column:{1} is {2}".format(item_row, column, a))
            if a:
                # append the name of output item to list
                output_items.append(self.header[column])
        return output_items

    def input_items(self, name):
        """Returns a list of output items for the given item."""
        item_column = self.header.index(name)  # Row or column of item in the model
        input_items = list()
        for row in range(self.rowCount()):
            a = self.connections[row][item_column]
            # logging.debug("row:{0} column:{1} is {2}".format(row, item_column, a))
            if a:
                # append the name of input item to list
                input_items.append(self.header[row])
        return input_items

    def get_connections(self):
        """Returns the internal data structure of the model."""
        return self.connections

    def connected_links(self, name):
        """Returns a list of connected links for the given item"""
        item_row = self.header.index(name)  # Row or column of item in the model
        row = self.connections[item_row]
        column = [self.connections[i][item_row] for i in range(self.rowCount()) if i != item_row]
        links = [x for x in row if x]
        links.extend([x for x in column if x])
        return links

    def reset_model(self, connection_table):
        """Reset model. Used in replacing the current model
        with a boolean table that represents connections.
        Overwrites the current model with a True or False
        (boolean) table that is read from a project save
        file (.json). This table is updated by restore_links()
        method to add Link instances to True cells and Nones
        to False cells."""
        if not connection_table:
            return
        # logging.debug("resetting model to:\n{0}".format(connection_table))
        self.beginResetModel()
        self.connections = connection_table
        self.endResetModel()
        top_left = self.index(0, 0)
        bottom_right = self.index(self.rowCount()-1, self.columnCount()-1)
        self.dataChanged.emit(top_left, bottom_right)

    def find_index_in_header(self, name):
        """Returns the row or column (row==column) of the header item with the given text (item name)."""
        return self.header.index(name)

    def link(self, row, column):
        # TODO: Modify or remove this
        """Returns Link instance stored on row and column."""
        try:
            return self.connections[row][column]
        except IndexError:
            logging.error("IndexError in link()")
            return False


class MinimalTableModel(QAbstractTableModel):
    """Table model for outlining simple tabular data."""

    def __init__(self, toolbox=None, can_grow=False, has_empty_row=False):
        """Initialize class"""
        super().__init__()
        self._toolbox = toolbox  # QMainWindow
        self._data = list()
        self._flags = list()
        self.default_flags = Qt.ItemIsEditable | Qt.ItemIsEnabled | Qt.ItemIsSelectable
        self.header = list()
        self.can_grow = can_grow
        self.has_empty_row = has_empty_row
        if has_empty_row:
            self.dataChanged.connect(self.receive_data_changed)
            self.rowsAboutToBeRemoved.connect(self.receive_rows_about_to_be_removed)

    @Slot("QModelIndex", "QModelIndex", "QVector", name="receive_data_changed")
    def receive_data_changed(self, top_left, bottom_right, roles):
        """In models with a last empty row, insert an empty row
        in case the last one has been filled with any visible data."""
        last_row = self.rowCount() - 1
        last_row_data = list()
        for column in range(self.columnCount()):
            try:
                last_row_data.append(self._data[last_row][column][Qt.DisplayRole])
            except KeyError:
                continue
        if any(last_row_data):
            self.insertRows(self.rowCount(), 1)

    @Slot("QModelIndex", "int", "int", name="receive_rows_about_to_be_removed")
    def receive_rows_about_to_be_removed(self, parent, first, last):
        """In models with a last empty row, insert a new empty row
        in case the current one is being deleted."""
        last_row = self.rowCount() - 1
        if last_row in range(first, last + 1):
            self.insertRows(self.rowCount(), 1)

    def clear(self):
        self.beginResetModel()
        self._data = list()
        self.endResetModel()
        if self.has_empty_row:
            self.insertRows(0, 1)

    def flags(self, index):
        """Returns flags for table items."""
        if not index.isValid():
            return Qt.NoItemFlags
        return self._flags[index.row()][index.column()]

    def set_flags(self, index, flags):
        """set flags for given index."""
        if not index.isValid():
            return False
        try:
            self._flags[index.row()][index.column()] = flags
            return True
        except IndexError:
            return False

    def rowCount(self, *args, **kwargs):
        """Number of rows in the model."""
        return len(self._data)

    def columnCount(self, *args, **kwargs):
        """Number of columns in the model."""
        return len(self.header)

    def headerData(self, section, orientation=Qt.Horizontal, role=Qt.DisplayRole):
        """Get headers."""
        if orientation == Qt.Horizontal:
            try:
                return self.header[section][role]
            except IndexError:
                return None
            except KeyError:
                return None
        elif orientation == Qt.Vertical:
            if role != Qt.DisplayRole:
                return None
            return section + 1

    def set_horizontal_header_labels(self, labels):
        """Set horizontal header labels."""
        if not labels:
            return
        self.header = list()
        for j, value in enumerate(labels):
            if j >= self.columnCount():
                self.header.append({})
            # self.setHeaderData(j, Qt.Horizontal, value, role=Qt.EditRole)
            self.header[j][Qt.DisplayRole] = value
        self.headerDataChanged.emit(Qt.Horizontal, 0, len(labels) - 1)

    def insert_horizontal_header_labels(self, section, labels):
        """Insert horizontal header labels at the given section."""
        if not labels:
            return
        for j, value in enumerate(labels):
            if section + j >= self.columnCount():
                self.header.append({})
            else:
                self.header.insert(section + j, {})
            self.header[section + j][Qt.DisplayRole] = value
        self.headerDataChanged.emit(Qt.Horizontal, section, section + len(labels))

    def horizontal_header_labels(self):
        return [self.headerData(section, Qt.Horizontal, Qt.DisplayRole) for section in range(self.columnCount())]

    def setHeaderData(self, section, orientation, value, role=Qt.EditRole):
        """Sets the data for the given role and section in the header
        with the specified orientation to the value supplied.
        """
        if orientation == Qt.Horizontal:
            try:
                self.header[section][role] = value
                if role == Qt.EditRole:
                    self.header[section][Qt.DisplayRole] = value
                self.headerDataChanged.emit(orientation, section, section)
                return True
            except IndexError:
                return False
        return False

    def index(self, row, column, parent=QModelIndex()):
        if row < 0 or column < 0 or column >= self.columnCount(parent):
            return QModelIndex()
        if self.can_grow:
            index = super().index(row, column, parent)
            while not index.isValid():
                self.insertRows(self.rowCount(parent), 1, parent)
                index = super().index(row, column, parent)
            return index
        if row >= self.rowCount(parent):
            return QModelIndex()
        return super().index(row, column, parent)

    def data(self, index, role=Qt.DisplayRole):
        """Returns the data stored under the given role for the item referred to by the index.

        Args:
            index (QModelIndex): Index of item
            role (int): Data role

        Returns:
            Item data for given role.
        """
        if not index.isValid():
            return None
        try:
            return self._data[index.row()][index.column()][role]
        except IndexError:
            logging.error(index)
            return None
        except KeyError:
            return None

    def row_data(self, row, role=Qt.DisplayRole):
        """Returns the data stored under the given role for the given row.

        Args:
            row (int): Item row
            role (int): Data role

        Returns:
            Row data for given role.
        """
        if not 0 <= row < self.rowCount():
            return None
        return [self.data(self.index(row, column), role) for column in range(self.columnCount())]

    def column_data(self, column, role=Qt.DisplayRole):
        """Returns the data stored under the given role for the given column.

        Args:
            column (int): Item column
            role (int): Data role

        Returns:
            Column data for given role.
        """
        if not 0 <= column < self.columnCount():
            return None
        return [self.data(self.index(row, column), role) for row in range(self.rowCount())]

    def model_data(self, role=Qt.DisplayRole):
        """Returns the data stored under the given role in the entire model.

        Args:
            role (int): Data role

        Returns:
            Model data for given role.
        """
        return [self.row_data(row, role) for row in range(self.rowCount())]

    def setData(self, index, value, role=Qt.EditRole):
        """Set data in model."""
        if not index.isValid():
            return False
        if role != Qt.EditRole:
            self._data[index.row()][index.column()][role] = value
            self.dataChanged.emit(index, index, [role])
            return True
        return self.batch_set_data([index], [value])

    def batch_set_data(self, indexes, data):
        """Batch set data for indexes."""
        if not indexes:
            return False
        if len(indexes) != len(data):
            return False
        for k, index in enumerate(indexes):
            if not index.isValid():
                continue
            self._data[index.row()][index.column()][Qt.EditRole] = data[k]
            self._data[index.row()][index.column()][Qt.DisplayRole] = data[k]
        # Find square envelope of indexes to emit dataChanged
        top = min(ind.row() for ind in indexes)
        bottom = max(ind.row() for ind in indexes)
        left = min(ind.column() for ind in indexes)
        right = max(ind.column() for ind in indexes)
        self.dataChanged.emit(self.index(top, left), self.index(bottom, right), [Qt.EditRole, Qt.DisplayRole])
<<<<<<< HEAD
=======
        return True
>>>>>>> b4b43b4c

    def insertRows(self, row, count, parent=QModelIndex()):
        """Inserts count rows into the model before the given row.
        Items in the new row will be children of the item represented
        by the parent model index.

        Args:
            row (int): Row number where new rows are inserted
            count (int): Number of inserted rows
            parent (QModelIndex): Parent index

        Returns:
            True if rows were inserted successfully, False otherwise
        """
        if row < 0 or row > self.rowCount():
            return False
        if count < 1:
            return False
        self.beginInsertRows(parent, row, row + count - 1)
        for i in range(count):
            if self.columnCount() == 0:
                new_row = [{}]
                new_flags_row = [self.default_flags]
            else:
                new_row = [{} for j in range(self.columnCount())]
                new_flags_row = [self.default_flags for j in range(self.columnCount())]
            # Notice if insert index > rowCount(), new object is inserted to end
            self._data.insert(row + i, new_row)
            self._flags.insert(row + i, new_flags_row)
        self.endInsertRows()
        return True

    def insertColumns(self, column, count, parent=QModelIndex()):
        """Inserts count columns into the model before the given column.
        Items in the new column will be children of the item represented
        by the parent model index.

        Args:
            column (int): Column number where new columns are inserted
            count (int): Number of inserted columns
            parent (QModelIndex): Parent index

        Returns:
            True if columns were inserted successfully, False otherwise
        """
        if column < 0 or column > self.columnCount():
            return False
        if count < 1:
            return False
        self.beginInsertColumns(parent, column, column + count - 1)
        for j in range(count):
            for i in range(self.rowCount()):
                # Notice if insert index > rowCount(), new object is inserted to end
                self._data[i].insert(column + j, {})
                self._flags[i].insert(column + j, self.default_flags)
        self.endInsertColumns()
        return True

    def removeRows(self, row, count, parent=QModelIndex()):
        """Removes count rows starting with the given row under parent.

        Args:
            row (int): Row number where to start removing rows
            count (int): Number of removed rows
            parent (QModelIndex): Parent index

        Returns:
            True if rows were removed successfully, False otherwise
        """
        if row < 0 or row >= self.rowCount():
            return False
        if not count == 1:
            logging.error("Remove 1 row at a time")
            return False
        self.beginRemoveRows(parent, row, row)
        removed_data_row = self._data.pop(row)
        removed_flags_data_row = self._flags.pop(row)
        self.endRemoveRows()
        return True

    def removeColumns(self, column, count, parent=QModelIndex()):
        """Removes count columns starting with the given column under parent.

        Args:
            column (int): Column number where to start removing columns
            count (int): Number of removed columns
            parent (QModelIndex): Parent index

        Returns:
            True if columns were removed successfully, False otherwise
        """
        if column < 0 or column >= self.columnCount():
            return False
        if not count == 1:
            logging.error("Remove 1 column at a time")
            return False
        self.beginRemoveColumns(parent, column, column)
        # for loop all rows and remove the column from each
        removed_data_column = list()  # for testing and debugging
        removed_flags_column = list()  # for testing and debugging
        removing_last_column = False
        if self.columnCount() == 1:
            removing_last_column = True
        for r in self._data:
            removed_data_column.append(r.pop(column))
        for r in self._flags:
            removed_flags_column.append(r.pop(column))
        if removing_last_column:
            self._data = []
            self._flags = []
        # logging.debug("{0} removed from column:{1}".format(removed_column, column))
        self.endRemoveColumns()
        return True

    def batch_remove_rows(self, row_set, parent=QModelIndex()):
        """Removes a set of rows under parent.

        Args:
            row_set (set): Set of integer row numbers to remove
            parent (QModelIndex): Parent index

        Returns:
            True if rows were removed successfully, False otherwise
        """
        try:
            first = min(row_set)
            last = max(row_set)
        except ValueError:
            return False
        if first < 0 or last >= self.rowCount():
            return False
        self.beginRemoveRows(parent, first, last)
        for row in reversed(sorted(row_set)):
            removed_data_row = self._data.pop(row)
            removed_flags_data_row = self._flags.pop(row)
        self.endRemoveRows()
        return True

    def reset_model(self, new_data=None):
        """Reset model."""
        if not new_data and self.has_empty_row:
            self.insertRows(0, 1)
            return
        self.beginResetModel()
        self._data = list()
        self._flags = list()
        if new_data:
            for line in new_data:
                new_row = list()
                new_flags_row = list()
                for value in line:
                    new_dict = {
                        Qt.EditRole: value,
                        Qt.DisplayRole: value
                    }
                    new_row.append(new_dict)
                    new_flags_row.append(self.default_flags)
                self._data.append(new_row)
                self._flags.append(new_flags_row)
        top_left = self.index(0, 0)
        bottom_right = self.index(self.rowCount() - 1, self.columnCount() - 1)
        self.endResetModel()
        self.dataChanged.emit(top_left, bottom_right, [Qt.EditRole])


class ObjectTreeModel(QStandardItemModel):
    """A class to hold Spine data structure in a treeview."""

    def __init__(self, data_store_form):
        """Initialize class"""
        super().__init__(data_store_form)
        self.db_map = data_store_form.db_map
        self.root_item = QModelIndex()
        self.bold_font = QFont()
        self.bold_font.setBold(True)
        self.spine_icon = QIcon(QPixmap(":/icons/Spine_db_icon.png"))
        self.object_icon = QIcon(QPixmap(":/icons/object_icon.png"))
        self.relationship_icon = QIcon(QPixmap(":/icons/relationship_icon.png"))

    def data(self, index, role=Qt.DisplayRole):
        """Returns the data stored under the given role for the item referred to by the index."""
        if role == Qt.ForegroundRole:
            item_type = index.data(Qt.UserRole)
            if item_type.endswith('class') and not self.hasChildren(index):
                return QBrush(Qt.gray)
        if role == Qt.FontRole:
            item_type = index.data(Qt.UserRole)
            if item_type.endswith('class'):
                return self.bold_font
        if role == Qt.DecorationRole:
            item_type = index.data(Qt.UserRole)
            if item_type.startswith('object'):
                return self.object_icon
            elif item_type.startswith('relationship'):
                return self.relationship_icon
            elif item_type == 'root':
                return self.spine_icon
        return super().data(index, role)

    def forward_sweep(self, index, call=None):
        """Sweep the tree from the given index towards the leaves, and apply `call` on each."""
        if not self.hasChildren(index):
            return
        current = index
        back_to_parent = False  # True if moving back to the parent index
        while True:
            if call:
                call(current)
            if not back_to_parent:
                # Try and visit first child
                next_ = self.index(0, 0, current)
                if next_.isValid():
                    back_to_parent = False
                    current = next_
                    continue
            # Try and visit next sibling
            next_ = current.sibling(current.row() + 1, 0)
            if next_.isValid():
                back_to_parent = False
                current = next_
                continue
            # Go back to parent
            next_ = self.parent(current)
            if next_ != index:
                back_to_parent = True
                current = next_
                continue
            break

    def build_tree(self, db_name):
        """Create root item and object class items. This triggers a recursion
        that builds up the tree.
        """
        self.clear()
        object_class_list = [x for x in self.db_map.object_class_list()]
        object_list = [x for x in self.db_map.object_list()]
        wide_relationship_class_list = [x for x in self.db_map.wide_relationship_class_list()]
        wide_relationship_list = [x for x in self.db_map.wide_relationship_list()]
        self.root_item = QStandardItem(db_name)
        self.root_item.setData('root', Qt.UserRole)
        object_class_item_list = list()
        for object_class in object_class_list:
            object_class_item = QStandardItem(object_class.name)
            object_class_item.setData('object_class', Qt.UserRole)
            object_class_item.setData(object_class._asdict(), Qt.UserRole + 1)
            object_item_list = list()
            for object_ in object_list:
                if object_.class_id != object_class.id:
                    continue
                object_item = QStandardItem(object_.name)
                object_item.setData('object', Qt.UserRole)
                object_item.setData(object_._asdict(), Qt.UserRole + 1)
                relationship_class_item_list = list()
                for wide_relationship_class in wide_relationship_class_list:
                    object_class_id_list = [int(x) for x in wide_relationship_class.object_class_id_list.split(",")]
                    if object_.class_id not in object_class_id_list:
                        continue
                    relationship_class_item = QStandardItem(wide_relationship_class.name)
                    relationship_class_item.setData('relationship_class', Qt.UserRole)
                    relationship_class_item.setData(wide_relationship_class._asdict(), Qt.UserRole + 1)
                    relationship_class_item.setData(wide_relationship_class.object_class_name_list, Qt.ToolTipRole)
                    relationship_item_list = list()
                    for wide_relationship in wide_relationship_list:
                        if wide_relationship.class_id != wide_relationship_class.id:
                            continue
                        if object_.id not in [int(x) for x in wide_relationship.object_id_list.split(",")]:
                            continue
                        relationship_item = QStandardItem(wide_relationship.object_name_list)
                        relationship_item.setData('relationship', Qt.UserRole)
                        relationship_item.setData(wide_relationship._asdict(), Qt.UserRole + 1)
                        relationship_item_list.append(relationship_item)
                    relationship_class_item.appendRows(relationship_item_list)
                    relationship_class_item_list.append(relationship_class_item)
                object_item.appendRows(relationship_class_item_list)
                object_item_list.append(object_item)
            object_class_item.appendRows(object_item_list)
            object_class_item_list.append(object_class_item)
        self.root_item.appendRows(object_class_item_list)
        self.appendRow(self.root_item)

    def new_object_class_item(self, object_class):
        """Returns new object class item."""
        object_class_item = QStandardItem(object_class.name)
        object_class_item.setData('object_class', Qt.UserRole)
        object_class_item.setData(object_class._asdict(), Qt.UserRole + 1)
        return object_class_item

    def new_object_item(self, object_):
        """Returns new object item."""
        object_item = QStandardItem(object_.name)
        object_item.setData('object', Qt.UserRole)
        object_item.setData(object_._asdict(), Qt.UserRole + 1)
        relationship_class_item_list = list()
        for wide_relationship_class in self.db_map.wide_relationship_class_list(object_class_id=object_.class_id):
            relationship_class_item = self.new_relationship_class_item(wide_relationship_class, object_)
            relationship_class_item_list.append(relationship_class_item)
        object_item.appendRows(relationship_class_item_list)
        return object_item

    def new_relationship_class_item(self, wide_relationship_class, object_):
        """Returns new relationship class item."""
        relationship_class_item = QStandardItem(wide_relationship_class.name)
        relationship_class_item.setData(wide_relationship_class._asdict(), Qt.UserRole + 1)
        relationship_class_item.setData('relationship_class', Qt.UserRole)
        relationship_class_item.setData(wide_relationship_class.object_class_name_list, Qt.ToolTipRole)
        return relationship_class_item

    def new_relationship_item(self, wide_relationship):
        """Returns new relationship item."""
        relationship_item = QStandardItem(wide_relationship.object_name_list)
        relationship_item.setData('relationship', Qt.UserRole)
        relationship_item.setData(wide_relationship._asdict(), Qt.UserRole + 1)
        return relationship_item

    def add_object_class(self, object_class):
        """Add object class item to the model."""
        object_class_item = self.new_object_class_item(object_class)
        root_item = self.invisibleRootItem().child(0)
        for i in range(root_item.rowCount()):
            visited_object_class_item = root_item.child(i)
            visited_object_class = visited_object_class_item.data(Qt.UserRole + 1)
            if visited_object_class['display_order'] >= object_class.display_order:
                root_item.insertRow(i, QStandardItem())
                root_item.setChild(i, 0, object_class_item)
                return
        row = root_item.rowCount()
        root_item.insertRow(row, QStandardItem())
        root_item.setChild(row, 0, object_class_item)

    def add_object(self, object_):
        """Add object item to the model."""
        # find object class item among the children of the root
        root_item = self.invisibleRootItem().child(0)
        object_class_item = None
        for i in range(root_item.rowCount()):
            visited_object_class_item = root_item.child(i)
            visited_object_class = visited_object_class_item.data(Qt.UserRole + 1)
            if visited_object_class['id'] == object_.class_id:
                object_class_item = visited_object_class_item
                break
        if not object_class_item:
            logging.error("Object class item not found in model. This is probably a bug.")
            return
        object_item = self.new_object_item(object_)
        object_class_item.appendRow(object_item)

    def add_relationship_class(self, wide_relationship_class):
        """Add relationship class."""
        items = self.findItems('*', Qt.MatchWildcard | Qt.MatchRecursive, column=0)
        for visited_item in items:
            visited_type = visited_item.data(Qt.UserRole)
            if not visited_type == 'object':
                continue
            visited_object = visited_item.data(Qt.UserRole + 1)
            object_class_id_list = wide_relationship_class.object_class_id_list
            if visited_object['class_id'] not in [int(x) for x in object_class_id_list.split(',')]:
                continue
            relationship_class_item = self.new_relationship_class_item(wide_relationship_class, visited_object)
            visited_item.appendRow(relationship_class_item)

    def add_relationship(self, wide_relationship):
        """Add relationship item to model."""
        items = self.findItems('*', Qt.MatchWildcard | Qt.MatchRecursive, column=0)
        for visited_item in items:
            visited_type = visited_item.data(Qt.UserRole)
            if not visited_type == 'relationship_class':
                continue
            visited_relationship_class = visited_item.data(Qt.UserRole + 1)
            if not visited_relationship_class['id'] == wide_relationship.class_id:
                continue
            visited_object = visited_item.parent().data(Qt.UserRole + 1)
            object_id_list = wide_relationship.object_id_list
            if visited_object['id'] not in [int(x) for x in object_id_list.split(',')]:
                continue
            relationship_item = self.new_relationship_item(wide_relationship)
            visited_item.appendRow(relationship_item)

    def update_object_classes(self, updated_items):
        """Update object classes in the model."""
        items = self.findItems("*", Qt.MatchWildcard | Qt.MatchRecursive, column=0)
        updated_items_dict = {x.id: x for x in updated_items}
        for visited_item in items:
            visited_type = visited_item.data(Qt.UserRole)
            if visited_type != 'object_class':
                continue
            visited_id = visited_item.data(Qt.UserRole + 1)['id']
            try:
                updated_item = updated_items_dict[visited_id]
                visited_item.setData(updated_item._asdict(), Qt.UserRole + 1)
                visited_item.setText(updated_item.name)
            except KeyError:
                continue

    def update_objects(self, updated_items):
        """Update object in the model.
        This of course means updating the object name in relationship items.
        """
        items = self.findItems("*", Qt.MatchWildcard | Qt.MatchRecursive, column=0)
        updated_items_dict = {x.id: x for x in updated_items}
        for visited_item in items:
            visited_type = visited_item.data(Qt.UserRole)
            if visited_type == 'object':
                visited_id = visited_item.data(Qt.UserRole + 1)['id']
                try:
                    updated_item = updated_items_dict[visited_id]
                    visited_item.setData(updated_item._asdict(), Qt.UserRole + 1)
                    visited_item.setText(updated_item.name)
                except KeyError:
                    continue
            elif visited_type == 'relationship':
                relationship = visited_item.data(Qt.UserRole + 1)
                object_id_list = [int(x) for x in relationship['object_id_list'].split(",")]
                object_name_list = relationship['object_name_list'].split(",")
                found = False
                for i, id in enumerate(object_id_list):
                    try:
                        updated_item = updated_items_dict[id]
                        object_name_list[i] = updated_item.name
                        found = True
                    except KeyError:
                        continue
                if found:
                    str_object_name_list = ",".join(object_name_list)
                    relationship['object_name_list'] = str_object_name_list
                    visited_item.setText(str_object_name_list)
                    visited_item.setData(relationship, Qt.UserRole + 1)

    def update_relationship_classes(self, updated_items):
        """Update relationship classes in the model."""
        items = self.findItems("*", Qt.MatchWildcard | Qt.MatchRecursive, column=0)
        updated_items_dict = {x.id: x for x in updated_items}
        for visited_item in items:
            visited_type = visited_item.data(Qt.UserRole)
            if visited_type != 'relationship_class':
                continue
            visited_id = visited_item.data(Qt.UserRole + 1)['id']
            try:
                updated_item = updated_items_dict[visited_id]
                visited_item.setData(updated_item._asdict(), Qt.UserRole + 1)
                visited_item.setText(updated_item.name)
            except KeyError:
                continue

    def update_relationships(self, updated_items):
        """Update relationships in the model.
        This may require moving rows if the objects in the relationship have changed."""
        items = self.findItems("*", Qt.MatchWildcard | Qt.MatchRecursive, column=0)
        updated_items_dict = {x.id: x for x in updated_items}
        ids_to_add = set()
        for visited_item in reversed(items):
            visited_type = visited_item.data(Qt.UserRole)
            if visited_type != "relationship":
                continue
            visited_id = visited_item.data(Qt.UserRole + 1)['id']
            try:
                updated_item = updated_items_dict[visited_id]
                # Handle changes in object path
                visited_object_id_list = visited_item.data(Qt.UserRole + 1)['object_id_list']
                updated_object_id_list = updated_item.object_id_list
                if visited_object_id_list != updated_object_id_list:
                    visited_index = self.indexFromItem(visited_item)
                    self.removeRows(visited_index.row(), 1, visited_index.parent())
                    ids_to_add.add(visited_id)
                else:
                    visited_item.setText(updated_item.object_name_list)
                    visited_item.setData(updated_item._asdict(), Qt.UserRole + 1)
            except KeyError:
                continue
        for id in ids_to_add:
            self.add_relationship(updated_items_dict[id])

    def remove_items(self, removed_type, *removed_ids):
        """Remove all matched items and their orphans."""
        # TODO: try and remove all rows at once, if possible
        removed_name_dict = dict()
        items = self.findItems('*', Qt.MatchWildcard | Qt.MatchRecursive, column=0)
        for visited_item in reversed(items):
            visited_type = visited_item.data(Qt.UserRole)
            visited = visited_item.data(Qt.UserRole + 1)
            if visited_type == 'root':
                continue
            # Get visited id
            visited_id = visited['id']
            visited_index = self.indexFromItem(visited_item)
            if visited_type == removed_type and visited_id in removed_ids:
                self.removeRows(visited_index.row(), 1, visited_index.parent())
                removed_name_dict.setdefault(visited_type, set()).add(visited["name"])
            # When removing an object class, also remove relationship classes that involve it
            if removed_type == 'object_class' and visited_type == 'relationship_class':
                object_class_id_list = visited['object_class_id_list']
                if any([id in [int(x) for x in object_class_id_list.split(',')] for id in removed_ids]):
                    self.removeRows(visited_index.row(), 1, visited_index.parent())
                    removed_name_dict.setdefault(visited_type, set()).add(visited["name"])
            # When removing an object, also remove relationships that involve it
            if removed_type == 'object' and visited_type == 'relationship':
                object_id_list = visited['object_id_list']
                if any([id in [int(x) for x in object_id_list.split(',')] for id in removed_ids]):
                    self.removeRows(visited_index.row(), 1, visited_index.parent())
                    removed_name_dict.setdefault(visited_type, set()).add(visited["name"])
        return removed_name_dict

    def next_relationship_index(self, index):
        """Find and return next ocurrence of relationship item."""
        if index.data(Qt.UserRole) != 'relationship':
            return None
        object_name_list = index.data(Qt.DisplayRole)
        class_id = index.data(Qt.UserRole + 1)["class_id"]
        items = [item for item in self.findItems(object_name_list, Qt.MatchExactly | Qt.MatchRecursive, column=0)
                 if item.data(Qt.UserRole + 1)["class_id"] == class_id]
        position = None
        for i, item in enumerate(items):
            if index == self.indexFromItem(item):
                position = i
                break
        if position is None:
            return None
        position = (position + 1) % len(items)
        return self.indexFromItem(items[position])


class DataStoreTableModel(MinimalTableModel):
    """A model to use with parameter and parameter value tables in DataStoreForm."""

    def __init__(self, data_store_form=None):
        """Initialize class."""
        super().__init__(data_store_form, can_grow=True, has_empty_row=True)
        self._data_store_form = data_store_form
        self.db_map = self._data_store_form.db_map
        self.fixed_columns = list()
        self.gray_brush = self._data_store_form.palette().button() if self._data_store_form else QBrush(Qt.lightGray)

    def set_fixed_columns(self, *column_names):
        """Set the fixed_columns attribute according to the column names given as argument."""
        header = self.horizontal_header_labels()
        self.fixed_columns = [header.index(name) for name in column_names]

    def setData(self, index, value, role=Qt.EditRole):
        """Set data in model."""
        if role != Qt.EditRole:
            return super().setData(index, value, role)
        return self.batch_set_data([index], [value])

    def batch_set_data(self, indexes, data):
        """Batch set data for indexes."""
        if not indexes:
            return False
        if len(indexes) != len(data):
            return False
        wip_indexes = list()
        wip_data = list()
        non_wip_indexes = list()
        non_wip_data = list()
        for k, index in enumerate(indexes):
            if not index.isValid():
                continue
            if self.is_work_in_progress(index.row()):
                wip_indexes.append(index)
                wip_data.append(data[k])
            else:
                non_wip_indexes.append(index)
                non_wip_data.append(data[k])
<<<<<<< HEAD
        self.batch_set_wip_data(wip_indexes, wip_data)
        self.batch_update_data(non_wip_indexes, non_wip_data)
        # Find square envelope of indexes to emit dataChanged
        top = min(ind.row() for ind in indexes)
        bottom = max(ind.row() for ind in indexes)
        left = min(ind.column() for ind in indexes)
        right = max(ind.column() for ind in indexes)
        self.dataChanged.emit(self.index(top, left), self.index(bottom, right), [Qt.EditRole, Qt.DisplayRole])
=======
        wip_data_set = self.batch_set_wip_data(wip_indexes, wip_data)
        non_wip_data_set = self.batch_set_non_wip_data(non_wip_indexes, non_wip_data)
        if not wip_data_set and not non_wip_data_set:
            return False
        # Find square envelope of indexes to emit dataChanged
        set_indexes = list()
        if wip_data_set:
            set_indexes.extend(wip_indexes)
        if non_wip_data_set:
            set_indexes.extend(non_wip_indexes)
        top = min(ind.row() for ind in set_indexes)
        bottom = max(ind.row() for ind in set_indexes)
        left = min(ind.column() for ind in set_indexes)
        right = max(ind.column() for ind in set_indexes)
        self.dataChanged.emit(self.index(top, left), self.index(bottom, right), [Qt.EditRole, Qt.DisplayRole])
        return True
>>>>>>> b4b43b4c

    def batch_set_wip_data(self, indexes, data):
        """Batch set work in progress data. Update model first, then see if the database
        needs to be updated as well."""
        if not indexes:
            return False
        for k, index in enumerate(indexes):
            self._data[index.row()][index.column()][Qt.EditRole] = data[k]
            self._data[index.row()][index.column()][Qt.DisplayRole] = data[k]
        self.add_items_to_db(self.items_to_add(indexes))
        return True

    def batch_set_non_wip_data(self, indexes, data):
        """Batch set non work in progess data. Try and set data in database first, and if
        successful set data model.
        """
        if not indexes:
            return False
        if not self.update_items_in_db(self.items_to_update(indexes, data)):
            return False
        for k, index in enumerate(indexes):
            self._data[index.row()][index.column()][Qt.EditRole] = data[k]
            self._data[index.row()][index.column()][Qt.DisplayRole] = data[k]

    def is_work_in_progress(self, row):
        """Return whether or not row is a work in progress."""
        return self._flags[row][self.fixed_columns[0]] & Qt.ItemIsEditable

    def make_columns_fixed_for_rows(self, *rows):
        """Set fixed columns as non-editable and paint them gray."""
        header = self.horizontal_header_labels()
        for row in rows:
            for column in self.fixed_columns:
                self._data[row][column][Qt.BackgroundRole] = self.gray_brush
                self._flags[row][column] = ~Qt.ItemIsEditable
        try:
            top_left = self.index(rows[0], self.fixed_columns[0])
            bottom_right = self.index(rows[-1], self.fixed_columns[-1])
            self.dataChanged.emit(top_left, bottom_right, [Qt.BackgroundRole])
        except IndexError:
            pass

    def reset_model(self, model_data, fixed_column_names=list()):
        """Reset model while keeping the work in progress rows."""
        self.set_fixed_columns(*fixed_column_names)
        super().reset_model(model_data)
        self.make_columns_fixed_for_rows(*[r for r in range(len(model_data))])


class ParameterModel(DataStoreTableModel):
    """A model to use with parameter tables in DataStoreForm."""

    def __init__(self, data_store_form=None):
        """Initialize class."""
        super().__init__(data_store_form)

    def items_to_update(self, indexes, values):
        """Return a list of items (dict) to update in the database."""
        if not indexes:
            return
        if len(indexes) != len(values):
            return
        items_to_update = dict()
        header = self.horizontal_header_labels()
        id_column = header.index('id')
        for k, index in enumerate(indexes):
            row = index.row()
            if self.is_work_in_progress(row):
                continue
            id = index.sibling(row, id_column).data(Qt.EditRole)
            if not id:
                continue
            field_name = header[index.column()]
            if field_name == 'parameter_name':
                field_name = 'name'
            item = {"id": id, field_name: values[k]}
            items_to_update.setdefault(id, dict()).update(item)
        return list(items_to_update.values())

    def add_items_to_db(self, items_to_add):
        """Add items to database and make columns fixed if successful."""
        if not items_to_add:
            return
        try:
            # TODO: Make it flexible rather than all or nothing, but this requires updating database_api
            items = list(items_to_add.values())
            rows = list(items_to_add.keys())
            parameters = self.db_map.add_parameters(*items)
            id_column = self.horizontal_header_labels().index('id')
            for i, parameter in enumerate(parameters):
                self._data[rows[i]][id_column][Qt.EditRole] = parameter.id  # NOTE: DisplayRole not in use
            self.make_columns_fixed_for_rows(*rows)
            self._data_store_form.set_commit_rollback_actions_enabled(True)
            msg = "Successfully added new parameters."
            self._data_store_form.msg.emit(msg)
        except SpineIntegrityError as e:
            self._data_store_form.msg_error.emit(e.msg)
        except SpineDBAPIError as e:
            self._data_store_form.msg_error.emit(e.msg)

    def update_items_in_db(self, items_to_update):
        """Try and update parameters in database."""
        if not items_to_update:
            return False
        try:
            self.db_map.update_parameters(*items_to_update)
            self._data_store_form.set_commit_rollback_actions_enabled(True)
            msg = "Parameters successfully updated."
            self._data_store_form.msg.emit(msg)
            return True
        except SpineIntegrityError as e:
            self._data_store_form.msg_error.emit(e.msg)
            return False
        except SpineDBAPIError as e:
            self._data_store_form.msg_error.emit(e.msg)
            return False


class ParameterValueModel(DataStoreTableModel):
    """A model to use with parameter value tables in DataStoreForm."""

    def __init__(self, data_store_form=None):
        """Initialize class."""
        super().__init__(data_store_form)

    def items_to_update(self, indexes, values):
        """Return a list of items (dict) to update in the database."""
        if not indexes:
            return
        if len(indexes) != len(values):
            return
        items_to_update = dict()
        header = self.horizontal_header_labels()
        id_column = header.index('id')
        for k, index in enumerate(indexes):
            row = index.row()
            if self.is_work_in_progress(row):
                continue
            id = index.sibling(row, id_column).data(Qt.EditRole)
            if not id:
                continue
            field_name = header[index.column()]
            item = {"id": id, field_name: values[k]}
            items_to_update.setdefault(id, dict()).update(item)
        return list(items_to_update.values())

    def add_items_to_db(self, items_to_add):
        """Add parameter values to database and make columns fixed if successful."""
        if not items_to_add:
            return
        try:
            items = list(items_to_add.values())
            rows = list(items_to_add.keys())
            parameter_values = self.db_map.add_parameter_values(*items)
            id_column = self.horizontal_header_labels().index('id')
            for i, parameter_value in enumerate(parameter_values):
                self._data[rows[i]][id_column][Qt.EditRole] = parameter_value.id
            self.make_columns_fixed_for_rows(*rows)
            self._data_store_form.set_commit_rollback_actions_enabled(True)
            msg = "Successfully added new parameter values."
            self._data_store_form.msg.emit(msg)
        except SpineIntegrityError as e:
            self._data_store_form.msg_error.emit(e.msg)
        except SpineDBAPIError as e:
            self._data_store_form.msg_error.emit(e.msg)

    def update_items_in_db(self, items_to_update):
        """Try and update parameter values in database."""
        if not items_to_update:
            return False
        try:
            self.db_map.update_parameter_values(*items_to_update)
            self._data_store_form.set_commit_rollback_actions_enabled(True)
            msg = "Parameter values successfully updated."
            self._data_store_form.msg.emit(msg)
            return True
        except SpineIntegrityError as e:
            self._data_store_form.msg_error.emit(e.msg)
            return False
        except SpineDBAPIError as e:
            self._data_store_form.msg_error.emit(e.msg)
            return False


class ObjectParameterModel(ParameterModel):
    """A model to view and edit object parameters in DataStoreForm."""
    def __init__(self, data_store_form=None):
        """Initialize class."""
        super().__init__(data_store_form)

    def init_model(self):
        """Initialize model from source database."""
        object_parameter_list = self.db_map.object_parameter_list()
        header = self.db_map.object_parameter_fields()
        self.set_horizontal_header_labels(header)
        model_data = [list(row._asdict().values()) for row in object_parameter_list]
        self.reset_model(model_data, fixed_column_names=['id', 'object_class_name'])

    def rename_items(self, renamed_type, new_names, curr_names):
        if renamed_type != "object_class":
            return
        names_dict = dict(zip(curr_names, new_names))
        header_index = self.horizontal_header_labels().index
        column = header_index("object_class_name")
        for row in range(self.rowCount()):
            try:
                curr_name = self._data[row][column][Qt.DisplayRole]
                new_name = names_dict[curr_name]
                self._data[row][column][Qt.EditRole] = new_name
                self._data[row][column][Qt.DisplayRole] = new_name
            except KeyError:
                continue

    def remove_items(self, removed_type, *removed_names):
        if removed_type != "object_class":
            return
        header_index = self.horizontal_header_labels().index
        column = header_index("object_class_name")
        for row in reversed(range(self.rowCount())):
            try:
                name = self._data[row][column][Qt.DisplayRole]
            except KeyError:
                continue
            if name in removed_names:
                super().removeRows(row, 1)

    def items_to_add(self, indexes):
        """Return a dictionary of rows (int) to items (dict) to add to the db."""
        items_to_add = dict()
        # Get column numbers
        header = self.horizontal_header_labels()
        object_class_name_column = header.index('object_class_name')
        parameter_name_column = header.index('parameter_name')
        # Query db and build ad-hoc dicts
        object_class_dict = {x.name: x.id for x in self.db_map.object_class_list()}
        for row in {ind.row() for ind in indexes}:
            if not self.is_work_in_progress(row):
                continue
            object_class_name = self.index(row, object_class_name_column).data(Qt.DisplayRole)
            parameter_name = self.index(row, parameter_name_column).data(Qt.DisplayRole)
            if not parameter_name:
                continue
            try:
                object_class_id = object_class_dict[object_class_name]
                item = {
                    "object_class_id": object_class_id,
                    "name": parameter_name
                }
                for column in range(parameter_name_column + 1, self.columnCount()):
                    item[header[column]] = self.index(row, column).data(Qt.DisplayRole)
                items_to_add[row] = item
            except KeyError:
                pass
        return items_to_add


class RelationshipParameterModel(ParameterModel):
    """A model to view and edit relationship parameters in DataStoreForm."""
    def __init__(self, data_store_form=None):
        """Initialize class."""
        super().__init__(data_store_form)

    def init_model(self):
        """Initialize model from source database."""
        relationship_parameter_list = self.db_map.relationship_parameter_list()
        header = self.db_map.relationship_parameter_fields()
        self.set_horizontal_header_labels(header)
        model_data = [list(row._asdict().values()) for row in relationship_parameter_list]
        self.reset_model(model_data, fixed_column_names=['id', 'relationship_class_name', 'object_class_name_list'])

    def rename_items(self, renamed_type, new_names, curr_names):
        if renamed_type not in ("relationship_class", "object_class"):
            return
        names_dict = dict(zip(curr_names, new_names))
        header_index = self.horizontal_header_labels().index
        if renamed_type == "relationship_class":
            column = header_index("relationship_class_name")
            for row in range(self.rowCount()):
                try:
                    curr_name = self._data[row][column][Qt.DisplayRole]
                    new_name = names_dict[curr_name]
                    self._data[row][column][Qt.EditRole] = new_name
                    self._data[row][column][Qt.DisplayRole] = new_name
                except KeyError:
                    continue
        elif renamed_type == "object_class":
            column = header_index("object_class_name_list")
            for row in range(self.rowCount()):
                object_class_name_list = self.index(row, column).data(Qt.DisplayRole).split(",")
                for i, object_class_name in enumerate(object_class_name_list):
                    try:
                        object_class_name_list[i] = names_dict[object_class_name]
                    except KeyError:
                        continue
                self._data[row][column][Qt.EditRole] = ",".join(object_class_name_list)
                self._data[row][column][Qt.DisplayRole] = ",".join(object_class_name_list)

    def remove_items(self, removed_type, *removed_names):
        if removed_type not in ("relationship_class", "object_class"):
            return
        header_index = self.horizontal_header_labels().index
        if removed_type == "relationship_class":
            column = header_index("relationship_class_name")
            for row in reversed(range(self.rowCount())):
                try:
                    name = self._data[row][column][Qt.DisplayRole]
                except KeyError:
                    continue
                if name in removed_names:
                    super().removeRows(row, 1)
        elif removed_type == "object_class":
            column = header_index("object_class_name_list")
            for row in reversed(range(self.rowCount())):
                try:
                    object_class_name_list = self._data[row][column][Qt.DisplayRole].split(",")
                except KeyError:
                    continue
                for object_class_name in object_class_name_list:
                    if object_class_name in removed_names:
                        super().removeRows(row, 1)
                        break

    def items_to_add(self, indexes):
        """Return a dictionary of rows (int) to items (dict) to add to the db.
        Also extend the given list of indexes if some are autoset."""
        items_to_add = dict()
        # Get column numbers
        header = self.horizontal_header_labels()
        relationship_class_name_column = header.index('relationship_class_name')
        parameter_name_column = header.index('parameter_name')
        object_class_name_list_column = header.index('object_class_name_list')
        # Query db and build ad-hoc dicts
        relationship_class_dict = {x.name: {'id': x.id, 'object_class_name_list': x.object_class_name_list}
                                   for x in self.db_map.wide_relationship_class_list()}
        unique_rows = {ind.row() for ind in indexes}
        for row in unique_rows:
            if not self.is_work_in_progress(row):
                continue
            relationship_class_name = self.index(row, relationship_class_name_column).data(Qt.DisplayRole)
            object_class_name_list = self.index(row, object_class_name_list_column).data(Qt.DisplayRole)
            parameter_name = self.index(row, parameter_name_column).data(Qt.DisplayRole)
            # Autoset the object_class_name_list if possible and needed
            if relationship_class_name and not object_class_name_list:
                try:
                    object_class_name_list = relationship_class_dict[relationship_class_name]['object_class_name_list']
                    self._data[row][object_class_name_list_column][Qt.EditRole] = object_class_name_list
                    self._data[row][object_class_name_list_column][Qt.DisplayRole] = object_class_name_list
                    # Append index to indexes, so we can emit dataChanged with it later
                    indexes.append(self.index(row, object_class_name_list_column))
                except KeyError:
                    pass
            if not parameter_name:
                continue
            try:
                relationship_class_id = relationship_class_dict[relationship_class_name]['id']
                item = {
                    "relationship_class_id": relationship_class_id,
                    "name": parameter_name
                }
                for column in range(parameter_name_column + 1, self.columnCount()):
                    item[header[column]] = self.index(row, column).data(Qt.DisplayRole)
                items_to_add[row] = item
            except KeyError:
                pass
        return items_to_add


class ObjectParameterValueModel(ParameterValueModel):
    """A model to view and edit object parameter values in DataStoreForm."""
    def __init__(self, data_store_form=None):
        """Initialize class."""
        super().__init__(data_store_form)

    def init_model(self):
        """Initialize model from source database."""
        object_parameter_value_list = self.db_map.object_parameter_value_list()
        header = self.db_map.object_parameter_value_fields()
        self.set_horizontal_header_labels(header)
        model_data = [list(row._asdict().values()) for row in object_parameter_value_list]
        self.reset_model(model_data, fixed_column_names=['id', 'object_class_name', 'object_name', 'parameter_name'])

    def rename_items(self, renamed_type, new_names, curr_names):
        if renamed_type not in ("object_class", "object", "parameter"):
            return
        names_dict = dict(zip(curr_names, new_names))
        header_index = self.horizontal_header_labels().index
        if renamed_type == "object_class":
            column = header_index("object_class_name")
        elif renamed_type == "object":
            column = header_index("object_name")
        elif renamed_type == "parameter":
            column = header_index("parameter_name")
        for row in range(self.rowCount()):
            try:
                curr_name = self._data[row][column][Qt.DisplayRole]
                new_name = names_dict[curr_name]
                self._data[row][column][Qt.EditRole] = new_name
                self._data[row][column][Qt.DisplayRole] = new_name
            except KeyError:
                continue

    def remove_items(self, removed_type, *removed_names):
        if removed_type not in ("object_class", "object", "parameter"):
            return
        header_index = self.horizontal_header_labels().index
        if removed_type == "object_class":
            column = header_index("object_class_name")
        elif removed_type == "object":
            column = header_index("object_name")
        elif removed_type == "parameter":
            column = header_index("parameter_name")
        for row in reversed(range(self.rowCount())):
            try:
                name = self._data[row][column][Qt.DisplayRole]
            except KeyError:
                continue
            if name in removed_names:
                super().removeRows(row, 1)

    def items_to_add(self, indexes):
        """Return a dictionary of rows (int) to items (dict) to add to the db.
        Also extend the given list of indexes if some are autoset."""
        items_to_add = dict()
        # Get column numbers
        header = self.horizontal_header_labels()
        object_class_name_column = header.index('object_class_name')
        object_name_column = header.index('object_name')
        parameter_name_column = header.index('parameter_name')
        # Query db and build ad-hoc dicts
        object_class_lookup_dict = {x.id: x.name for x in self.db_map.object_class_list()}
        object_dict = {x.name: {'id': x.id, 'class_id': x.class_id} for x in self.db_map.object_list()}
        parameter_dict = {x.name: {'id': x.id, 'object_class_id': x.object_class_id}
                          for x in self.db_map.parameter_list()}
        unique_rows = {ind.row() for ind in indexes}
        for row in unique_rows:
            if not self.is_work_in_progress(row):
                continue
            object_class_name = self.index(row, object_class_name_column).data(Qt.DisplayRole)
            object_name = self.index(row, object_name_column).data(Qt.DisplayRole)
            parameter_name = self.index(row, parameter_name_column).data(Qt.DisplayRole)
            # Autoset the object_class_name if possible and needed
            if (object_name or parameter_name) and not object_class_name:
                try:
                    object_class_id = object_dict[object_name]['class_id']
                except KeyError:
                    try:
                        object_class_id = parameter_dict[parameter_name]['object_class_id']
                    except KeyError:
                        object_class_id = None
                try:
                    object_class_name = object_class_lookup_dict[object_class_id]
                    self._data[row][object_class_name_column][Qt.EditRole] = object_class_name
                    self._data[row][object_class_name_column][Qt.DisplayRole] = object_class_name
                    # Append index to indexes, so we can emit dataChanged with it later
                    indexes.append(self.index(row, object_class_name_column))
                except KeyError:
                    pass
            try:
                object_id = object_dict[object_name]['id']
                parameter_id = parameter_dict[parameter_name]['id']
                item = {
                    "object_id": object_id,
                    "parameter_id": parameter_id
                }
                for column in range(parameter_name_column + 1, self.columnCount()):
                    item[header[column]] = self.index(row, column).data(Qt.DisplayRole)
                items_to_add[row] = item
            except KeyError:
                pass
        return items_to_add


class RelationshipParameterValueModel(ParameterValueModel):
    """A model to view and edit relationship parameter values in DataStoreForm."""
    def __init__(self, data_store_form=None):
        """Initialize class."""
        super().__init__(data_store_form)
        self.object_name_header = list()

    def init_model(self):
        """Initialize model from source database."""
        relationship_parameter_value_list = self.db_map.relationship_parameter_value_list()
        # Compute header labels: split single 'object_name_list' column into several 'object_name' columns
        header = self.db_map.relationship_parameter_value_fields()
        relationship_class_list = self.db_map.wide_relationship_class_list()
        max_dim_count = max(
            [len(x.object_class_id_list.split(',')) for x in relationship_class_list], default=1)
        self.object_name_header = ["object_name_" + str(i + 1) for i in range(max_dim_count)]
        object_name_list_index = header.index("object_name_list")
        header.pop(object_name_list_index)
        for i, x in enumerate(self.object_name_header):
            header.insert(object_name_list_index + i, x)
        self.set_horizontal_header_labels(header)
        # Compute model data: split single 'object_name_list' value into several 'object_name' values
        model_data = list()
        for row in relationship_parameter_value_list:
            row_values_list = list(row._asdict().values())
            object_name_list = row_values_list.pop(object_name_list_index).split(',')
            for i in range(max_dim_count):
                try:
                    value = object_name_list[i]
                except IndexError:
                    value = None
                row_values_list.insert(object_name_list_index + i, value)
            model_data.append(row_values_list)
        fixed_column_names = ['id', 'relationship_class_name', *self.object_name_header, 'parameter_name']
        self.reset_model(model_data, fixed_column_names=fixed_column_names)

    def rename_items(self, renamed_type, new_names, curr_names):
        if renamed_type not in ("relationship_class", "object", "parameter"):
            return
        names_dict = dict(zip(curr_names, new_names))
        header_index = self.horizontal_header_labels().index
        if renamed_type == "object":
            columns = [header_index(x) for x in self.object_name_header]
            for row in range(self.rowCount()):
                for column in columns:
                    try:
                        curr_name = self._data[row][column][Qt.DisplayRole]
                        new_name = names_dict[curr_name]
                        self._data[row][column][Qt.EditRole] = new_name
                        self._data[row][column][Qt.DisplayRole] = new_name
                    except KeyError:
                        continue
        elif renamed_type in ("relationship_class", "parameter"):
            if renamed_type in "relationship_class":
                column = header_index("relationship_class_name")
            elif renamed_type in "parameter":
                column = header_index("parameter_name")
            for row in range(self.rowCount()):
                try:
                    curr_name = self._data[row][column][Qt.DisplayRole]
                    new_name = names_dict[curr_name]
                    self._data[row][column][Qt.EditRole] = new_name
                    self._data[row][column][Qt.DisplayRole] = new_name
                except KeyError:
                    continue

    def remove_items(self, removed_type, *removed_names):
        if removed_type not in ("relationship_class", "object", "parameter"):
            return
        header_index = self.horizontal_header_labels().index
        if removed_type == "object":
            columns = [header_index(x) for x in self.object_name_header]
            for row in reversed(range(self.rowCount())):
                for column in columns:
                    try:
                        name = self._data[row][column][Qt.DisplayRole]
                    except KeyError:
                        continue
                    if name in removed_names:
                        super().removeRows(row, 1)
                        break
        elif removed_type in ("relationship_class", "parameter"):
            if removed_type in "relationship_class":
                column = header_index("relationship_class_name")
            elif removed_type in "parameter":
                column = header_index("parameter_name")
            for row in reversed(range(self.rowCount())):
                try:
                    name = self._data[row][column][Qt.DisplayRole]
                except KeyError:
                    continue
                if name in removed_names:
                    super().removeRows(row, 1)

    def extend_object_name_header(self, max_dim_count):
        """Extend object name header to fit new max dimension count."""
        curr_dim_count = len(self.object_name_header)
        object_name_header_ext = ["object_name_" + str(i + 1) for i in range(curr_dim_count, max_dim_count)]
        if object_name_header_ext:
            header = self.horizontal_header_labels()
            section = header.index(self.object_name_header[-1]) + 1
            self.insertColumns(section, len(object_name_header_ext))
            self.insert_horizontal_header_labels(section, object_name_header_ext)
            self.object_name_header.extend(object_name_header_ext)

    def batch_set_wip_data(self, indexes, data):
        """Batch set work in progress data. Update model first, then see if the database
        needs to be updated as well."""
        if not indexes:
            return False
        for k, index in enumerate(indexes):
            self._data[index.row()][index.column()][Qt.EditRole] = data[k]
            self._data[index.row()][index.column()][Qt.DisplayRole] = data[k]
        relationships_on_the_fly = self.relationships_on_the_fly(indexes)
        self.add_items_to_db(self.items_to_add(indexes, relationships_on_the_fly))
        return True

    def relationships_on_the_fly(self, indexes):
        """Return a dict of row (int) to relationship items (KeyedTuple),
        either retrieved or added on the fly.
        Also extend the given list of indexes if some are autoset.
        """
        relationships_on_the_fly = dict()
        relationships_to_add = dict()
        # Get column numbers
        header = self.horizontal_header_labels()
        relationship_class_name_column = header.index('relationship_class_name')
        object_name_1_column = header.index('object_name_1')
        parameter_name_column = header.index('parameter_name')
        # Query db and build ad-hoc dicts
        relationship_class_lookup_dict = {x.id: x.name for x in self.db_map.wide_relationship_class_list()}
        relationship_class_dict = {x.name: {'id': x.id, 'object_class_id_list': x.object_class_id_list}
                                   for x in self.db_map.wide_relationship_class_list()}
        parameter_dict = {x.name: {'id': x.id, 'relationship_class_id': x.relationship_class_id}
                          for x in self.db_map.parameter_list()}
        relationship_dict = {x.id: (x.class_id, [int(y) for y in x.object_id_list.split(",")])
                             for x in self.db_map.wide_relationship_list()}
        object_dict = {x.name: x.id for x in self.db_map.object_list()}
        unique_rows = {ind.row() for ind in indexes}
        for row in unique_rows:
            if not self.is_work_in_progress(row):
                continue
            relationship_class_name = self.index(row, relationship_class_name_column).data(Qt.DisplayRole)
            parameter_name = self.index(row, parameter_name_column).data(Qt.DisplayRole)
            # Autoset the relationship_class_name if possible and needed
            if parameter_name and not relationship_class_name:
                try:
                    relationship_class_id = parameter_dict[parameter_name]['relationship_class_id']
                    try:
                        relationship_class_name = relationship_class_lookup_dict[relationship_class_id]
                        self._data[row][relationship_class_name_column][Qt.EditRole] = relationship_class_name
                        self._data[row][relationship_class_name_column][Qt.DisplayRole] = relationship_class_name
                        # Append index to indexes, so we can emit dataChanged with it later
                        indexes.append(self.index(row, relationship_class_name_column))
                    except KeyError:
                        pass
                except KeyError:
                    pass
            try:
                relationship_class = relationship_class_dict[relationship_class_name]
            except KeyError:
                continue
            object_id_list = list()
            object_name_list = list()
            object_class_count = len(relationship_class['object_class_id_list'].split(','))
            for j in range(object_name_1_column, object_name_1_column + object_class_count):
                object_name = self.index(row, j).data(Qt.DisplayRole)
                try:
                    object_id = object_dict[object_name]
                    object_id_list.append(object_id)
                    object_name_list.append(object_name)
                except KeyError:
                    break
            if len(object_id_list) < object_class_count or len(object_name_list) < object_class_count:
                continue
            try:
                value = (relationship_class['id'], object_id_list)
                index = list(relationship_dict.values()).index(value)
                relationship_id = list(relationship_dict.keys())[index]
                relationships_on_the_fly[row] = relationship_id
                continue
            except ValueError:  # (relationship_class_id, object_id_list) not found in relationship_dict
                relationship_name = relationship_class_name + "_" + "__".join(object_name_list)
                relationship = {
                    "name": relationship_name,
                    "object_id_list": object_id_list,
                    "class_id": relationship_class['id']
                }
                relationships_to_add[row] = relationship
        relationships_on_the_fly.update(self.new_relationships(relationships_to_add))
        return relationships_on_the_fly

    def new_relationships(self, relationships_to_add):
        """Add relationships to database on the fly."""
        if not relationships_to_add:
            return {}
        try:
            items = list(relationships_to_add.values())
            rows = list(relationships_to_add.keys())
            relationships = self.db_map.add_wide_relationships(*items)
            msg = "Successfully added new relationships on the fly."
            self._data_store_form.msg.emit(msg)
            return dict(zip(rows, [x.id for x in relationships]))
        except SpineIntegrityError as e:
            self._data_store_form.msg_error.emit(e.msg)
        except SpineDBAPIError as e:
            self._data_store_form.msg_error.emit(e.msg)

    def items_to_add(self, indexes, relationships_on_the_fly):
        """Return a dictionary of rows (int) to items (dict) to add to the db."""
        items_to_add = dict()
        # Get column numbers
        header = self.horizontal_header_labels()
        parameter_name_column = header.index('parameter_name')
        # Query db and build ad-hoc dicts
        parameter_dict = {x.name: x.id for x in self.db_map.parameter_list()}
        for row in {ind.row() for ind in indexes}:
            if not self.is_work_in_progress(row):
                continue
            parameter_name = self.index(row, parameter_name_column).data(Qt.DisplayRole)
            try:
                relationship_id = relationships_on_the_fly[row]
                parameter_id = parameter_dict[parameter_name]
                item = {
                    "relationship_id": relationship_id,
                    "parameter_id": parameter_id
                }
                for column in range(parameter_name_column + 1, self.columnCount()):
                    item[header[column]] = self.index(row, column).data(Qt.DisplayRole)
                items_to_add[row] = item
            except KeyError:
                pass
        return items_to_add


class AutoFilterProxy(QSortFilterProxyModel):
    """A custom sort filter proxy model which implementes a autofilter mechanism."""
    def __init__(self, data_store_form=None):
        """Initialize class."""
        super().__init__(data_store_form)
        self.header_index = None
        self.bold_font = QFont()
        self.bold_font.setBold(True)
        self.italic_font = QFont()
        self.italic_font.setItalic(True)
        self.rule_dict = dict()
        self.setDynamicSortFilter(False)  # Important so we can edit parameters in the view
        self.filter_is_valid = True  # Set it to False when filter needs to be applied

    def index(self, row, column, parent=QModelIndex()):
        if row < 0 or column < 0 or column >= self.columnCount(parent):
            return QModelIndex()
        if self.can_grow:
            index = super().index(row, column, parent)
            while not index.isValid():
                self.insertRows(self.rowCount(parent), 1, parent)
                index = super().index(row, column, parent)
            return index
        if row >= self.rowCount(parent):
            return QModelIndex()
        return super().index(row, column, parent)

    def index(self, row, column, parent=QModelIndex()):
        if row < 0 or column < 0 or column >= self.columnCount(parent):
            return QModelIndex()
        if self.sourceModel().can_grow:
            index = super().index(row, column, parent)
            source_parent = self.mapToSource(parent)
            while not index.isValid():
                self.sourceModel().insertRows(
                    self.sourceModel().rowCount(source_parent), 1, source_parent)
                index = super().index(row, column, parent)
            return index
        if row >= self.rowCount(parent):
            return QModelIndex()
        return super().index(row, column, parent)

    def setSourceModel(self, source_model):
        super().setSourceModel(source_model)
        source_model.headerDataChanged.connect(self.receive_header_data_changed)

    @Slot("Qt.Orientation", "int", "int", name="receive_header_data_changed")
    def receive_header_data_changed(self, orientation=Qt.Horizontal, first=0, last=0):
        if orientation == Qt.Horizontal:
            self.header_index = self.sourceModel().horizontal_header_labels().index

    def batch_set_data(self, proxy_indexes, values):
        source_indexes = [self.mapToSource(ind) for ind in proxy_indexes]
        return self.sourceModel().batch_set_data(source_indexes, values)

    def is_work_in_progress(self, row):
        """Return whether or not row is a work in progress."""
        return self.sourceModel().is_work_in_progress(self.map_row_to_source(row))

    def map_row_to_source(self, row):
        return self.mapToSource(self.index(row, 0)).row()

    def autofilter_values(self, column):
        """Return values for the autofilter menu of `column`."""
        values = set()
        source_model = self.sourceModel()
        data = source_model._data
        for source_row in range(source_model.rowCount()):
            # Skip values rejected by filter if row is not wip
            if not source_model.is_work_in_progress(source_row) \
                    and not self.filter_accepts_row(source_row, QModelIndex()):
                continue
            # Skip values rejected by autofilters from *other* columns
            if not self.autofilter_accepts_row(source_row, QModelIndex(), skip_source_column=[column]):
                continue
            try:
                value = data[source_row][column][Qt.DisplayRole]
            except KeyError:
                value = ""
            if value is None:
                value = ""
            values.add(value)
        # Get values currently filtered in this column
        try:
            filtered_values = self.rule_dict[column]
        except KeyError:
            filtered_values = set()
        return values, filtered_values

    def add_rule(self, **kwargs):
        """Add positive rules by taking the kwargs as individual statements (key = value).
        Positive rules trigger a violation if met."""
        self.filter_is_valid = False
        for key, value in kwargs.items():
            source_column = self.header_index(key)
            self.rule_dict[source_column] = value
        if value:
            self.sourceModel().setHeaderData(source_column, Qt.Horizontal, self.italic_font, Qt.FontRole)
        else:
            self.sourceModel().setHeaderData(source_column, Qt.Horizontal, None, Qt.FontRole)

    def autofilter_accepts_row(self, source_row, source_parent, skip_source_column=list()):
        """Returns true if the item in the row indicated by the given source_row
        and source_parent should be included in the model; otherwise returns false.
        All rules need to pass.
        """
        for source_column, value in self.rule_dict.items():
            if source_column in skip_source_column:
                continue
            try:
                data = self.sourceModel()._data[source_row][source_column][self.filterRole()]
            except KeyError:
                data = ""
            if data == None:
                data = ""
            if data in value:
                return False
        return True

    def filter_accepts_row(self, source_row, source_parent):
        """Reimplement this method in subclasses."""
        return True

    def filterAcceptsRow(self, source_row, source_parent):
        """Returns true if the item in the row indicated by the given source_row
        and source_parent should be included in the model; otherwise returns false."""
        if not self.autofilter_accepts_row(source_row, source_parent):
            return False
        if self.sourceModel().is_work_in_progress(source_row):
            return True
        return self.filter_accepts_row(source_row, source_parent)

    def apply_filter(self):
        """Trigger filtering."""
        if self.filter_is_valid:
            return
        self.layoutAboutToBeChanged.emit()
        self.invalidateFilter()
        self.layoutChanged.emit()
        self.filter_is_valid = True

    def clear_autofilter(self):
        """Clear all rules."""
        for column in self.rule_dict:
            self.sourceModel().setHeaderData(column, Qt.Horizontal, None, Qt.FontRole)
        self.rule_dict = dict()


class ObjectParameterProxy(AutoFilterProxy):
    """"""
    def __init__(self, data_store_form=None):
        """Initialize class."""
        super().__init__(data_store_form)
        self.object_class_name = None
        self.object_class_name_column = None

    @Slot("Qt.Orientation", "int", "int", name="receive_header_data_changed")
    def receive_header_data_changed(self, orientation=Qt.Horizontal, first=0, last=0):
        super().receive_header_data_changed(orientation, first, last)
        if self.header_index:
            self.object_class_name_column = self.header_index("object_class_name")

    def filter_accepts_row(self, source_row, source_parent):
        """Accept rows."""
        row_data = self.sourceModel()._data[source_row]
        if self.object_class_name is not None:
            try:
                object_class_name = row_data[self.object_class_name_column][self.filterRole()]
            except KeyError:
                object_class_name = None
            if object_class_name != self.object_class_name:
                return False
            row_data[self.object_class_name_column][Qt.FontRole] = self.bold_font
        return True

    def set_object_class_name(self, name):
        if name == self.object_class_name:
            return
        self.object_class_name = name
        self.filter_is_valid = False
        self.clear_autofilter()
        for row_data in self.sourceModel()._data:
            row_data[self.object_class_name_column][Qt.FontRole] = None


class ObjectParameterValueProxy(ObjectParameterProxy):
    """"""
    def __init__(self, data_store_form=None):
        """Initialize class."""
        super().__init__(data_store_form)
        self.object_name = None
        self.object_name_column = None

    @Slot("Qt.Orientation", "int", "int", name="receive_header_data_changed")
    def receive_header_data_changed(self, orientation=Qt.Horizontal, first=0, last=0):
        super().receive_header_data_changed(orientation, first, last)
        if self.header_index:
            self.object_name_column = self.header_index("object_name")

    def filter_accepts_row(self, source_row, source_parent):
        """Accept rows."""
        if not super().filter_accepts_row(source_row, source_parent):
            return False
        row_data = self.sourceModel()._data[source_row]
        if self.object_name is not None:
            try:
                object_name = row_data[self.object_name_column][self.filterRole()]
            except KeyError:
                object_name = None
            if object_name != self.object_name:
                return False
            row_data[self.object_name_column][Qt.FontRole] = self.bold_font
        return True

    def set_object_name(self, name):
        if name == self.object_name:
            return
        self.object_name = name
        self.filter_is_valid = False
        self.clear_autofilter()
        for row_data in self.sourceModel()._data:
            row_data[self.object_name_column][Qt.FontRole] = None


class RelationshipParameterProxy(AutoFilterProxy):
    """"""
    def __init__(self, data_store_form=None):
        """Initialize class."""
        super().__init__(data_store_form)
        self.relationship_class_name_list = None
        self.relationship_class_name_column = None

    @Slot("Qt.Orientation", "int", "int", name="receive_header_data_changed")
    def receive_header_data_changed(self, orientation=Qt.Horizontal, first=0, last=0):
        super().receive_header_data_changed(orientation, first, last)
        if self.header_index:
            self.relationship_class_name_column = self.header_index("relationship_class_name")

    def filter_accepts_row(self, source_row, source_parent):
        """Accept row."""
        row_data = self.sourceModel()._data[source_row]
        if self.relationship_class_name_list is not None:
            try:
                relationship_class_name = row_data[self.relationship_class_name_column][self.filterRole()]
            except KeyError:
                relationship_class_name = None
            if relationship_class_name not in self.relationship_class_name_list:
                return False
            row_data[self.relationship_class_name_column][Qt.FontRole] = self.bold_font
        return True

    def set_relationship_class_name_list(self, name_list):
        if name_list == self.relationship_class_name_list:
            return
        self.relationship_class_name_list = name_list
        self.filter_is_valid = False
        self.clear_autofilter()
        for row_data in self.sourceModel()._data:
            row_data[self.relationship_class_name_column][Qt.FontRole] = None


class RelationshipParameterValueProxy(RelationshipParameterProxy):
    """"""
    def __init__(self, data_store_form=None):
        """Initialize class."""
        super().__init__(data_store_form)
        self.object_name_list = None
        self.object_name_columns = list()
        self.object_count = 0

    @Slot("Qt.Orientation", "int", "int", name="receive_header_data_changed")
    def receive_header_data_changed(self, orientation=Qt.Horizontal, first=0, last=0):
        super().receive_header_data_changed(orientation, first, last)
        if self.header_index:
            self.object_name_columns = [self.header_index(x) for x in self.sourceModel().object_name_header]

    def filter_accepts_row(self, source_row, source_parent):
        """Accept row."""
        if not super().filter_accepts_row(source_row, source_parent):
            return False
        # Determine object_name_list for this row
        row_data = self.sourceModel()._data[source_row]
        object_name_list = list()
        for j in self.object_name_columns:
            try:
                object_name = row_data[j][self.filterRole()]
            except KeyError:
                break
            if not object_name:
                break
            object_name_list.append(object_name)
        # Now check filter
        if self.object_name_list is not None:
            if len(self.object_name_list) == 1:
                found = False
                for j, object_name in enumerate(object_name_list):
                    if self.object_name_list[0] == object_name:
                        row_data[self.object_name_columns[0] + j][Qt.FontRole] = self.bold_font
                        found = True
                if not found:
                    return False
            elif len(self.object_name_list) > 1:
                if self.object_name_list != object_name_list:
                    return False
                for j in range(len(object_name_list)):
                    row_data[self.object_name_columns[0] + j][Qt.FontRole] = self.bold_font
        # If this row passes, update the object count
        self.object_count = max(self.object_count, len(object_name_list))
        return True

    def set_object_name_list(self, name_list):
        self.object_count = 0
        if name_list == self.object_name_list:
            return
        self.object_name_list = name_list
        self.filter_is_valid = False
        self.clear_autofilter()
        for row_data in self.sourceModel()._data:
            for j in self.object_name_columns:
                row_data[j][Qt.FontRole] = None


class DatapackageResourcesModel(QStandardItemModel):
    """A class to hold datapackage resources and show them in a tableview."""
    def __init__(self, spine_datapackage_widget=None):
        """Initialize class"""
        super().__init__(spine_datapackage_widget)
        self.datapackage = None
        self.setHorizontalHeaderLabels(["name", "source"])
        self.ok_icon = QIcon(QPixmap(":/icons/ok.png"))
        self.nok_icon = QIcon(QPixmap(":/icons/nok.png"))

    def reset_model(self, datapackage):
        self.datapackage = datapackage
        for row, resource in enumerate(self.datapackage.resources):
            name = resource.name
            source = os.path.basename(resource.source)
            name_item = QStandardItem(name)
            source_item = QStandardItem(source)
            source_item.setFlags(~Qt.ItemIsEditable & ~Qt.ItemIsSelectable)
            self.appendRow([name_item, source_item])

    def set_name_valid(self, index, on):
        if on:
            self.setData(index, self.ok_icon, Qt.DecorationRole)
            self.setData(index, None, Qt.ToolTipRole)
        else:
            tool_tip = ("<html>Set this resource's name to one of Spine object classes "
                       "to be able to import it.</html>")
            self.setData(index, self.nok_icon, Qt.DecorationRole)
            self.setData(index, tool_tip, Qt.ToolTipRole)


class DatapackageFieldsModel(QStandardItemModel):
    """A class to hold schema fields and show them in a treeview."""
    def __init__(self, spine_datapackage_widget=None):
        """Initialize class"""
        super().__init__(spine_datapackage_widget)
        self.schema = None

    def reset_model(self, schema):
        self.clear()
        self.setHorizontalHeaderLabels(["name", "type", "primary key?", ""])
        # NOTE: A dummy section is added at the end so primary key field is not stretched
        self.schema = schema
        for field in schema.fields:
            name = field.name
            type_ = field.type
            primary_key = True if name in schema.primary_key else False
            name_item = QStandardItem(name)
            type_item = QStandardItem(type_)
            type_item.setFlags(~Qt.ItemIsEditable & ~Qt.ItemIsSelectable)
            primary_key_item = QStandardItem(primary_key)
            primary_key_item.setData(primary_key, Qt.EditRole)
            self.appendRow([name_item, type_item, primary_key_item])


class DatapackageForeignKeysModel(MinimalTableModel):
    """A class to hold schema foreign keys and show them in a treeview."""
    def __init__(self, parent=None):
        """Initialize class"""
        super().__init__(parent)
        # TODO: Change parent (attribute name) to something else
        self.schema = None
        self.set_horizontal_header_labels(["fields", "reference resource", "reference fields"])

    def reset_model(self, schema):
        self.schema = schema
        data = list()
        for foreign_key in schema.foreign_keys:
            fields = foreign_key['fields']
            reference_resource = foreign_key['reference']['resource']
            reference_fields = foreign_key['reference']['fields']
            data.append([fields, reference_resource, reference_fields])
        super().reset_model(data)

    def insert_empty_row(self, row):
        self.insertRow(row)
        self.set_work_in_progress(row, True)
        for column in range(self.columnCount()):
            self.setData(self.index(row, column), None, Qt.EditRole)<|MERGE_RESOLUTION|>--- conflicted
+++ resolved
@@ -1089,10 +1089,7 @@
         left = min(ind.column() for ind in indexes)
         right = max(ind.column() for ind in indexes)
         self.dataChanged.emit(self.index(top, left), self.index(bottom, right), [Qt.EditRole, Qt.DisplayRole])
-<<<<<<< HEAD
-=======
         return True
->>>>>>> b4b43b4c
 
     def insertRows(self, row, count, parent=QModelIndex()):
         """Inserts count rows into the model before the given row.
@@ -1654,16 +1651,6 @@
             else:
                 non_wip_indexes.append(index)
                 non_wip_data.append(data[k])
-<<<<<<< HEAD
-        self.batch_set_wip_data(wip_indexes, wip_data)
-        self.batch_update_data(non_wip_indexes, non_wip_data)
-        # Find square envelope of indexes to emit dataChanged
-        top = min(ind.row() for ind in indexes)
-        bottom = max(ind.row() for ind in indexes)
-        left = min(ind.column() for ind in indexes)
-        right = max(ind.column() for ind in indexes)
-        self.dataChanged.emit(self.index(top, left), self.index(bottom, right), [Qt.EditRole, Qt.DisplayRole])
-=======
         wip_data_set = self.batch_set_wip_data(wip_indexes, wip_data)
         non_wip_data_set = self.batch_set_non_wip_data(non_wip_indexes, non_wip_data)
         if not wip_data_set and not non_wip_data_set:
@@ -1680,7 +1667,6 @@
         right = max(ind.column() for ind in set_indexes)
         self.dataChanged.emit(self.index(top, left), self.index(bottom, right), [Qt.EditRole, Qt.DisplayRole])
         return True
->>>>>>> b4b43b4c
 
     def batch_set_wip_data(self, indexes, data):
         """Batch set work in progress data. Update model first, then see if the database
