--- conflicted
+++ resolved
@@ -21,11 +21,7 @@
 import shutil
 from PySide2.QtCore import QObject, Signal, Slot
 from .config import GAMS_EXECUTABLE, JULIA_EXECUTABLE, PYTHON_EXECUTABLE
-<<<<<<< HEAD
-=======
-from .executioner import ExecutionState
 from .execution_managers import ConsoleExecutionManager, QProcessExecutionManager
->>>>>>> 0e3b271b
 
 
 class ToolInstance(QObject):
@@ -55,14 +51,7 @@
 
     def terminate_instance(self):
         """Terminates Tool instance execution."""
-<<<<<<< HEAD
-        if not self.tool_process:
-=======
-        self._toolbox.project().execution_instance.project_item_execution_finished_signal.emit(
-            ExecutionState.STOP_REQUESTED
-        )
         if not self.exec_mngr:
->>>>>>> 0e3b271b
             return
         # Disconnect tool_process signals
         self.exec_mngr.execution_finished.disconnect()
