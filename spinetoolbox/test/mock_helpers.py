######################################################################################################################
# Copyright (C) 2017 - 2019 Spine project consortium
# This file is part of Spine Toolbox.
# Spine Toolbox is free software: you can redistribute it and/or modify it under the terms of the GNU Lesser General
# Public License as published by the Free Software Foundation, either version 3 of the License, or (at your option)
# any later version. This program is distributed in the hope that it will be useful, but WITHOUT ANY WARRANTY;
# without even the implied warranty of MERCHANTABILITY or FITNESS FOR A PARTICULAR PURPOSE. See the GNU Lesser General
# Public License for more details. You should have received a copy of the GNU Lesser General Public License along with
# this program. If not, see <http://www.gnu.org/licenses/>.
######################################################################################################################

"""
Classes and functions that can be shared among unit test modules.

:author: P. Savolainen (VTT)
:date:   18.4.2019
"""

from unittest import mock
from PySide2.QtWidgets import QWidget
from ..ui_main import ToolboxUI


class MockQWidget(QWidget):
    """Dummy QWidget for mocking test_push_vars method in PythonReplWidget class."""

    def __init__(self):
        super().__init__()

    # noinspection PyMethodMayBeStatic
    def test_push_vars(self):
        return True


def create_toolboxui():
    """Returns ToolboxUI, where QSettings among others has been mocked."""
    with mock.patch("spinetoolbox.ui_main.JuliaREPLWidget") as mock_julia_repl, mock.patch(
        "spinetoolbox.ui_main.PythonReplWidget"
    ) as mock_python_repl, mock.patch("spinetoolbox.ui_main.QSettings.value") as mock_qsettings_value:
        # Replace Julia REPL Widget with a QWidget so that the DeprecationWarning from qtconsole is not printed
        mock_julia_repl.return_value = QWidget()
        mock_python_repl.return_value = MockQWidget()
        mock_qsettings_value.side_effect = qsettings_value_side_effect
        toolbox = ToolboxUI()
    return toolbox


def create_toolboxui_with_project():
    """Returns ToolboxUI with a project instance where
    QSettings among others has been mocked."""
<<<<<<< HEAD
    with mock.patch("spinetoolbox.ui_main.JuliaREPLWidget") as mock_julia_repl, \
            mock.patch("spinetoolbox.ui_main.PythonReplWidget") as mock_python_repl, \
            mock.patch("spinetoolbox.project.create_dir") as mock_create_dir, \
            mock.patch("spinetoolbox.ui_main.ToolboxUI.save_project") as mock_save_project, \
            mock.patch("spinetoolbox.ui_main.ToolboxUI.update_recent_projects") as mock_update_recents, \
            mock.patch("spinetoolbox.ui_main.QSettings.value") as mock_qsettings_value:
=======
    with mock.patch("spinetoolbox.ui_main.JuliaREPLWidget") as mock_julia_repl, mock.patch(
        "spinetoolbox.ui_main.PythonReplWidget"
    ) as mock_python_repl, mock.patch("spinetoolbox.project.create_dir") as mock_create_dir, mock.patch(
        "spinetoolbox.ui_main.ToolboxUI.save_project"
    ) as mock_save_project, mock.patch(
        "spinetoolbox.ui_main.QSettings.value"
    ) as mock_qsettings_value:
>>>>>>> 4ad7fb99
        # Replace Julia REPL Widget with a QWidget so that the DeprecationWarning from qtconsole is not printed
        mock_julia_repl.return_value = QWidget()
        mock_python_repl.return_value = MockQWidget()
        mock_qsettings_value.side_effect = qsettings_value_side_effect
        toolbox = ToolboxUI()
        toolbox.create_project("UnitTest Project", "")
    return toolbox


# noinspection PyMethodMayBeStatic, PyPep8Naming,SpellCheckingInspection
def qsettings_value_side_effect(key, defaultValue="0"):
    """Side effect for calling QSettings.value() method. Used to
    override default value for key 'appSettings/openPreviousProject'
    so that previous project is not opened in background when
    ToolboxUI is instantiated.

    Args:
        key (str): Key to read
        defaultValue (QVariant): Default value if key is missing
    """
    # logging.debug("in qsettings_value_side_effect. key:{0}, defaultValue:{1}".format(key, defaultValue))
    if key == "appSettings/openPreviousProject":
        return "0"  # Do not open previos project when instantiating ToolboxUI
    return defaultValue<|MERGE_RESOLUTION|>--- conflicted
+++ resolved
@@ -48,22 +48,12 @@
 def create_toolboxui_with_project():
     """Returns ToolboxUI with a project instance where
     QSettings among others has been mocked."""
-<<<<<<< HEAD
     with mock.patch("spinetoolbox.ui_main.JuliaREPLWidget") as mock_julia_repl, \
             mock.patch("spinetoolbox.ui_main.PythonReplWidget") as mock_python_repl, \
             mock.patch("spinetoolbox.project.create_dir") as mock_create_dir, \
             mock.patch("spinetoolbox.ui_main.ToolboxUI.save_project") as mock_save_project, \
             mock.patch("spinetoolbox.ui_main.ToolboxUI.update_recent_projects") as mock_update_recents, \
             mock.patch("spinetoolbox.ui_main.QSettings.value") as mock_qsettings_value:
-=======
-    with mock.patch("spinetoolbox.ui_main.JuliaREPLWidget") as mock_julia_repl, mock.patch(
-        "spinetoolbox.ui_main.PythonReplWidget"
-    ) as mock_python_repl, mock.patch("spinetoolbox.project.create_dir") as mock_create_dir, mock.patch(
-        "spinetoolbox.ui_main.ToolboxUI.save_project"
-    ) as mock_save_project, mock.patch(
-        "spinetoolbox.ui_main.QSettings.value"
-    ) as mock_qsettings_value:
->>>>>>> 4ad7fb99
         # Replace Julia REPL Widget with a QWidget so that the DeprecationWarning from qtconsole is not printed
         mock_julia_repl.return_value = QWidget()
         mock_python_repl.return_value = MockQWidget()
