--- conflicted
+++ resolved
@@ -49,15 +49,9 @@
         Note: unittest_settings.conf is not actually saved because ui_main.closeEvent()
         is not called in tearDown().
         """
-<<<<<<< HEAD
-        with mock.patch("ui_main.JuliaREPLWidget") as mock_julia_repl, mock.patch(
-            "ui_main.PythonReplWidget"
-        ) as mock_python_repl:
-=======
         with mock.patch("ui_main.JuliaREPLWidget") as mock_julia_repl, \
                 mock.patch("ui_main.PythonReplWidget") as mock_python_repl, \
                 mock.patch("ui_main.QSettings.value") as mock_qsettings_value:
->>>>>>> e683c878
             # Replace Julia REPL Widget with a QWidget so that the DeprecationWarning from qtconsole is not printed
             mock_julia_repl.return_value = QWidget()
             mock_python_repl.return_value = MockQWidget()
