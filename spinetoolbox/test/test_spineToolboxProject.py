######################################################################################################################
# Copyright (C) 2017 - 2018 Spine project consortium
# This file is part of Spine Toolbox.
# Spine Toolbox is free software: you can redistribute it and/or modify it under the terms of the GNU Lesser General
# Public License as published by the Free Software Foundation, either version 3 of the License, or (at your option)
# any later version. This program is distributed in the hope that it will be useful, but WITHOUT ANY WARRANTY;
# without even the implied warranty of MERCHANTABILITY or FITNESS FOR A PARTICULAR PURPOSE. See the GNU Lesser General
# Public License for more details. You should have received a copy of the GNU Lesser General Public License along with
# this program. If not, see <http://www.gnu.org/licenses/>.
######################################################################################################################

"""
Unit tests for SpineToolboxProject class.

:author: P. Savolainen (VTT)
:date:   14.11.2018
"""

import unittest
from unittest import mock
import logging
import sys
from PySide2.QtWidgets import QApplication, QWidget
from ui_main import ToolboxUI
from test.mock_helpers import MockQWidget, qsettings_value_side_effect


# noinspection PyUnusedLocal
class TestSpineToolboxProject(unittest.TestCase):
    @classmethod
    def setUpClass(cls):
        """Runs once before any tests in this class."""
        try:
            cls.app = QApplication().processEvents()
        except RuntimeError:
            pass
        logging.basicConfig(
            stream=sys.stderr,
            level=logging.DEBUG,
            format='%(asctime)s %(levelname)s: %(message)s',
            datefmt='%Y-%m-%d %H:%M:%S',
        )

    def setUp(self):
        """Runs before each test. Makes an instance of ToolboxUI class.
        We want the ToolboxUI to start with the default settings and without a project so
        we need to mock CONFIGURATION_FILE to prevent loading user's own configs from settings.conf.
        """
<<<<<<< HEAD
        with mock.patch("ui_main.JuliaREPLWidget") as mock_julia_repl, mock.patch(
            "ui_main.PythonReplWidget"
        ) as mock_python_repl, mock.patch("project.create_dir") as mock_create_dir, mock.patch(
            "ui_main.ToolboxUI.save_project"
        ) as mock_save_project:
=======
        with mock.patch("ui_main.JuliaREPLWidget") as mock_julia_repl, \
                mock.patch("ui_main.PythonReplWidget") as mock_python_repl, \
                mock.patch("project.create_dir") as mock_create_dir, \
                mock.patch("ui_main.ToolboxUI.save_project") as mock_save_project, \
                mock.patch("ui_main.QSettings.value") as mock_qsettings_value:
>>>>>>> e683c878
            # Replace Julia REPL Widget with a QWidget so that the DeprecationWarning from qtconsole is not printed
            mock_julia_repl.return_value = QWidget()
            mock_python_repl.return_value = MockQWidget()
            mock_qsettings_value.side_effect = qsettings_value_side_effect
            self.toolbox = ToolboxUI()
            self.toolbox.create_project("UnitTest Project", "")

    def tearDown(self):
        """Runs after each test. Use this to free resources after a test if needed."""
        self.toolbox.deleteLater()
        self.toolbox = None

    def test_add_data_store(self):
        """Test adding a Data Store to project."""
        name = self.add_ds()
        # Check that an item with the created name is found from project item model
        found_index = self.toolbox.project_item_model.find_item(name)
        found_item = self.toolbox.project_item_model.project_item(found_index)
        self.assertEqual(found_item.name, name)
        # Check that the created item is a Data Store
        self.assertEqual(found_item.item_type, "Data Store")
        # Check that connection model has been updated
        self.assertEqual(self.toolbox.connection_model.rowCount(), 1)
        self.assertEqual(self.toolbox.connection_model.columnCount(), 1)
        self.assertEqual(self.toolbox.connection_model.find_index_in_header(name), 0)
        # Check that dag handler has this and only this node
        self.check_dag_handler(name)

    def check_dag_handler(self, name):
        """Check that project dag handler contains only one
        graph, which has one node and its name matches the
        given argument."""
        dag = self.toolbox.project().dag_handler
        self.assertTrue(len(dag.dags()) == 1)
        g = dag.dag_with_node(name)
        self.assertTrue(len(g.nodes()) == 1)
        for node_name in g.nodes():
            self.assertTrue(node_name == name)

    def test_add_data_connection(self):
        """Test adding a Data Connection to project."""
        name = self.add_dc()
        # Check that an item with the created name is found from project item model
        found_index = self.toolbox.project_item_model.find_item(name)
        found_item = self.toolbox.project_item_model.project_item(found_index)
        self.assertEqual(found_item.name, name)
        # Check that the created item is a Data Connection
        self.assertEqual(found_item.item_type, "Data Connection")
        # Check that connection model has been updated
        self.assertEqual(self.toolbox.connection_model.rowCount(), 1)
        self.assertEqual(self.toolbox.connection_model.columnCount(), 1)
        self.assertEqual(self.toolbox.connection_model.find_index_in_header(name), 0)
        # Check that dag handler has this and only this node
        self.check_dag_handler(name)

    def test_add_tool(self):
        """Test adding a Tool to project."""
        name = self.add_tool()
        # Check that an item with the created name is found from project item model
        found_index = self.toolbox.project_item_model.find_item(name)
        found_item = self.toolbox.project_item_model.project_item(found_index)
        self.assertEqual(found_item.name, name)
        # Check that the created item is a Tool
        self.assertEqual(found_item.item_type, "Tool")
        # Check that connection model has been updated
        self.assertEqual(self.toolbox.connection_model.rowCount(), 1)
        self.assertEqual(self.toolbox.connection_model.columnCount(), 1)
        self.assertEqual(self.toolbox.connection_model.find_index_in_header(name), 0)
        # Check that dag handler has this and only this node
        self.check_dag_handler(name)

    def test_add_view(self):
        """Test adding a View to project."""
        name = self.add_view()
        # Check that an item with the created name is found from project item model
        found_index = self.toolbox.project_item_model.find_item(name)
        found_item = self.toolbox.project_item_model.project_item(found_index)
        self.assertEqual(found_item.name, name)
        # Check that the created item is a View
        self.assertEqual(found_item.item_type, "View")
        # Check that connection model has been updated
        self.assertEqual(self.toolbox.connection_model.rowCount(), 1)
        self.assertEqual(self.toolbox.connection_model.columnCount(), 1)
        self.assertEqual(self.toolbox.connection_model.find_index_in_header(name), 0)
        # Check that dag handler has this and only this node
        self.check_dag_handler(name)

    def test_add_four_items(self):
        """Test that adding multiple items works as expected.
        Four items are added in order DS->DC->Tool->View."""

        # Add items
        ds_name = self.add_ds()
        dc_name = self.add_dc()
        tool_name = self.add_tool()
        view_name = self.add_view()
        # Check that the items are found from project item model
        ds = self.toolbox.project_item_model.project_item(self.toolbox.project_item_model.find_item(ds_name))
        self.assertEqual(ds.name, ds_name)
        dc = self.toolbox.project_item_model.project_item(self.toolbox.project_item_model.find_item(dc_name))
        self.assertEqual(dc.name, dc_name)
        tool = self.toolbox.project_item_model.project_item(self.toolbox.project_item_model.find_item(tool_name))
        self.assertEqual(tool.name, tool_name)
        view = self.toolbox.project_item_model.project_item(self.toolbox.project_item_model.find_item(view_name))
        self.assertEqual(view.name, view_name)
        # Connection model should now have four rows and four columns
        self.assertEqual(self.toolbox.connection_model.rowCount(), 4)
        self.assertEqual(self.toolbox.connection_model.columnCount(), 4)
        # Check that added names are found in connection model header in the correct order
        self.assertEqual(self.toolbox.connection_model.find_index_in_header(ds_name), 0)
        self.assertEqual(self.toolbox.connection_model.find_index_in_header(dc_name), 1)
        self.assertEqual(self.toolbox.connection_model.find_index_in_header(tool_name), 2)
        self.assertEqual(self.toolbox.connection_model.find_index_in_header(view_name), 3)
        # DAG handler should now have four graphs, each with one item
        dag_hndlr = self.toolbox.project().dag_handler
        n_dags = len(dag_hndlr.dags())
        self.assertEqual(n_dags, 4)
        # Check that all previously created items are found in graphs
        ds_graph = dag_hndlr.dag_with_node(ds_name)  # Returns None if graph is not found
        self.assertIsNotNone(ds_graph)
        dc_graph = dag_hndlr.dag_with_node(dc_name)
        self.assertIsNotNone(dc_graph)
        tool_graph = dag_hndlr.dag_with_node(tool_name)
        self.assertIsNotNone(tool_graph)
        view_graph = dag_hndlr.dag_with_node(view_name)
        self.assertIsNotNone(view_graph)

    # def test_add_item_to_model_in_random_order(self):
    #     """Add items to model in order DC->View->Tool->DS and check that it still works."""
    #     self.fail()
    #
    # def test_change_name(self):
    #     self.fail()
    #
    # def test_set_description(self):
    #     self.fail()
    #
    # def test_change_filename(self):
    #     self.fail()
    #
    # def test_change_work_dir(self):
    #     self.fail()
    #
    # def test_rename_project(self):
    #     self.fail()
    #
    # def test_save(self):
    #     self.fail()
    #
    # def test_load(self):
    #     self.fail()
    #
    # def test_load_tool_template_from_file(self):
    #     self.fail()
    #
    # def test_load_tool_template_from_dict(self):
    #     self.fail()
    #
    # def test_append_connection_model(self):
    #     self.fail()
    #
    # def test_set_item_selected(self):
    #     self.fail()

    def add_ds(self):
        """Helper method to add Data Store. Returns created items name."""
        with mock.patch("data_store.create_dir") as mock_create_dir:
            self.toolbox.project().add_data_store("DS", "", reference=None)
        return "DS"

    def add_dc(self):
        """Helper method to add Data Connection. Returns created items name."""
        with mock.patch("data_connection.create_dir") as mock_create_dir:
            self.toolbox.project().add_data_connection("DC", "", references=list())
        return "DC"

    def add_tool(self):
        """Helper method to add Tool. Returns created items name."""
        with mock.patch("tool.create_dir") as mock_create_dir:
            self.toolbox.project().add_tool("tool", "", tool_template=None)
        return "tool"

    def add_view(self):
        """Helper method to add View. Returns created items name."""
        with mock.patch("view.create_dir") as mock_create_dir:
            self.toolbox.project().add_view("view", "")
        return "view"


if __name__ == '__main__':
    unittest.main()<|MERGE_RESOLUTION|>--- conflicted
+++ resolved
@@ -46,19 +46,11 @@
         We want the ToolboxUI to start with the default settings and without a project so
         we need to mock CONFIGURATION_FILE to prevent loading user's own configs from settings.conf.
         """
-<<<<<<< HEAD
-        with mock.patch("ui_main.JuliaREPLWidget") as mock_julia_repl, mock.patch(
-            "ui_main.PythonReplWidget"
-        ) as mock_python_repl, mock.patch("project.create_dir") as mock_create_dir, mock.patch(
-            "ui_main.ToolboxUI.save_project"
-        ) as mock_save_project:
-=======
         with mock.patch("ui_main.JuliaREPLWidget") as mock_julia_repl, \
                 mock.patch("ui_main.PythonReplWidget") as mock_python_repl, \
                 mock.patch("project.create_dir") as mock_create_dir, \
                 mock.patch("ui_main.ToolboxUI.save_project") as mock_save_project, \
                 mock.patch("ui_main.QSettings.value") as mock_qsettings_value:
->>>>>>> e683c878
             # Replace Julia REPL Widget with a QWidget so that the DeprecationWarning from qtconsole is not printed
             mock_julia_repl.return_value = QWidget()
             mock_python_repl.return_value = MockQWidget()
