--- conflicted
+++ resolved
@@ -21,7 +21,6 @@
 from tempfile import TemporaryDirectory, mkdtemp
 import unittest
 from unittest import mock
-<<<<<<< HEAD
 from pathlib import Path
 import logging
 import os
@@ -42,15 +41,7 @@
 from ..mvcmodels.tool_specification_model import ToolSpecificationModel
 from ..project_item import ProjectItemResource
 from .. import tool_specifications
-=======
-from PySide2.QtCore import QSettings
-from PySide2.QtWidgets import QApplication
-from networkx import DiGraph
-from ..project_items.tool.tool import Tool
-from ..project import SpineToolboxProject
-from ..mvcmodels.tool_specification_model import ToolSpecificationModel
 from .mock_helpers import create_toolboxui_with_project
->>>>>>> fc8f248b
 from spinetoolbox.config import TOOL_OUTPUT_DIR
 
 
@@ -90,21 +81,10 @@
 
 
 class TestTool(unittest.TestCase):
+
     def _set_up(self):
         """Set up before test_rename()."""
-<<<<<<< HEAD
-        with mock.patch("spinetoolbox.ui_main.JuliaREPLWidget") as mock_julia_repl, mock.patch(
-            "spinetoolbox.ui_main.PythonReplWidget"
-        ) as mock_python_repl, mock.patch("spinetoolbox.ui_main.QSettings.value") as mock_qsettings_value:
-            # Replace Julia REPL Widget with a QWidget so that the DeprecationWarning from qtconsole is not printed
-            mock_julia_repl.return_value = QWidget()
-            mock_python_repl.return_value = MockQWidget()
-            mock_qsettings_value.side_effect = qsettings_value_side_effect
-            self.toolbox = ToolboxUI()
-            self.toolbox.create_project("UnitTest Project", "")
-=======
         self.toolbox = create_toolboxui_with_project()
->>>>>>> fc8f248b
 
     def tearDown(self):
         """Clean up."""
