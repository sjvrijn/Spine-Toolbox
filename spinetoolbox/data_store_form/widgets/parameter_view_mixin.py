--- conflicted
+++ resolved
@@ -18,26 +18,7 @@
 
 from PySide2.QtCore import Qt, Slot
 from PySide2.QtWidgets import QHeaderView
-<<<<<<< HEAD
-from .custom_delegates import (
-    DatabaseNameDelegate,
-    ParameterDefaultValueDelegate,
-    TagListDelegate,
-    ValueListDelegate,
-    AlternativeNameDelegate,
-    ObjectParameterValueDelegate,
-    ObjectParameterNameDelegate,
-    ObjectClassNameDelegate,
-    ObjectNameDelegate,
-    RelationshipParameterValueDelegate,
-    RelationshipParameterNameDelegate,
-    RelationshipClassNameDelegate,
-    ObjectNameListDelegate,
-)
-from .custom_menus import EditableParameterValueContextMenu, ParameterContextMenu
-=======
 from .toolbars import ParameterTagToolBar
->>>>>>> 1ae2d0e3
 from .object_name_list_editor import ObjectNameListEditor
 from ..mvcmodels.compound_parameter_models import (
     CompoundObjectParameterDefinitionModel,
@@ -128,62 +109,6 @@
         self.ui.tableView_relationship_parameter_value.resizeColumnsToContents()
         self.ui.tableView_relationship_parameter_definition.resizeColumnsToContents()
 
-<<<<<<< HEAD
-    def _setup_delegate(self, table_view, column, delegate_class):
-        """Returns a custom delegate for a given view."""
-        delegate = delegate_class(self, self.db_mngr)
-        table_view.setItemDelegateForColumn(column, delegate)
-        delegate.data_committed.connect(self.set_parameter_data)
-        return delegate
-
-    def setup_delegates(self):
-        """Sets delegates for tables."""
-        # Parameter definitions
-        for table_view in (
-            self.ui.tableView_object_parameter_definition,
-            self.ui.tableView_relationship_parameter_definition,
-        ):
-            h = table_view.model().header.index
-            self._setup_delegate(table_view, h("database"), DatabaseNameDelegate)
-            self._setup_delegate(table_view, h("parameter_tag_list"), TagListDelegate)
-            self._setup_delegate(table_view, h("value_list_name"), ValueListDelegate)
-            delegate = self._setup_delegate(table_view, h("default_value"), ParameterDefaultValueDelegate)
-            delegate.parameter_value_editor_requested.connect(self.show_parameter_value_editor)
-        # Parameter values
-        for table_view in (self.ui.tableView_object_parameter_value, self.ui.tableView_relationship_parameter_value):
-            h = table_view.model().header.index
-            self._setup_delegate(table_view, h("database"), DatabaseNameDelegate)
-        # Object parameters
-        for table_view in (self.ui.tableView_object_parameter_value, self.ui.tableView_object_parameter_definition):
-            h = table_view.model().header.index
-            self._setup_delegate(table_view, h("object_class_name"), ObjectClassNameDelegate)
-        # Relationship parameters
-        for table_view in (
-            self.ui.tableView_relationship_parameter_value,
-            self.ui.tableView_relationship_parameter_definition,
-        ):
-            h = table_view.model().header.index
-            self._setup_delegate(table_view, h("relationship_class_name"), RelationshipClassNameDelegate)
-        # Object parameter value
-        table_view = self.ui.tableView_object_parameter_value
-        h = table_view.model().header.index
-        delegate = self._setup_delegate(table_view, h("value"), ObjectParameterValueDelegate)
-        delegate.parameter_value_editor_requested.connect(self.show_parameter_value_editor)
-        self._setup_delegate(table_view, h("parameter_name"), ObjectParameterNameDelegate)
-        self._setup_delegate(table_view, h("object_name"), ObjectNameDelegate)
-        self._setup_delegate(table_view, h("alternative_id"), AlternativeNameDelegate)
-        # Relationship parameter value
-        table_view = self.ui.tableView_relationship_parameter_value
-        h = table_view.model().header.index
-        delegate = self._setup_delegate(table_view, h("value"), RelationshipParameterValueDelegate)
-        delegate.parameter_value_editor_requested.connect(self.show_parameter_value_editor)
-        self._setup_delegate(table_view, h("parameter_name"), RelationshipParameterNameDelegate)
-        self._setup_delegate(table_view, h("alternative_id"), AlternativeNameDelegate)
-        delegate = self._setup_delegate(table_view, h("object_name_list"), ObjectNameListDelegate)
-        delegate.object_name_list_editor_requested.connect(self.show_object_name_list_editor)
-
-=======
->>>>>>> 1ae2d0e3
     @Slot("QModelIndex", "QVariant")
     def set_parameter_data(self, index, new_value):  # pylint: disable=no-self-use
         """Updates (object or relationship) parameter definition or value with newly edited data."""
@@ -389,16 +314,14 @@
         self.qsettings.setValue("relParValHeaderState", h.saveState())
         self.qsettings.endGroup()
 
-<<<<<<< HEAD
     def receive_alternatives_updated(self, db_map_data):
         super().receive_alternatives_updated(db_map_data)
         self.object_parameter_value_model.receive_alternatives_updated(db_map_data)
         self.relationship_parameter_value_model.receive_alternatives_updated(db_map_data)
-=======
+
     def receive_parameter_tags_fetched(self, db_map_data):
         super().receive_parameter_tags_fetched(db_map_data)
         self.parameter_tag_toolbar.receive_parameter_tags_added(db_map_data)
->>>>>>> 1ae2d0e3
 
     def receive_parameter_definitions_fetched(self, db_map_data):
         super().receive_parameter_definitions_added(db_map_data)
