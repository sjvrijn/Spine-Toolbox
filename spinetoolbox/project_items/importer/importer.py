--- conflicted
+++ resolved
@@ -18,14 +18,8 @@
 
 from collections import Counter
 import os
-<<<<<<< HEAD
-import sys
-from PySide2.QtCore import Qt, Signal, Slot, QFileInfo, QEventLoop
-from PySide2.QtGui import QStandardItem, QStandardItemModel
-=======
 from itertools import takewhile
 from PySide2.QtCore import QAbstractListModel, QFileInfo, QModelIndex, Qt, Signal, Slot
->>>>>>> 9e81c92e
 from PySide2.QtWidgets import QFileIconProvider, QListWidget, QDialog, QVBoxLayout, QDialogButtonBox
 from spine_engine import ExecutionDirection
 from spinetoolbox.project_item import ProjectItem
@@ -35,20 +29,12 @@
 from spinetoolbox.spine_io.importers.excel_reader import ExcelConnector
 from spinetoolbox.spine_io.importers.gdx_connector import GdxConnector
 from spinetoolbox.spine_io.importers.json_reader import JSONConnector
-<<<<<<< HEAD
-from spinetoolbox.widgets.import_preview_window import ImportPreviewWindow
-from spinetoolbox.project_commands import UpdateImporterSettingsCommand, UpdateImporterCancelOnErrorCommand
-from spinetoolbox.execution_managers import QProcessExecutionManager
-from spinetoolbox.config import _frozen, _program_root
-from . import importer_program
-=======
 from spinetoolbox.import_editor.widgets.import_editor_window import ImportEditorWindow
 from .commands import ChangeItemSelectionCommand, UpdateSettingsCommand
 from ..shared.commands import UpdateCancelOnErrorCommand
 from .executable_item import ExecutableItem
 from .item_info import ItemInfo
 from .utils import deserialize_mappings
->>>>>>> 9e81c92e
 
 _CONNECTOR_NAME_TO_CLASS = {
     "CSVConnector": CSVConnector,
@@ -360,138 +346,10 @@
         """
         self._preview_widget.pop(importee, None)
 
-<<<<<<< HEAD
-    def update_file_model(self, items):
-        """Adds given list of items to the file model. If None or
-        an empty list is given, the model is cleared.
-
-        Args:
-            items (set): Set of absolute file paths
-        """
-        self.all_files = items
-        self.file_model.clear()
-        self.file_model.setHorizontalHeaderItem(0, QStandardItem("Source files"))  # Add header
-        if items is not None:
-            for item in items:
-                qitem = QStandardItem(item)
-                qitem.setEditable(False)
-                qitem.setCheckable(True)
-                if item in self.unchecked_files:
-                    qitem.setCheckState(Qt.Unchecked)
-                else:
-                    qitem.setCheckState(Qt.Checked)
-                qitem.setData(QFileIconProvider().icon(QFileInfo(item)), Qt.DecorationRole)
-                self.file_model.appendRow(qitem)
-
-    def _prepare_importer_program(self, importer_args):
-        """Prepares an execution manager instance for running importer_process.py
-        in a QProcess.
-
-        If app is not frozen, the Python to run it is the python
-        that was used in starting the app.
-
-        If app is frozen, we are running the importer_program application
-        found in application install directory.
-
-        Args:
-            importer_args (list): Arguments for the importer_program. Source file paths, their mapping specs,
-             URLs downstream, logs directory, cancel_on_error
-
-        Returns:
-            bool: True if preparing the program succeeded, False otherwise.
-
-        """
-        program_path = os.path.abspath(importer_program.__file__)
-        if not _frozen:
-            # sys.executable in here is the full path to python.exe that was used in starting the app
-            python_cmd = sys.executable
-            self.importer_process = QProcessExecutionManager(self._toolbox, python_cmd, [program_path])
-        else:
-            # sys.executable is the full path to spinetoolbox.exe here (cannot use it)
-            importer_program_app = os.path.abspath(
-                os.path.join(_program_root, "importer_program", "importer_program.exe"))
-            self.importer_process = QProcessExecutionManager(self._toolbox, importer_program_app, [])
-        self.importer_process.execution_finished.connect(self._handle_importer_program_process_finished)
-        self.importer_process.data_to_inject = importer_args
-        return True
-
-    @Slot(int)
-    def _handle_importer_program_process_finished(self, exit_code):
-        """Handles the return value from importer program when it has finished.
-        Emits a signal to indicate that this Importer has been executed.
-
-        Args:
-            exit_code (int): Process return value. 0: success, !0: failure
-        """
-        self.importer_process.execution_finished.disconnect()
-        self.importer_process.deleteLater()
-        self.importer_process = None
-        self.return_value = True if exit_code == 0 else False
-        self.importing_finished.emit()
-
-    def python_exists(self, program):
-        """Checks that Python is set up correctly in Settings.
-        This executes 'python -V' in a QProcess and if the process
-        finishes successfully, the python is ready to be used.
-
-        Args:
-            program (str): Python executable that is currently set in Settings
-
-        Returns:
-            bool: True if Python is found, False otherwise
-        """
-        args = ["-V"]
-        python_check_process = QProcessExecutionManager(self._toolbox, program, args, silent=True)
-        python_check_process.start_execution()
-        if not python_check_process.wait_for_process_finished(msecs=3000):
-            self._logger.msg_error.emit(
-                "Couldn't determine Python version. Please check " "the <b>Python interpreter</b> option in Settings."
-            )
-            return False
-        return True
-
-    def execute_backward(self, resources):
-        """See base class."""
-        self.resources_from_downstream = resources.copy()
-        return True
-
-    def execute_forward(self, resources):
-        """See base class."""
-        # Collect arguments for the importer_program
-        import_args = [
-            [f for f in self.all_files if f not in self.unchecked_files],
-            self.settings,
-            [r.url for r in self.resources_from_downstream if r.type_ == "database"],
-            self.logs_dir,
-            self._properties_ui.cancel_on_error_checkBox.isChecked(),
-        ]
-        if not self._prepare_importer_program(import_args):
-            self._logger.msg_error.emit(f"Executing Importer {self.name} failed.")
-            return False
-        self.importer_process.start_execution()
-        loop = QEventLoop()
-        self.importing_finished.connect(loop.quit)
-        # Wait for the importer program to finish right here
-        loop.exec_()
-        # This is executed after the import program has finished
-        if not self.return_value:
-            self._logger.msg_error.emit(f"Executing Importer {self.name} failed.")
-        else:
-            self._logger.msg_success.emit(f"Executing Importer {self.name} finished")
-        return self.return_value
-
-    def stop_execution(self):
-        """Stops executing this Importer."""
-        super().stop_execution()
-        if not self.importer_process:
-            return
-        self.importer_process.kill()
-=======
     @Slot(bool, str)
     def _push_file_selection_change_to_undo_stack(self, selected, label):
         """Makes changes to file selection undoable."""
         self._toolbox.undo_stack.push(ChangeItemSelectionCommand(self, selected, label))
->>>>>>> 9e81c92e
 
     def _do_handle_dag_changed(self, resources):
         """See base class."""
