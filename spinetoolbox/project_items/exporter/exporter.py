######################################################################################################################
# Copyright (C) 2017-2020 Spine project consortium
# This file is part of Spine Toolbox.
# Spine Toolbox is free software: you can redistribute it and/or modify it under the terms of the GNU Lesser General
# Public License as published by the Free Software Foundation, either version 3 of the License, or (at your option)
# any later version. This program is distributed in the hope that it will be useful, but WITHOUT ANY WARRANTY;
# without even the implied warranty of MERCHANTABILITY or FITNESS FOR A PARTICULAR PURPOSE. See the GNU Lesser General
# Public License for more details. You should have received a copy of the GNU Lesser General Public License along with
# this program. If not, see <http://www.gnu.org/licenses/>.
######################################################################################################################

"""
Exporter project item.

:author: A. Soininen (VTT)
:date:   5.9.2019
"""

from copy import deepcopy
import pathlib
import os.path
from PySide2.QtCore import QObject, Signal, Slot
from spinedb_api import DatabaseMapping, SpineDBAPIError
from spinetoolbox.project_item import ProjectItem, ProjectItemResource
from spinetoolbox.project_commands import UpdateExporterOutFileNameCommand, UpdateExporterSettingsCommand
from spinetoolbox.helpers import deserialize_path, serialize_url
from spinetoolbox.spine_io import gdx_utils
from spinetoolbox.spine_io.exporters import gdx
from .settings_state import SettingsState
from .widgets.gdx_export_settings import GdxExportSettings
from .widgets.export_list_item import ExportListItem
from .worker import Worker


class Exporter(ProjectItem):
    """
    This project item handles all functionality regarding exporting a database to a file.

    Currently, only .gdx format is supported.
    """

    def __init__(self, name, description, settings_packs, x, y, toolbox, project, logger):
        """

        Args:
            name (str): item name
            description (str): item description
            settings_packs (list): dicts mapping database URLs to _SettingsPack objects
            x (float): initial X coordinate of item icon
            y (float): initial Y coordinate of item icon
            toolbox (ToolboxUI): a ToolboxUI instance
            project (SpineToolboxProject): the project this item belongs to
            logger (LoggerInterface): a logger instance
        """
        super().__init__(name, description, x, y, project, logger)
        self._toolbox = toolbox
        self._settings_packs = dict()
        self._export_list_items = dict()
        self._workers = dict()
        if settings_packs is None:
            settings_packs = list()
        for pack in settings_packs:
            serialized_url = pack["database_url"]
            url = deserialize_path(serialized_url, self._project.project_dir)
            url = _normalize_url(url)
<<<<<<< HEAD
            try:
                settings_pack = _SettingsPack.from_dict(pack, url)
            except gdx.GdxExportException:
                settings_pack = _SettingsPack("")
=======
            settings_pack = SettingsPack.from_dict(pack, url, logger)
>>>>>>> 06a0992e
            settings_pack.notifications.changed_due_to_settings_state.connect(self._report_notifications)
            self._settings_packs[url] = settings_pack
        for url, pack in self._settings_packs.items():
            if pack.state != SettingsState.OK:
                self._start_worker(url)

    def set_up(self):
        """See base class."""
        self._project.db_mngr.session_committed.connect(self._update_settings_after_db_commit)

    @staticmethod
    def item_type():
        """See base class."""
        return "Exporter"

    @staticmethod
    def category():
        """See base class."""
        return "Exporters"

    def settings_pack(self, database_path):
        return self._settings_packs[database_path]

    def make_signal_handler_dict(self):
        """Returns a dictionary of all shared signals and their handlers."""
        s = {self._properties_ui.open_directory_button.clicked: self.open_directory}
        return s

    def restore_selections(self):
        """Restores selections and connects signals."""
        self._properties_ui.item_name_label.setText(self.name)
        self._update_properties_tab()

    def _connect_signals(self):
        super()._connect_signals()
        for url, pack in self._settings_packs.items():
            if pack.state == SettingsState.ERROR:
                self._start_worker(url)

    def _update_properties_tab(self):
        """Updates the database list in the properties tab."""
        database_list_storage = self._properties_ui.databases_list_layout
        while not database_list_storage.isEmpty():
            widget_to_remove = database_list_storage.takeAt(0)
            widget_to_remove.widget().deleteLater()
        self._export_list_items.clear()
        for url, pack in self._settings_packs.items():
            item = self._export_list_items[url] = ExportListItem(url, pack.output_file_name, pack.state)
            database_list_storage.addWidget(item)
            item.open_settings_clicked.connect(self._show_settings)
            item.file_name_changed.connect(self._update_out_file_name)
            pack.state_changed.connect(item.handle_settings_state_changed)

    def execute_forward(self, resources):
        """See base class."""
        database_urls = [r.url for r in resources if r.type_ == "database"]
        gams_system_directory = self._resolve_gams_system_directory()
        if gams_system_directory is None:
            self._logger.msg_error.emit(f"<b>{self.name}</b>: Cannot proceed. No GAMS installation found.")
            return False
        for url in database_urls:
            settings_pack = self._settings_packs.get(url, None)
            if settings_pack is None:
                self._logger.msg_error.emit(f"<b>{self.name}</b>: No export settings defined for database {url}.")
                return False
            if not settings_pack.output_file_name:
                self._logger.msg_error.emit(f"<b>{self.name}</b>: No file name given to export database {url}.")
                return False
            if settings_pack.state == SettingsState.FETCHING:
                self._logger.msg_error.emit(f"<b>{self.name}</b>: Settings not ready for database {url}.")
                return False
            if settings_pack.state == SettingsState.INDEXING_PROBLEM:
                self._logger.msg_error.emit(
                    f"<b>{self.name}</b>: Parameters missing indexing information for database {url}."
                )
                return False
            if settings_pack.state == SettingsState.ERROR:
                self._logger.msg_error.emit(f"<b>{self.name}</b>: Ill formed database {url}.")
                return False
            out_path = os.path.join(self.data_dir, settings_pack.output_file_name)
            try:
                database_map = DatabaseMapping(url)
                gdx.to_gdx_file(
                    database_map,
                    out_path,
                    settings_pack.indexing_domains + settings_pack.merging_domains,
                    settings_pack.settings,
                    settings_pack.indexing_settings,
                    settings_pack.merging_settings,
                    gams_system_directory,
                )
            except (gdx.GdxExportException, SpineDBAPIError) as error:
                self._logger.msg_error.emit(f"Failed to export <b>{url}</b> to .gdx: {error}")
                return False
            finally:
                database_map.connection.close()
            self._logger.msg_success.emit(f"File <b>{out_path}</b> written")
        return True

    def _do_handle_dag_changed(self, resources):
        """See base class."""
        database_urls = set(r.url for r in resources if r.type_ == "database")
        if database_urls == set(self._settings_packs):
            self._check_state()
            return
        # Drop settings packs without connected databases.
        for database_url in list(self._settings_packs):
            if database_url not in database_urls:
                pack = self._settings_packs[database_url]
                if pack.settings_window is not None:
                    pack.settings_window.close()
                del self._settings_packs[database_url]
        # Add new databases.
        for database_url in database_urls:
            if database_url not in self._settings_packs:
                self._settings_packs[database_url] = SettingsPack("")
                self._start_worker(database_url)
        if self._active:
            self._update_properties_tab()
        self._check_state()

    def _start_worker(self, database_url, update_settings=False):
        """Starts fetching settings using a worker in another thread."""
        worker = self._workers.get(database_url, None)
        if worker is not None and worker.isRunning():
            worker.requestInterruption()
            worker.wait()
        elif worker is None:
            worker = Worker(database_url)
            worker.settings_read.connect(self._update_export_settings)
            worker.indexing_settings_read.connect(self._update_indexing_settings)
            worker.indexing_domains_read.connect(self._update_indexing_domains)
            worker.merging_settings_read.connect(self._update_merging_settings)
            worker.merging_domains_read.connect(self._update_merging_domains)
            worker.finished.connect(self._worker_finished)
            worker.errored.connect(self._worker_failed)
            self._workers[database_url] = worker
        if update_settings:
            pack = self._settings_packs[database_url]
            worker.set_previous_settings(
                pack.settings, pack.indexing_settings, pack.indexing_domains, pack.merging_settings
            )
        else:
            worker.reset_previous_settings()
        self._settings_packs[database_url].state = SettingsState.FETCHING
        worker.start()

    @Slot(str, "QVariant")
    def _update_export_settings(self, database_url, settings):
        """Sets new settings for given database."""
        pack = self._settings_packs.get(database_url)
        if pack is None:
            return
        pack.settings = settings

    @Slot(str, "QVariant")
    def _update_indexing_settings(self, database_url, indexing_settings):
        """Sets new indexing settings for given database."""
        pack = self._settings_packs.get(database_url)
        if pack is None:
            return
        pack.indexing_settings = indexing_settings

    @Slot(str, "QVariant")
    def _update_indexing_domains(self, database_url, domains):
        """Sets new indexing domains for given database."""
        pack = self._settings_packs.get(database_url)
        if pack is None:
            return
        pack.indexing_domains = domains

    @Slot(str, "QVariant")
    def _update_merging_settings(self, database_url, settings):
        """Sets new merging settings for given database."""
        pack = self._settings_packs.get(database_url)
        if pack is None:
            return
        pack.merging_settings = settings

    @Slot(str, "QVariant")
    def _update_merging_domains(self, database_url, domains):
        """Sets new merging domains for given database."""
        pack = self._settings_packs.get(database_url)
        if pack is None:
            return
        pack.merging_domains = domains

    @Slot(str)
    def _worker_finished(self, database_url):
        """Cleans up after a worker has finished fetching export settings."""
        if database_url in self._workers:
            worker = self._workers[database_url]
            worker.wait()
            worker.deleteLater()
            del self._workers[database_url]
            if database_url in self._settings_packs:
                settings_pack = self._settings_packs[database_url]
                if settings_pack.settings_window is not None:
                    self._send_settings_to_window(database_url)
                settings_pack.state = SettingsState.OK
            self._check_state()

    @Slot(str, "QVariant")
    def _worker_failed(self, database_url, exception):
        """Clean up after a worker has failed fetching export settings."""
        if database_url in self._settings_packs:
            self._logger.msg_error.emit(
                f"<b>[{self.name}]</b> Initializing settings for database {database_url}" f" failed: {exception}"
            )
            self._settings_packs[database_url].state = SettingsState.ERROR
            self._report_notifications()
        if database_url in self._workers:
            worker = self._workers[database_url]
            worker.wait()
            worker.deleteLater()
            del self._workers[database_url]

    def _check_state(self, clear_before_check=True):
        """
        Checks the status of database export settings.

        Updates both the notification message (exclamation icon) and settings states.
        """
        self._check_missing_file_names()
        self._check_duplicate_file_names()
        self._check_missing_parameter_indexing()
        self._check_erroneous_databases()
        self._report_notifications()

    def _check_missing_file_names(self):
        """Checks the status of output file names."""
        for pack in self._settings_packs.values():
            pack.notifications.missing_output_file_name = not pack.output_file_name

    def _check_duplicate_file_names(self):
        """Checks for duplicate output file names."""
        packs = list(self._settings_packs.values())
        for pack in packs:
            pack.notifications.duplicate_output_file_name = False
        for index, pack in enumerate(packs):
            if not pack.output_file_name:
                continue
            for other_pack in packs[index + 1 :]:
                if pack.output_file_name == other_pack.output_file_name:
                    pack.notifications.duplicate_output_file_name = True
                    other_pack.notifications.duplicate_output_file_name = True
                    break

    def _check_missing_parameter_indexing(self):
        """Checks the status of parameter indexing settings."""
        for pack in self._settings_packs.values():
            missing_indexing = False
            if pack.state not in (SettingsState.FETCHING, SettingsState.ERROR):
                pack.state = SettingsState.OK
                for setting in pack.indexing_settings.values():
                    if setting.indexing_domain is None:
                        pack.state = SettingsState.INDEXING_PROBLEM
                        missing_indexing = True
                        break
            pack.notifications.missing_parameter_indexing = missing_indexing

    def _check_erroneous_databases(self):
        """Checks errors in settings fetching from a database."""
        for pack in self._settings_packs.values():
            pack.notifications.erroneous_database = pack.state == SettingsState.ERROR

    @Slot()
    def _report_notifications(self):
        """Updates the exclamation icon and notifications labels."""
        if self._icon is None:
            return
        self.clear_notifications()
        merged = _Notifications()
        for pack in self._settings_packs.values():
            merged |= pack.notifications
        if merged.duplicate_output_file_name:
            self.add_notification("Duplicate output file names.")
        if merged.missing_output_file_name:
            self.add_notification("Output file name(s) missing.")
        if merged.missing_parameter_indexing:
            self.add_notification("Parameter indexing settings need to be updated.")
        if merged.erroneous_database:
            self.add_notification("Failed to initialize export settings for a database.")

    @Slot(str)
    def _show_settings(self, database_url):
        """Opens the item's settings window."""
        settings_pack = self._settings_packs[database_url]
        if settings_pack.state == SettingsState.FETCHING:
            return
        # Give window its own settings and indexing domains so Cancel doesn't change anything here.
        settings = deepcopy(settings_pack.settings)
        indexing_settings = deepcopy(settings_pack.indexing_settings)
        additional_parameter_indexing_domains = list(settings_pack.indexing_domains)
        merging_settings = deepcopy(settings_pack.merging_settings)
        additional_merging_domains = list(settings_pack.merging_domains)
        if settings_pack.settings_window is None:
            settings_pack.settings_window = GdxExportSettings(
                settings,
                indexing_settings,
                additional_parameter_indexing_domains,
                merging_settings,
                additional_merging_domains,
                database_url,
                self._toolbox,
            )
            settings_pack.settings_window.settings_accepted.connect(self._update_settings_from_settings_window)
            settings_pack.settings_window.settings_rejected.connect(self._dispose_settings_window)
            settings_pack.settings_window.reset_requested.connect(self._reset_settings_window)
            settings_pack.state_changed.connect(settings_pack.settings_window.handle_settings_state_changed)
        settings_pack.settings_window.show()

    @Slot(str)
    def _reset_settings_window(self, database_url):
        """Sends new settings to Gdx Export Settings window."""
        pack = self._settings_packs[database_url]
        pack.merging_settings = dict()
        pack.merging_domains = list()
        self._start_worker(database_url)

    @Slot(str)
    def _dispose_settings_window(self, database_url):
        """Deletes rejected export settings windows."""
        self._settings_packs[database_url].settings_window = None

    @Slot(str, str)
    def _update_out_file_name(self, file_name, database_path):
        """Pushes a new UpdateExporterOutFileNameCommand to the toolbox undo stack."""
        self._toolbox.undo_stack.push(UpdateExporterOutFileNameCommand(self, file_name, database_path))

    @Slot(str)
    def _update_settings_from_settings_window(self, database_path):
        """Pushes a new UpdateExporterSettingsCommand to the toolbox undo stack."""
        window = self._settings_packs[database_path].settings_window
        settings = window.settings
        indexing_settings = window.indexing_settings
        indexing_domains = window.indexing_domains
        merging_settings = window.merging_settings
        merging_domains = window.merging_domains
        self._toolbox.undo_stack.push(
            UpdateExporterSettingsCommand(
                self, settings, indexing_settings, indexing_domains, merging_settings, merging_domains, database_path
            )
        )

    def undo_redo_out_file_name(self, file_name, database_path):
        """Updates the output file name for given database"""
        if self._active:
            export_list_item = self._export_list_items.get(database_path)
            export_list_item.out_file_name_edit.setText(file_name)
        self._settings_packs[database_path].output_file_name = file_name
        self._settings_packs[database_path].notifications.missing_output_file_name = not file_name
        self._check_duplicate_file_names()
        self._report_notifications()

    def undo_or_redo_settings(
        self, settings, indexing_settings, indexing_domains, merging_settings, merging_domains, database_path
    ):
        """Updates the export settings for given database."""
        settings_pack = self._settings_packs[database_path]
        settings_pack.settings = settings
        settings_pack.indexing_settings = indexing_settings
        settings_pack.indexing_domains = indexing_domains
        settings_pack.merging_settings = merging_settings
        settings_pack.merging_domains = merging_domains
        window = settings_pack.settings_window
        if window is not None:
            self._send_settings_to_window(database_path)
        self._check_missing_parameter_indexing()
        self._report_notifications()

    def item_dict(self):
        """Returns a dictionary corresponding to this item's configuration."""
        d = super().item_dict()
        packs = list()
        for url, pack in self._settings_packs.items():
            pack_dict = pack.to_dict()
            serialized_url = serialize_url(url, self._project.project_dir)
            pack_dict["database_url"] = serialized_url
            packs.append(pack_dict)
        d["settings_packs"] = packs
        return d

    def _discard_settings_window(self, database_path):
        """Discards the settings window for given database."""
        del self._settings_windows[database_path]

    def _send_settings_to_window(self, database_url):
        """Resets settings in given export settings window."""
        settings_pack = self._settings_packs[database_url]
        window = settings_pack.settings_window
        settings = deepcopy(settings_pack.settings)
        indexing_settings = deepcopy(settings_pack.indexing_settings)
        indexing_domains = list(settings_pack.indexing_domains)
        merging_settings = deepcopy(settings_pack.merging_settings)
        merging_domains = list(settings_pack.merging_domains)
        window.reset_settings(settings, indexing_settings, indexing_domains, merging_settings, merging_domains)

    def update_name_label(self):
        """See base class."""
        self._properties_ui.item_name_label.setText(self.name)

    def _resolve_gams_system_directory(self):
        """Returns GAMS system path from Toolbox settings or None if GAMS default is to be used."""
        path = self._project.settings.value("appSettings/gamsPath", defaultValue=None)
        if not path:
            path = gdx_utils.find_gams_directory()
        if path is not None and os.path.isfile(path):
            path = os.path.dirname(path)
        return path

    def notify_destination(self, source_item):
        """See base class."""
        if source_item.item_type() == "Data Store":
            self._logger.msg.emit(
                f"Link established. Data Store <b>{source_item.name}</b> will be "
                f"exported to a .gdx file by <b>{self.name}</b> when executing."
            )
        else:
            super().notify_destination(source_item)

    @Slot("QVariant")
    def _update_settings_after_db_commit(self, committed_db_maps):
        """Refreshes export settings for databases after data has been committed to them."""
        for db_map in committed_db_maps:
            url = str(db_map.db_url)
            if url in self._settings_packs:
                self._start_worker(url, update_settings=True)

    @staticmethod
    def default_name_prefix():
        """See base class."""
        return "Exporter"

    def output_resources_forward(self):
        """See base class."""
        files = [pack.output_file_name for pack in self._settings_packs.values()]
        paths = [os.path.join(self.data_dir, file_name) for file_name in files]
        resources = [ProjectItemResource(self, "file", url=pathlib.Path(path).as_uri()) for path in paths]
        return resources

    def tear_down(self):
        """See base class."""
        self._project.db_mngr.session_committed.disconnect(self._update_settings_after_db_commit)


class SettingsPack(QObject):
    """
    Keeper of all settings and stuff needed for exporting a database.

    Attributes:
        output_file_name (str): name of the export file
        settings (Settings): export settings
        indexing_settings (dict): parameter indexing settings
        indexing_domains (list): extra domains needed for parameter indexing
        merging_settings (dict): parameter merging settings
        merging_domains (list): extra domains needed for parameter merging
        settings_window (GdxExportSettings): settings editor window
    """

    state_changed = Signal("QVariant")
    """Emitted when the pack's state changes."""

    def __init__(self, output_file_name):
        """
        Args:
            output_file_name (str): name of the export file
        """
        super().__init__()
        self.output_file_name = output_file_name
        self.settings = None
        self.indexing_settings = None
        self.indexing_domains = list()
        self.merging_settings = dict()
        self.merging_domains = list()
        self.settings_window = None
        self._state = SettingsState.FETCHING
        self.notifications = _Notifications()
        self.state_changed.connect(self.notifications.update_settings_state)

    @property
    def state(self):
        """State of the pack."""
        return self._state

    @state.setter
    def state(self, state):
        self._state = state
        self.state_changed.emit(state)

    def to_dict(self):
        """Stores the settings pack into a JSON compatible dictionary."""
        d = dict()
        d["output_file_name"] = self.output_file_name
        # Override ERROR by FETCHING so we'll retry reading the database when reopening the project.
        d["state"] = self.state.value
        if self.state != SettingsState.OK:
            return d
        d["settings"] = self.settings.to_dict()
        d["indexing_settings"] = gdx.indexing_settings_to_dict(self.indexing_settings)
        d["indexing_domains"] = [domain.to_dict() for domain in self.indexing_domains]
        d["merging_settings"] = {
            parameter_name: setting.to_dict() for parameter_name, setting in self.merging_settings.items()
        }
        d["merging_domains"] = [domain.to_dict() for domain in self.merging_domains]
        return d

    @staticmethod
    def from_dict(pack_dict, database_url, logger):
        """Restores the settings pack from a dictionary."""
        pack = SettingsPack(pack_dict["output_file_name"])
        pack.state = SettingsState(pack_dict["state"])
        if pack.state != SettingsState.OK:
            return pack
        pack.settings = gdx.Settings.from_dict(pack_dict["settings"])
        try:
            db_map = DatabaseMapping(database_url)
            pack.indexing_settings = gdx.indexing_settings_from_dict(pack_dict["indexing_settings"], db_map)
        except SpineDBAPIError as error:
            logger.msg_error.emit(
                f"Failed to fully restore Exporter settings. Error while reading database '{database_url}': {error}"
            )
            return pack
        else:
            db_map.connection.close()
        pack.indexing_domains = [gdx.Set.from_dict(set_dict) for set_dict in pack_dict["indexing_domains"]]
        pack.merging_settings = {
            parameter_name: gdx.MergingSetting.from_dict(setting_dict)
            for parameter_name, setting_dict in pack_dict["merging_settings"].items()
        }
        pack.merging_domains = [gdx.Set.from_dict(set_dict) for set_dict in pack_dict["merging_domains"]]
        return pack


class _Notifications(QObject):
    """
    Holds flags for different error conditions.

    Attributes:
        duplicate_output_file_name (bool): if True there are duplicate output file names
        missing_output_file_name (bool): if True the output file name is missing
        missing_parameter_indexing (bool): if True there are indexed parameters without indexing domains
        erroneous_database (bool): if True the database has issues
    """

    changed_due_to_settings_state = Signal()
    """Emitted when notifications have changed due to changes in settings state."""

    def __init__(self):
        super().__init__()
        self.duplicate_output_file_name = False
        self.missing_output_file_name = False
        self.missing_parameter_indexing = False
        self.erroneous_database = False

    def __ior__(self, other):
        """
        ORs the flags with another notifications.

        Args:
            other (_Notifications): a _Notifications object
        """
        self.duplicate_output_file_name |= other.duplicate_output_file_name
        self.missing_output_file_name |= other.missing_output_file_name
        self.missing_parameter_indexing |= other.missing_parameter_indexing
        self.erroneous_database |= other.erroneous_database
        return self

    @Slot("QVariant")
    def update_settings_state(self, state):
        """Updates the notifications according to settings state."""
        changed = False
        is_erroneous = state == SettingsState.ERROR
        if self.erroneous_database != is_erroneous:
            self.erroneous_database = is_erroneous
            changed = True
        is_problem = state == state.INDEXING_PROBLEM
        if self.missing_parameter_indexing != is_problem:
            self.missing_parameter_indexing = is_problem
            changed = True
        if changed:
            self.changed_due_to_settings_state.emit()


def _normalize_url(url):
    """
    Normalized url's path separators to their OS specific characters.

    This function is needed during the transition period from no-version to version 1 project files.
    It should be removed once we are using version 1 files.
    """
    return "sqlite:///" + url[10:].replace("/", os.sep)<|MERGE_RESOLUTION|>--- conflicted
+++ resolved
@@ -63,14 +63,10 @@
             serialized_url = pack["database_url"]
             url = deserialize_path(serialized_url, self._project.project_dir)
             url = _normalize_url(url)
-<<<<<<< HEAD
             try:
-                settings_pack = _SettingsPack.from_dict(pack, url)
+                settings_pack = SettingsPack.from_dict(pack, url, logger)
             except gdx.GdxExportException:
-                settings_pack = _SettingsPack("")
-=======
-            settings_pack = SettingsPack.from_dict(pack, url, logger)
->>>>>>> 06a0992e
+                settings_pack = SettingsPack("")
             settings_pack.notifications.changed_due_to_settings_state.connect(self._report_notifications)
             self._settings_packs[url] = settings_pack
         for url, pack in self._settings_packs.items():
