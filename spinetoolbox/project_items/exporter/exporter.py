--- conflicted
+++ resolved
@@ -44,57 +44,52 @@
         Args:
             name (str): item name
             description (str): item description
-<<<<<<< HEAD
-            database_urls (list): a list of serialized connected database urls
-            database_to_file_name_map (dict): mapping from database path (str) to an output file name (str)
-            settings_file_names (list): mapping from database path (str) to export settings file name (str)
-=======
             settings_packs (list): dicts mapping database URL to _SettingsPack objects
->>>>>>> 76e6b244
             x (float): initial X coordinate of item icon
             y (float): initial Y coordinate of item icon
             toolbox (ToolboxUI): a ToolboxUI instance
             logger (LoggingSignals): a logger instance
         """
-<<<<<<< HEAD
-        super().__init__(toolbox, name, description, x, y)
-        self._settings_windows = dict()
-        self._settings = dict()
-        if database_urls is None:
-            database_urls = list()
-        self._database_urls = [deserialize_path(path, self._project.project_dir) for path in database_urls]
-        if database_to_file_name_map is None:
-            self._database_to_file_name_map = dict()
-        else:
-            path_to_url_map = {
-                serialized["path"]: deserialized for serialized, deserialized in zip(database_urls, self._database_urls)
-            }
-            normalized_db_to_file_name_map = dict()
-            for db_path, rel_output_file_path in database_to_file_name_map.items():
-                file_path = os.path.abspath(os.path.join(self._project.project_dir, rel_output_file_path))
-                file_path = os.path.relpath(file_path, self.data_dir)
-                try:
-                    normalized_db_to_file_name_map[path_to_url_map[db_path]] = file_path
-                except KeyError as error:
-                    self._toolbox.msg_warning.emit("Could not resolve export file name for database {}".format(error))
-            self._database_to_file_name_map = normalized_db_to_file_name_map
-        # Convert settings file paths to absolute (if available)
-        if settings_file_names is not None:
-            abs_settings_paths = [
-                os.path.abspath(os.path.join(self._project.project_dir, s)) for s in settings_file_names
-            ]
-            for file_name in abs_settings_paths:
-                try:
-                    with open(file_name) as input_file:
-                        data = json.load(input_file)
-                        database_path = data["database path"]
-                        settings = gdx.Settings.from_dict(data)
-                        self._settings[database_path] = settings
-                except FileNotFoundError:
-                    self._toolbox.msg_warning.emit(
-                        "{} not found. Using default settings for exporting.".format(file_name)
-                    )
-=======
+# <<<<<<< HEAD
+#         super().__init__(toolbox, name, description, x, y)
+#         self._settings_windows = dict()
+#         self._settings = dict()
+#         if database_urls is None:
+#             database_urls = list()
+#         self._database_urls = [deserialize_path(path, self._project.project_dir) for path in database_urls]
+#         if database_to_file_name_map is None:
+#             self._database_to_file_name_map = dict()
+#         else:
+#             path_to_url_map = {
+#                 serialized["path"]: deserialized for serialized, deserialized in zip(database_urls, self._database_urls)
+#             }
+#             normalized_db_to_file_name_map = dict()
+#             for db_path, rel_output_file_path in database_to_file_name_map.items():
+#                 file_path = os.path.abspath(os.path.join(self._project.project_dir, rel_output_file_path))
+#                 file_path = os.path.relpath(file_path, self.data_dir)
+#                 try:
+#                     normalized_db_to_file_name_map[path_to_url_map[db_path]] = file_path
+#                 except KeyError as error:
+#                     self._toolbox.msg_warning.emit("Could not resolve export file name for database {}".format(error))
+#             self._database_to_file_name_map = normalized_db_to_file_name_map
+#
+#         # Convert settings file paths to absolute (if available)
+#         if settings_file_names is not None:
+#             abs_settings_paths = [
+#                 os.path.abspath(os.path.join(self._project.project_dir, s)) for s in settings_file_names
+#             ]
+#             for file_name in abs_settings_paths:
+#                 try:
+#                     with open(file_name) as input_file:
+#                         data = json.load(input_file)
+#                         database_path = data["database path"]
+#                         settings = gdx.Settings.from_dict(data)
+#                         self._settings[database_path] = settings
+#                 except FileNotFoundError:
+#                     self._toolbox.msg_warning.emit(
+#                         "{} not found. Using default settings for exporting.".format(file_name)
+#                     )
+# =======
         super().__init__(name, description, x, y, toolbox.project(), logger)
         self._toolbox = toolbox
         self._settings_packs = dict()
@@ -106,7 +101,6 @@
             settings_pack = _SettingsPack.from_dict(pack, url)
             settings_pack.notifications.changed_due_to_settings_state.connect(self._report_notifications)
             self._settings_packs[url] = settings_pack
->>>>>>> 76e6b244
         self._activated = False
         self._project.db_mngr.session_committed.connect(self._update_settings_after_db_commit)
 
@@ -395,19 +389,12 @@
     def item_dict(self):
         """Returns a dictionary corresponding to this item's configuration."""
         d = super().item_dict()
-<<<<<<< HEAD
-        # Convert input db paths to relative
-        db_to_rel_file_name_map = dict()
-        d["database_urls"] = [serialize_url(url, self._project.project_dir) for url in self._database_to_file_name_map]
-        for serialized_db, (db, output_file_name) in zip(d["database_urls"], self._database_to_file_name_map.items()):
-            db_to_rel_file_name_map[serialized_db["path"]] = os.path.relpath(
-                os.path.join(self.data_dir, output_file_name), self._project.project_dir
-            )
-        d["database_to_file_name_map"] = db_to_rel_file_name_map
-        settings_file_names = self._save_settings()
-        # Convert settings file paths to relative
-        settings_files_relpath = [os.path.relpath(s, self._project.project_dir) for s in settings_file_names]
-        d["settings_file_names"] = settings_files_relpath
+        packs = list()
+        for url, pack in self._settings_packs.items():
+            pack_dict = pack.to_dict()
+            pack_dict["database_url"] = url
+            packs.append(pack_dict)
+        d["settings_packs"] = packs
         return d
 
     @staticmethod
@@ -427,35 +414,9 @@
         new_exporter["database_urls"] = database_urls
         return new_exporter
 
-    def _update_settings_from_settings_window(self, database_path):
-        """Updates the export settings for given database from the settings window."""
-        settings_window = self._settings_windows[database_path]
-        self._settings[database_path] = settings_window.settings
-        settings_window.close()
-
     def _discard_settings_window(self, database_path):
         """Discards the settings window for given database."""
         del self._settings_windows[database_path]
-
-    def _save_settings(self):
-        """Saves all export settings to .json files in the item's data directory."""
-        file_names = list()
-        for index, (database_path, settings) in enumerate(self._settings.items()):
-            settings_dictionary = settings.to_dict()
-            settings_dictionary["database path"] = database_path
-            file_name = os.path.join(self.data_dir, "export_settings_{}.json".format(index + 1))
-            with open(file_name, "w") as output_file:
-                json.dump(settings_dictionary, output_file, sort_keys=True, indent=4)
-                file_names.append(file_name)
-        return file_names
-=======
-        packs = list()
-        for url, pack in self._settings_packs.items():
-            pack_dict = pack.to_dict()
-            pack_dict["database_url"] = url
-            packs.append(pack_dict)
-        d["settings_packs"] = packs
-        return d
 
     def _send_settings_to_window(self, database_url):
         """Resets settings in given export settings window."""
@@ -465,7 +426,6 @@
         indexing_settings = deepcopy(settings_pack.indexing_settings)
         additional_parameter_indexing_domains = list(settings_pack.additional_domains)
         window.reset_settings(settings, indexing_settings, additional_parameter_indexing_domains)
->>>>>>> 76e6b244
 
     def update_name_label(self):
         """See base class."""
