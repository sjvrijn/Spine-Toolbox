--- conflicted
+++ resolved
@@ -13,11 +13,7 @@
 # Form implementation generated from reading ui file 'C:\data\GIT\SPINETOOLBOX\bin\..\spinetoolbox\project_items\exporter\ui\gdx_export_settings.ui',
 # licensing of 'C:\data\GIT\SPINETOOLBOX\bin\..\spinetoolbox\project_items\exporter\ui\gdx_export_settings.ui' applies.
 #
-<<<<<<< HEAD
-# Created: Thu Nov 21 19:48:07 2019
-=======
-# Created: Fri Nov 22 18:44:04 2019
->>>>>>> 3a73edd0
+# Created: Tue Nov 26 18:11:58 2019
 #      by: pyside2-uic  running on PySide2 5.11.2
 #
 # WARNING! All changes made in this file will be lost!
