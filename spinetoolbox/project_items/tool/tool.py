######################################################################################################################
# Copyright (C) 2017 - 2019 Spine project consortium
# This file is part of Spine Toolbox.
# Spine Toolbox is free software: you can redistribute it and/or modify it under the terms of the GNU Lesser General
# Public License as published by the Free Software Foundation, either version 3 of the License, or (at your option)
# any later version. This program is distributed in the hope that it will be useful, but WITHOUT ANY WARRANTY;
# without even the implied warranty of MERCHANTABILITY or FITNESS FOR A PARTICULAR PURPOSE. See the GNU Lesser General
# Public License for more details. You should have received a copy of the GNU Lesser General Public License along with
# this program. If not, see <http://www.gnu.org/licenses/>.
######################################################################################################################

"""
Tool class.

:author: P. Savolainen (VTT)
:date:   19.12.2017
"""
import fnmatch
import logging
import os
import shutil
import tempfile
import pathlib
import glob
from PySide2.QtCore import Slot, Qt, QUrl, QFileInfo, QTimeLine, QFileSystemWatcher
from PySide2.QtGui import QDesktopServices, QStandardItemModel, QStandardItem
from PySide2.QtWidgets import QFileIconProvider
from spinetoolbox.executioner import ExecutionState
from spinetoolbox.project_item import ProjectItem, ProjectItemResource
from spinetoolbox.config import TOOL_OUTPUT_DIR
from spinetoolbox.widgets.custom_menus import ToolSpecificationOptionsPopupmenu
from spinetoolbox.project_items.tool.widgets.custom_menus import ToolContextMenu
from spinetoolbox.helpers import create_dir, create_output_dir_timestamp


class Tool(ProjectItem):
    def __init__(self, toolbox, name, description, x, y, tool="", execute_in_work=True):
        """Tool class.

        Args:
            toolbox (ToolboxUI): QMainWindow instance
            name (str): Object name
            description (str): Object description
            x (float): Initial X coordinate of item icon
            y (float): Initial Y coordinate of item icon
            tool (str): Name of this Tool's Tool specification
            execute_in_work (bool): Execute associated Tool specification in work (True) or source directory (False)
        """
        super().__init__(toolbox, name, description, x, y)
        self.source_file_model = QStandardItemModel()
        self.populate_source_file_model(None)
        self.input_file_model = QStandardItemModel()
        self.populate_input_file_model(None)
        self.opt_input_file_model = QStandardItemModel()
        self.populate_opt_input_file_model(None)
        self.output_file_model = QStandardItemModel()
        self.populate_output_file_model(None)
        self.specification_model = QStandardItemModel()
        self.populate_specification_model(False)
        self.source_files = list()
        self.execute_in_work = execute_in_work
        self._tool_specification = self._toolbox.tool_specification_model.find_tool_specification(tool)
        if tool != "" and not self._tool_specification:
            # Clarifications for user
            self._toolbox.msg_error.emit(
                "Tool <b>{0}</b> should have a Tool "
                "specification <b>{1}</b> but it was not found".format(self.name, tool)
            )
        self.set_tool_specification(self._tool_specification)
        if not self._tool_specification:
            self._tool_specification_name = ""
        else:
            self._tool_specification_name = self.tool_specification().name
        self.tool_specification_options_popup_menu = None
        self.instance = None  # Instance of this Tool that can be sent to a subprocess for processing
        self.extra_cmdline_args = ''  # This may be used for additional Tool specific command line arguments
        # Base directory for execution, maybe it should be called `execution_dir`
        self.basedir = None
        # Make directory for results
        self.output_dir = os.path.join(self.data_dir, TOOL_OUTPUT_DIR)
        self.output_dir_watcher = QFileSystemWatcher(self)
        self.watch_output_dir()
        self.output_dir_watcher.directoryChanged.connect(lambda path: self.item_changed.emit())

    def watch_output_dir(self):
        if not os.path.isdir(self.output_dir):
            return
        self.output_dir_watcher.addPath(self.output_dir)
        sub_dir_paths = [os.path.join(root, d) for root, dirs, _ in os.walk(self.output_dir) for d in dirs]
        self.output_dir_watcher.addPaths(sub_dir_paths)

    @staticmethod
    def item_type():
        """See base class."""
        return "Tool"

    @staticmethod
    def category():
        """See base class."""
        return "Tools"

    def make_signal_handler_dict(self):
        """Returns a dictionary of all shared signals and their handlers.
        This is to enable simpler connecting and disconnecting."""
        s = super().make_signal_handler_dict()
        s[self._properties_ui.toolButton_tool_open_dir.clicked] = lambda checked=False: self.open_directory()
        s[self._properties_ui.pushButton_tool_results.clicked] = self.open_results
        s[self._properties_ui.comboBox_tool.currentIndexChanged] = self.update_tool_specification
        s[self._properties_ui.radioButton_execute_in_work.toggled] = self.update_execution_mode
        return s

    def activate(self):
        """Restore selections and connect signals."""
        self.restore_selections()
        super().connect_signals()

    def deactivate(self):
        """Save selections and disconnect signals."""
        self.save_selections()
        if not super().disconnect_signals():
            logging.error("Item %s deactivation failed.", self.name)
            return False
        return True

    def restore_selections(self):
        """Restore selections into shared widgets when this project item is selected."""
        self._properties_ui.label_tool_name.setText(self.name)
        self._properties_ui.treeView_specification.setModel(self.specification_model)
        if self._tool_specification_name == "":
            self._properties_ui.comboBox_tool.setCurrentIndex(-1)
            self.set_tool_specification(None)
        else:
            tool_specification = self._toolbox.tool_specification_model.find_tool_specification(
                self._tool_specification_name
            )
            row = self._toolbox.tool_specification_model.tool_specification_row(self._tool_specification_name)
            self._properties_ui.comboBox_tool.setCurrentIndex(row)  # Row in tool temp model
            self.set_tool_specification(tool_specification)

    def save_selections(self):
        """Save selections in shared widgets for this project item into instance variables."""
        if not self._tool_specification:
            self._tool_specification_name = ""
        else:
            self._tool_specification_name = self.tool_specification().name
        self.execute_in_work = self._properties_ui.radioButton_execute_in_work.isChecked()

    @Slot(bool, name="update_execution_mode")
    def update_execution_mode(self, checked):
        """Slot for execute in work radio button toggled signal."""
        self.execute_in_work = checked

    @Slot(int, name="update_tool_specification")
    def update_tool_specification(self, row):
        """Update Tool specification according to selection in the specification comboBox.

        Args:
            row (int): Selected row in the comboBox
        """
        if row == -1:
            self._properties_ui.comboBox_tool.setCurrentIndex(-1)
            self.set_tool_specification(None)
        else:
            new_tool = self._toolbox.tool_specification_model.tool_specification(row)
            self.set_tool_specification(new_tool)

    def set_tool_specification(self, tool_specification):
        """Sets Tool specification for this Tool. Removes Tool specification if None given as argument.

        Args:
            tool_specification (ToolSpecification): Tool specification of this Tool. None removes the specification.
        """
        self._tool_specification = tool_specification
        self.update_tool_models()
        self.update_tool_ui()
        self.item_changed.emit()

    def update_tool_ui(self):
        """Update Tool UI to show Tool specification details. Used when Tool specification is changed.
        Overrides execution mode (work or source) with the specification default."""
        if not self._properties_ui:
            # This happens when calling self.set_tool_specification() in the __init__ method,
            # because the UI only becomes available *after* adding the item to the project_item_model... problem??
            return
        if not self.tool_specification():
            self._properties_ui.lineEdit_tool_args.setText("")
            self._properties_ui.radioButton_execute_in_work.setChecked(True)
        else:
            self._properties_ui.lineEdit_tool_args.setText(" ".join(self.tool_specification().cmdline_args))
            if self.execute_in_work:
                self._properties_ui.radioButton_execute_in_work.setChecked(True)
            else:
                self._properties_ui.radioButton_execute_in_source.setChecked(True)
        self.tool_specification_options_popup_menu = ToolSpecificationOptionsPopupmenu(self._toolbox, self)
        self._properties_ui.toolButton_tool_specification.setMenu(self.tool_specification_options_popup_menu)
        self._properties_ui.treeView_specification.expandAll()

    def update_tool_models(self):
        """Update Tool models with Tool specification details. Used when Tool specification is changed.
        Overrides execution mode (work or source) with the specification default."""
        if not self.tool_specification():
            self.populate_source_file_model(None)
            self.populate_input_file_model(None)
            self.populate_opt_input_file_model(None)
            self.populate_output_file_model(None)
            self.populate_specification_model(populate=False)
        else:
            self.populate_source_file_model(self.tool_specification().includes)
            self.populate_input_file_model(self.tool_specification().inputfiles)
            self.populate_opt_input_file_model(self.tool_specification().inputfiles_opt)
            self.populate_output_file_model(self.tool_specification().outputfiles)
            self.populate_specification_model(populate=True)
            self.execute_in_work = self.tool_specification().execute_in_work

    @Slot(bool, name="open_results")
    def open_results(self, checked=False):
        """Open output directory in file browser."""
        if not os.path.exists(self.output_dir):
            self._toolbox.msg_warning.emit(
                "Tool <b>{0}</b> has no results. " "Click Execute to generate them.".format(self.name)
            )
            return
        url = "file:///" + self.output_dir
        # noinspection PyTypeChecker, PyCallByClass, PyArgumentList
        res = QDesktopServices.openUrl(QUrl(url, QUrl.TolerantMode))
        if not res:
            self._toolbox.msg_error.emit("Failed to open directory: {0}".format(self.output_dir))

    @Slot(name="edit_tool_specification")
    def edit_tool_specification(self):
        """Open Tool specification editor for the Tool specification attached to this Tool."""
        index = self._toolbox.tool_specification_model.tool_specification_index(self.tool_specification().name)
        self._toolbox.edit_tool_specification(index)

    @Slot(name="open_tool_specification_file")
    def open_tool_specification_file(self):
        """Open Tool specification file."""
        index = self._toolbox.tool_specification_model.tool_specification_index(self.tool_specification().name)
        self._toolbox.open_tool_specification_file(index)

    @Slot(name="open_tool_main_program_file")
    def open_tool_main_program_file(self):
        """Open Tool specification main program file in an external text edit application."""
        index = self._toolbox.tool_specification_model.tool_specification_index(self.tool_specification().name)
        self._toolbox.open_tool_main_program_file(index)

    @Slot(name="open_tool_main_directory")
    def open_tool_main_directory(self):
        """Open directory where the Tool specification main program is located in file explorer."""
        if not self.tool_specification():
            return
        dir_url = "file:///" + self.tool_specification().path
        self._toolbox.open_anchor(QUrl(dir_url, QUrl.TolerantMode))

    def tool_specification(self):
        """Returns Tool specification."""
        return self._tool_specification

    def populate_source_file_model(self, items):
        """Add required source files (includes) into a model.
        If items is None or an empty list, model is cleared."""
        self.source_file_model.clear()
        if items is not None:
            for item in items:
                qitem = QStandardItem(item)
                qitem.setFlags(~Qt.ItemIsEditable)
                qitem.setData(QFileIconProvider().icon(QFileInfo(item)), Qt.DecorationRole)
                self.source_file_model.appendRow(qitem)

    def populate_input_file_model(self, items):
        """Add required Tool input files into a model.
        If items is None or an empty list, model is cleared."""
        self.input_file_model.clear()
        if items is not None:
            for item in items:
                qitem = QStandardItem(item)
                qitem.setFlags(~Qt.ItemIsEditable)
                qitem.setData(QFileIconProvider().icon(QFileInfo(item)), Qt.DecorationRole)
                self.input_file_model.appendRow(qitem)

    def populate_opt_input_file_model(self, items):
        """Add optional Tool specification files into a model.
        If items is None or an empty list, model is cleared."""
        self.opt_input_file_model.clear()
        if items is not None:
            for item in items:
                qitem = QStandardItem(item)
                qitem.setFlags(~Qt.ItemIsEditable)
                qitem.setData(QFileIconProvider().icon(QFileInfo(item)), Qt.DecorationRole)
                self.opt_input_file_model.appendRow(qitem)

    def populate_output_file_model(self, items):
        """Add Tool output files into a model.
         If items is None or an empty list, model is cleared."""
        self.output_file_model.clear()
        if items is not None:
            for item in items:
                qitem = QStandardItem(item)
                qitem.setFlags(~Qt.ItemIsEditable)
                qitem.setData(QFileIconProvider().icon(QFileInfo(item)), Qt.DecorationRole)
                self.output_file_model.appendRow(qitem)

    def populate_specification_model(self, populate):
        """Add all tool specifications to a single QTreeView.

        Args:
            populate (bool): False to clear model, True to populate.
        """
        self.specification_model.clear()
        self.specification_model.setHorizontalHeaderItem(0, QStandardItem("Template specification"))  # Add header
        # Add category items
        source_file_category_item = QStandardItem("Source files")
        input_category_item = QStandardItem("Input files")
        opt_input_category_item = QStandardItem("Optional input files")
        output_category_item = QStandardItem("Output files")
        self.specification_model.appendRow(source_file_category_item)
        self.specification_model.appendRow(input_category_item)
        self.specification_model.appendRow(opt_input_category_item)
        self.specification_model.appendRow(output_category_item)
        if populate:
            if self.source_file_model.rowCount() > 0:
                for row in range(self.source_file_model.rowCount()):
                    text = self.source_file_model.item(row).data(Qt.DisplayRole)
                    qitem = QStandardItem(text)
                    qitem.setFlags(~Qt.ItemIsEditable)
                    qitem.setData(QFileIconProvider().icon(QFileInfo(text)), Qt.DecorationRole)
                    source_file_category_item.appendRow(qitem)
            if self.input_file_model.rowCount() > 0:
                for row in range(self.input_file_model.rowCount()):
                    text = self.input_file_model.item(row).data(Qt.DisplayRole)
                    qitem = QStandardItem(text)
                    qitem.setFlags(~Qt.ItemIsEditable)
                    qitem.setData(QFileIconProvider().icon(QFileInfo(text)), Qt.DecorationRole)
                    input_category_item.appendRow(qitem)
            if self.opt_input_file_model.rowCount() > 0:
                for row in range(self.opt_input_file_model.rowCount()):
                    text = self.opt_input_file_model.item(row).data(Qt.DisplayRole)
                    qitem = QStandardItem(text)
                    qitem.setFlags(~Qt.ItemIsEditable)
                    qitem.setData(QFileIconProvider().icon(QFileInfo(text)), Qt.DecorationRole)
                    opt_input_category_item.appendRow(qitem)
            if self.output_file_model.rowCount() > 0:
                for row in range(self.output_file_model.rowCount()):
                    text = self.output_file_model.item(row).data(Qt.DisplayRole)
                    qitem = QStandardItem(text)
                    qitem.setFlags(~Qt.ItemIsEditable)
                    qitem.setData(QFileIconProvider().icon(QFileInfo(text)), Qt.DecorationRole)
                    output_category_item.appendRow(qitem)

    def update_name_label(self):
        """Update Tool tab name label. Used only when renaming project items."""
        self._properties_ui.label_tool_name.setText(self.name)

    def _update_basedir(self):
        """Updates the path to the base directory for tool execution, depending on `execute_in_work`.
        """
        if self.basedir is not None:
            return
        if self.execute_in_work:
            work_dir = self._project.work_dir
            self.basedir = tempfile.mkdtemp(
                suffix='__toolbox', prefix=self.tool_specification().short_name + '__', dir=work_dir
            )
        else:
            self.basedir = self.tool_specification().path

    def _invalidate_basedir(self):
        """Invalidates the base directory. Called after execution."""
        self.basedir = None

    def available_resources_downstream(self, upstream_resources):
        """See base class."""
        self._update_basedir()
        resources = list()
        for i in range(self.output_file_model.rowCount()):
            filename = self.output_file_model.item(i, 0).data(Qt.DisplayRole)
            output_file = os.path.abspath(os.path.join(self.basedir, filename))
            resource = ProjectItemResource(
                self, "file", url=pathlib.Path(output_file).as_uri(), metadata=dict(ready=False)
            )
            resources.append(resource)
        return resources

    def _do_execute(self, resources_upstream, resources_downstream):
        """Executes this Tool."""
        state = self._get_execution_state(resources_upstream, resources_downstream)
        if state in (ExecutionState.CONTINUE, ExecutionState.ABORT):
            self._invalidate_basedir()
        return state

    def _get_execution_state(self, resources_upstream, resources_downstream):
        if not self.tool_specification():
            self._toolbox.msg_warning.emit("Tool <b>{0}</b> has no Tool specification to execute".format(self.name))
            return ExecutionState.CONTINUE
        self._update_basedir()  # Not really needed, since `ResourceMap.update` calls `available_resources_downstream`
        if self.execute_in_work:
            work_or_source = "work"
<<<<<<< HEAD
            work_dir = self._toolbox.work_dir
            if not work_dir:
                self._toolbox.msg_error.emit("Work directory missing. Please check Settings.")
                exec_inst.project_item_execution_finished_signal.emit(-1)  # abort
                return
            self.basedir = tempfile.mkdtemp(
                suffix='__toolbox', prefix=self.tool_specification().short_name + '__', dir=work_dir
            )
            # Make work directory anchor with path as tooltip
            work_anchor = (
                "<a style='color:#99CCFF;' title='"
                + self.basedir
                + "' href='file:///"
                + self.basedir
                + "'>work directory</a>"
            )
            self._toolbox.msg.emit(
                "*** Copying Tool specification <b>{0}</b> source files to {1} ***".format(
                    self.tool_specification().name, work_anchor
                )
            )
=======
>>>>>>> 881d6ddc
            if not self.copy_program_files():
                self._toolbox.msg_error.emit("Copying program files to base directory failed.")
                return ExecutionState.ABORT
        else:
            work_or_source = "source"
        # Make source directory anchor with path as tooltip
        anchor = "<a style='color:#99CCFF;' title='{0}' href='file:///{0}'>{1} directory</a>".format(
            self.basedir, work_or_source
        )
        self._toolbox.msg.emit(
            "*** Executing Tool specification <b>{0}</b> in {1} ***".format(self.tool_specification().name, anchor)
        )
        # Find required input files for ToolInstance (if any)
        if self.input_file_model.rowCount() > 0:
            self._toolbox.msg.emit("*** Checking Tool specification requirements ***")
            n_dirs, n_files = self.count_files_and_dirs()
            # logging.debug("Tool requires {0} dirs and {1} files".format(n_dirs, n_files))
            if n_files > 0:
                self._toolbox.msg.emit("*** Searching for required input files ***")
                file_paths = self.find_input_files(resources_upstream)
                not_found = [k for k, v in file_paths.items() if v is None]
                if not_found:
                    self._toolbox.msg_error.emit("Required file(s) <b>{0}</b> not found".format(", ".join(not_found)))
                    return ExecutionState.ABORT
                # Required files and dirs should have been found at this point, so create instance
                self._toolbox.msg.emit("*** Copying input files to {0} directory ***".format(work_or_source))
                # Copy input files to ToolInstance work or source directory
                if not self.copy_input_files(file_paths):
                    self._toolbox.msg_error.emit("Copying input files failed. Tool execution aborted.")
                    return ExecutionState.ABORT
            else:  # just for testing
                # logging.debug("No input files to copy")
                pass
            if n_dirs > 0:
                self._toolbox.msg.emit("*** Creating input subdirectories to {0} directory ***".format(work_or_source))
                if not self.create_input_dirs():
                    # Creating directories failed -> abort
                    self._toolbox.msg_error.emit("Creating input subdirectories failed. Tool execution aborted.")
                    return ExecutionState.ABORT
        # Check if there are any optional input files to copy
        if self.opt_input_file_model.rowCount() > 0:
            self._toolbox.msg.emit("*** Searching for optional input files ***")
            optional_file_paths = self.find_optional_input_files(resources_upstream)
            for k, v in optional_file_paths.items():
                self._toolbox.msg.emit("\tFound <b>{0}</b> files matching pattern <b>{1}</b>".format(len(v), k))
            if not self.copy_optional_input_files(optional_file_paths):
                self._toolbox.msg_warning.emit("Copying optional input files failed")
        if not self.create_output_dirs():
            self._toolbox.msg_error.emit("Creating output subdirectories failed. Tool execution aborted.")
            return ExecutionState.ABORT
        self.get_icon().start_animation()
        self.instance = self.tool_specification().create_tool_instance(self.basedir)
        self.instance.prepare()  # Make command and stuff
        self.instance.instance_finished_signal.connect(self.handle_execution_finished)
        self._toolbox.msg.emit(
            "*** Starting instance of Tool specification <b>{0}</b> ***".format(self.tool_specification().name)
        )
        self.instance.execute()
        return ExecutionState.WAIT  # handle_execution_finished() will declare whether to continue or not

    def count_files_and_dirs(self):
        """Count the number of files and directories in required input files model.

        Returns:
            Tuple containing the number of required files and directories.
        """
        n_dir = 0
        n_file = 0
        for i in range(self.input_file_model.rowCount()):
            req_file_path = self.input_file_model.item(i, 0).data(Qt.DisplayRole)
            # Check if this a directory or a file
            _, filename = os.path.split(req_file_path)
            if not filename:
                # It's a directory
                n_dir += 1
            else:
                # It's a file
                n_file += 1
        return n_dir, n_file

    def create_input_dirs(self):
        """Iterate items in required input files and check
        if there are any directories to create. Create found
        directories directly to work or source directory.

        Returns:
            Boolean variable depending on success
        """
        for i in range(self.input_file_model.rowCount()):
            req_file_path = self.input_file_model.item(i, 0).data(Qt.DisplayRole)
            # Check if this a directory or a file
            path, filename = os.path.split(req_file_path)
            if not filename:
                # It's a directory
                # logging.debug("path {0} should be created to work folder".format(path))
                path_to_create = os.path.join(self.basedir, path)
                try:
                    create_dir(path_to_create)
                except OSError:
                    self._toolbox.msg_error.emit(
                        "[OSError] Creating directory {0} failed." " Check permissions.".format(path_to_create)
                    )
                    return False
                self._toolbox.msg.emit("\tDirectory <b>{0}{1}</b> created".format(os.path.sep, path))
            else:
                # It's a file -> skip
                pass
        return True

    def copy_input_files(self, paths):
        """Copy input files from given paths to work or source directory, depending on
        where the Tool specification requires them to be.

        Args:
            paths (dict): Key is path to destination file, value is path to source file.

        Returns:
            Boolean variable depending on operation success
        """
        n_copied_files = 0
        for dst, src_path in paths.items():
            if not os.path.exists(src_path):
                self._toolbox.msg_error.emit("\tFile <b>{0}</b> does not exist".format(src_path))
                return False
            # Join work directory path to dst (dst is the filename including possible subfolders, e.g. 'input/f.csv')
            dst_path = os.path.abspath(os.path.join(self.basedir, dst))
            # Create subdirectories if necessary
            dst_subdir, fname = os.path.split(dst)
            if not dst_subdir:
                # No subdirectories to create
                self._toolbox.msg.emit("\tCopying file <b>{0}</b>".format(fname))
            else:
                # Create subdirectory structure to work or source directory
                work_subdir_path = os.path.abspath(os.path.join(self.basedir, dst_subdir))
                if not os.path.exists(work_subdir_path):
                    try:
                        create_dir(work_subdir_path)
                    except OSError:
                        self._toolbox.msg_error.emit(
                            "[OSError] Creating directory <b>{0}</b> failed.".format(work_subdir_path)
                        )
                        return False
                self._toolbox.msg.emit(
                    "\tCopying file <b>{0}</b> into subdirectory <b>{2}{1}</b>".format(fname, dst_subdir, os.path.sep)
                )
            try:
                shutil.copyfile(src_path, dst_path)
                n_copied_files += 1
            except OSError as e:
                self._toolbox.msg_error.emit("Copying file <b>{0}</b> to <b>{1}</b> failed".format(src_path, dst_path))
                self._toolbox.msg_error.emit("{0}".format(e))
                if e.errno == 22:
                    msg = (
                        "The reason might be:\n"
                        "[1] The destination file already exists and it cannot be "
                        "overwritten because it is locked by Julia or some other application.\n"
                        "[2] You don't have the necessary permissions to overwrite the file.\n"
                        "To solve the problem, you can try the following:\n[1] Execute the Tool in work "
                        "directory.\n[2] If you are executing a Julia Tool with Julia 0.6.x, upgrade to "
                        "Julia 0.7 or newer.\n"
                        "[3] Close any other background application(s) that may have locked the file.\n"
                        "And try again.\n"
                    )
                    self._toolbox.msg_warning.emit(msg)
                return False
        self._toolbox.msg.emit("\tCopied <b>{0}</b> input file(s)".format(n_copied_files))
        return True

    def copy_optional_input_files(self, paths):
        """Copy optional input files from given paths to work or source directory, depending on
        where the Tool specification requires them to be.

        Args:
            paths (dict): Key is the optional file name pattern, value is a list of paths to source files.

        Returns:
            Boolean variable depending on operation success
        """
        n_copied_files = 0
        for dst, src_paths in paths.items():
            if not isinstance(src_paths, list):
                self._toolbox.msg_error.emit("Copying optional input files failed. src_paths should be a list.")
                return False
            for src_path in src_paths:
                if not os.path.exists(src_path):
                    self._toolbox.msg_error.emit("\tFile <b>{0}</b> does not exist".format(src_path))
                    continue
                # Get file name that matched the search pattern
                _, dst_fname = os.path.split(src_path)
                # Check if the search pattern included subdirectories (e.g. 'input/*.csv')
                # This means that /input/ directory should be created to work (or source) directory
                # before copying the files
                dst_subdir, _search_pattern = os.path.split(dst)
                if not dst_subdir:
                    # No subdirectories to create
                    self._toolbox.msg.emit("\tCopying optional file <b>{0}</b>".format(dst_fname))
                    dst_path = os.path.abspath(os.path.join(self.basedir, dst_fname))
                else:
                    # Create subdirectory structure to work or source directory
                    work_subdir_path = os.path.abspath(os.path.join(self.basedir, dst_subdir))
                    if not os.path.exists(work_subdir_path):
                        try:
                            create_dir(work_subdir_path)
                        except OSError:
                            self._toolbox.msg_error.emit(
                                "[OSError] Creating directory <b>{0}</b> failed.".format(work_subdir_path)
                            )
                            continue
                    self._toolbox.msg.emit(
                        "\tCopying optional file <b>{0}</b> into subdirectory <b>{2}{1}</b>".format(
                            dst_fname, dst_subdir, os.path.sep
                        )
                    )
                    dst_path = os.path.abspath(os.path.join(work_subdir_path, dst_fname))
                try:
                    shutil.copyfile(src_path, dst_path)
                    n_copied_files += 1
                except OSError as e:
                    self._toolbox.msg_error.emit(
                        "Copying optional file <b>{0}</b> to <b>{1}</b> failed".format(src_path, dst_path)
                    )
                    self._toolbox.msg_error.emit("{0}".format(e))
                    if e.errno == 22:
                        msg = (
                            "The reason might be:\n"
                            "[1] The destination file already exists and it cannot be "
                            "overwritten because it is locked by Julia or some other application.\n"
                            "[2] You don't have the necessary permissions to overwrite the file.\n"
                            "To solve the problem, you can try the following:\n[1] Execute the Tool in work "
                            "directory.\n[2] If you are executing a Julia Tool with Julia 0.6.x, upgrade to "
                            "Julia 0.7 or newer.\n"
                            "[3] Close any other background application(s) that may have locked the file.\n"
                            "And try again.\n"
                        )
                        self._toolbox.msg_warning.emit(msg)
        self._toolbox.msg.emit("\tCopied <b>{0}</b> optional input file(s)".format(n_copied_files))
        return True

    def copy_program_files(self):
        """Copies Tool specification source files to base directory."""
        # Make work directory anchor with path as tooltip
        work_anchor = "<a style='color:#99CCFF;' title='{0}' href='file:///{0}'>work directory</a>".format(self.basedir)
        self._toolbox.msg.emit(
            "*** Copying Tool specification <b>{0}</b> program files to {1} ***".format(
                self.tool_specification().name, work_anchor
            )
        )
        n_copied_files = 0
        for i in range(self.source_file_model.rowCount()):
            filepath = self.source_file_model.item(i, 0).data(Qt.DisplayRole)
            dirname, file_pattern = os.path.split(filepath)
            src_dir = os.path.join(self.tool_specification().path, dirname)
            dst_dir = os.path.join(self.basedir, dirname)
            # Create the destination directory
            try:
                create_dir(dst_dir)
            except OSError:
                self._toolbox.msg_error.emit("Creating directory <b>{0}</b> failed".format(dst_dir))
                return False
            # Copy file if necessary
            if file_pattern:
                for src_file in glob.glob(os.path.abspath(os.path.join(src_dir, file_pattern))):
                    dst_file = os.path.abspath(os.path.join(dst_dir, os.path.basename(src_file)))
                    # logging.debug("Copying file {} to {}".format(src_file, dst_file))
                    try:
                        shutil.copyfile(src_file, dst_file)
                        n_copied_files += 1
                    except OSError as e:
                        logging.error(e)
                        self._toolbox.msg_error.emit(
                            "\tCopying file <b>{0}</b> to <b>{1}</b> failed".format(src_file, dst_file)
                        )
                        return False
        if n_copied_files == 0:
            self._toolbox.msg_warning.emit("Warning: No files copied")
        else:
            self._toolbox.msg.emit("\tCopied <b>{0}</b> file(s)".format(n_copied_files))
        return True

    def find_input_files(self, resources_upstream):
        """Iterates files in required input files model and looks for them from upstream items.

        Args:
            resources_upstream (list): resources available from upstream items

        Returns:
            Dictionary mapping required files to path where they are found, or to None if not found
        """
        file_paths = dict()
        for i in range(self.input_file_model.rowCount()):
            req_file_path = self.input_file_model.item(i, 0).data(Qt.DisplayRole)
            # Just get the filename if there is a path attached to the file
            _, filename = os.path.split(req_file_path)
            if not filename:
                # It's a directory
                continue
            file_paths[req_file_path] = self.find_file(filename, resources_upstream)
        return file_paths

    def find_optional_input_files(self, resources_upstream):
        """Tries to find optional input files from previous project items in the DAG. Returns found paths.

        Args:
            resources_upstream (list): resources available from upstream items

        Returns:
            Dictionary of optional input file paths or an empty dictionary if no files found. Key is the
            optional input item and value is a list of paths that matches the item.
        """
        file_paths = dict()
        for i in range(self.opt_input_file_model.rowCount()):
            file_path = self.opt_input_file_model.item(i, 0).data(Qt.DisplayRole)
            # Just get the filename if there is a path attached to the file
            _, pattern = os.path.split(file_path)  # Filename may be a pattern (contains wildcards * or ?)
            if not pattern:
                # It's a directory -> skip
                continue
            found_files = self.find_optional_files(pattern, resources_upstream)
            if not found_files:
                self._toolbox.msg_warning.emit("\tNo files matching pattern <b>{0}</b> found".format(pattern))
            else:
                file_paths[file_path] = found_files
        return file_paths

    @staticmethod
    def available_filepaths_upstream(resources_upstream):
        """
        Returns filepaths from given available resources upstream.

        Args:
            resources_upstream (list): resources available from upstream items
        Returns:
            a list of file paths, possibly including patterns
        """
        filepaths = []
        for resource in resources_upstream:
            if resource.type_ == "file" or (resource.type_ == "database" and resource.scheme == "sqlite"):
                filepaths += glob.glob(resource.path)
        return filepaths

    def find_file(self, filename, resources_upstream):
        """Returns the first occurrence of full path to given file name in files available
        from the execution instance, or None if file was not found.

        Args:
            filename (str): Searched file name (no path) TODO: Change to pattern
            resources_upstream (list): list of resources available from upstream items

        Returns:
            str: Full path to file if found, None if not found
        """
        for filepath in self.available_filepaths_upstream(resources_upstream):
            _, file_candidate = os.path.split(filepath)
            if file_candidate == filename:
                # logging.debug("Found path for {0} from dc refs: {1}".format(filename, dc_ref))
                return filepath
        return None

    def find_optional_files(self, pattern, resources_upstream):
        """Returns a list of found paths to files that match the given pattern in files available
        from the execution instance.

        Args:
            pattern (str): file pattern
            resources_upstream (list): list of resources available from upstream items
        Returns:
            list: List of (full) paths
        """
        filepaths = self.available_filepaths_upstream(resources_upstream)
        # Find matches when pattern includes wildcards
        if "*" in pattern and not "?" in pattern:
            return fnmatch.filter(filepaths, pattern)  # Returns matches in list
        if "?" in pattern:
            # Separate file names from paths
            matches = list()
            for filepath in filepaths:
                _, fname = os.path.split(filepath)
                # Match just the filename to pattern
                if fnmatch.fnmatch(fname, pattern):  # Returns True or False if pattern matches fname
                    matches.append(filepath)
            return matches
        # Pattern is an exact filename (no wildcards)
        match = self.find_file(pattern, resources_upstream)
        if match is not None:
            return [match]
        return []

    @Slot(int, name="handle_execution_finished")
    def handle_execution_finished(self, return_code):
        """Tool specification execution finished.

        Args:
            return_code (int): Process exit code
        """
        self.get_icon().stop_animation()
        # Disconnect instance finished signal
        self.instance.instance_finished_signal.disconnect(self.handle_execution_finished)
        if return_code == 0:
            self._toolbox.msg_success.emit("Tool <b>{0}</b> execution finished".format(self.name))
        else:
            self._toolbox.msg_error.emit("Tool <b>{0}</b> execution failed".format(self.name))
        self.handle_output_files(return_code)
        self._invalidate_basedir()
        if not self._project.execution_instance:
            # Happens sometimes when Stop button is pressed
            return
        self._project.execution_instance.project_item_execution_finished_signal.emit(ExecutionState.CONTINUE)

    def handle_output_files(self, ret):
        """Creates a timestamped result directory for Tool specification output files. Starts copying Tool
        specification output files from work directory to result directory and print messages to Event
        Log depending on how the operation went.

        Args:
            ret (int): Tool specification process return value
        """
        output_dir_timestamp = create_output_dir_timestamp()  # Get timestamp when tool finished
        # Create an output folder with timestamp and copy output directly there
        if ret != 0:
            result_path = os.path.abspath(os.path.join(self.output_dir, 'failed', output_dir_timestamp))
        else:
            result_path = os.path.abspath(os.path.join(self.output_dir, output_dir_timestamp))
        try:
            create_dir(result_path)
        except OSError:
            self._toolbox.msg_error.emit(
                "\tError creating timestamped output directory. "
                "Tool specification output files not copied. Please check directory permissions."
            )
            return
        # Make link to output folder
        result_anchor = "<a style='color:#BB99FF;' title='{0}' href='file:///{0}'>results directory</a>".format(
            result_path
        )
        self._toolbox.msg.emit("*** Archiving output files to {0} ***".format(result_anchor))
        if self.output_file_model.rowCount() > 0:
            saved_files, failed_files = self.copy_output_files(result_path)
            if not saved_files:
                # If no files were saved
                self._toolbox.msg_error.emit("\tNo files saved")
            else:
                # If there are saved files
                # Split list into filenames and their paths
                filenames, _ = zip(*saved_files)
                self._toolbox.msg.emit("\tThe following output files were saved to results directory")
                for filename in filenames:
                    self._toolbox.msg.emit("\t\t<b>{0}</b>".format(filename))
            if failed_files:
                # If saving some or all files failed
                self._toolbox.msg_warning.emit("\tThe following output files were not found")
                for failed_file in failed_files:
                    failed_fname = os.path.split(failed_file)[1]
                    self._toolbox.msg_warning.emit("\t\t<b>{0}</b>".format(failed_fname))
        else:
            tip_anchor = (
                "<a style='color:#99CCFF;' title='When you add output files to the Tool specification,\n "
                "they will be archived into results directory. Also, output files are passed to\n "
                "subsequent project items.' href='#'>Tip</a>"
            )
            self._toolbox.msg_warning.emit(
                "\tNo output files defined for this Tool specification. {0}".format(tip_anchor)
            )

    def create_output_dirs(self):
        """Makes sure that work directory has the necessary output directories for Tool output files.
        Checks only "outputfiles" list. Alternatively you can add directories to "inputfiles" list
        in the tool definition file.

        Returns:
            bool: True for success, False otherwise.

        Raises:
            OSError: If creating an output directory to work fails.
        """
        # TODO: Remove duplicate directory names from the list of created directories.
        for i in range(self.output_file_model.rowCount()):
            out_file_path = self.output_file_model.item(i, 0).data(Qt.DisplayRole)
            dirname = os.path.split(out_file_path)[0]
            if dirname == '':
                continue
            dst_dir = os.path.join(self.basedir, dirname)
            try:
                create_dir(dst_dir)
            except OSError:
                self._toolbox.msg_error.emit("Creating work output directory '{}' failed".format(dst_dir))
                return False
        return True

    def copy_output_files(self, target_dir):
        """Copies Tool specification output files from work directory to given target directory.

        Args:
            target_dir (str): Destination directory for Tool specification output files

        Returns:
            tuple: Contains two lists. The first list contains paths to successfully
            copied files. The second list contains paths (or patterns) of Tool specification
            output files that were not found.

        Raises:
            OSError: If creating a directory fails.
        """
        failed_files = list()
        saved_files = list()
        # logging.debug("Saving result files to <{0}>".format(target_dir))
        for i in range(self.output_file_model.rowCount()):
            pattern = self.output_file_model.item(i, 0).data(Qt.DisplayRole)
            # Create subdirectories if necessary
            dst_subdir, fname_pattern = os.path.split(pattern)
            # logging.debug("pattern:{0} dst_subdir:{1} fname_pattern:{2}".format(pattern, dst_subdir, fname_pattern))
            target = os.path.abspath(os.path.join(target_dir, dst_subdir))
            if not os.path.exists(target):
                try:
                    create_dir(target)
                except OSError:
                    self._toolbox.msg_error.emit("[OSError] Creating directory <b>{0}</b> failed.".format(target))
                    continue
                self._toolbox.msg.emit("\tCreated result subdirectory <b>{0}{1}</b>".format(os.path.sep, dst_subdir))
            # Check for wildcards in pattern
            if ('*' in pattern) or ('?' in pattern):
                for fname_path in glob.glob(os.path.abspath(os.path.join(self.basedir, pattern))):
                    # fname_path is a full path
                    fname = os.path.split(fname_path)[1]  # File name (no path)
                    dst = os.path.abspath(os.path.join(target, fname))
                    full_fname = os.path.join(dst_subdir, fname)
                    try:
                        shutil.copyfile(fname_path, dst)
                        saved_files.append((full_fname, dst))
                    except OSError:
                        self._toolbox.msg_error.emit(
                            "[OSError] Copying pattern {0} to {1} failed".format(fname_path, dst)
                        )
                        failed_files.append(full_fname)
            else:
                output_file = os.path.abspath(os.path.join(self.basedir, pattern))
                # logging.debug("Looking for {0}".format(output_file))
                if not os.path.isfile(output_file):
                    failed_files.append(pattern)
                    continue
                # logging.debug("Saving file {0}".format(fname_pattern))
                dst = os.path.abspath(os.path.join(target, fname_pattern))
                # logging.debug("Copying to {0}".format(dst))
                try:
                    shutil.copyfile(output_file, dst)
                    saved_files.append((pattern, dst))
                except OSError:
                    self._toolbox.msg_error.emit(
                        "[OSError] Copying output file {0} to {1} failed".format(output_file, dst)
                    )
                    failed_files.append(pattern)
        return saved_files, failed_files

    def stop_execution(self):
        """Stops executing this Tool."""
        self.get_icon().stop_animation()
        self.instance.instance_finished_signal.disconnect(self.handle_execution_finished)
        self._toolbox.msg_warning.emit("Stopping Tool <b>{0}</b>".format(self.name))
        self.instance.terminate_instance()
        # Note: QSubProcess, PythonReplWidget, and JuliaREPLWidget emit project_item_execution_finished_signal

    def _do_handle_dag_changed(self, resources_upstream):
        """See base class."""
        if not self.tool_specification():
            self.add_notification(
                "This Tool is not connected to a Tool specification. Set it in the Tool Properties Panel."
            )
            return
        file_paths = self.find_input_files(resources_upstream)
        not_found = [k for k, v in file_paths.items() if v is None]
        if not_found:
            self.add_notification(
                "File(s) {0} needed to execute this Tool are not provided by any input item. "
                "Connect items that provide the required files to this Tool.".format(", ".join(not_found))
            )

    def item_dict(self):
        """Returns a dictionary corresponding to this item."""
        d = super().item_dict()
        if not self.tool_specification():
            d["tool"] = ""
        else:
            d["tool"] = self.tool_specification().name
        d["execute_in_work"] = self.execute_in_work
        return d

    def custom_context_menu(self, parent, pos):
        """Returns the context menu for this item.

        Args:
            parent (QWidget): The widget that is controlling the menu
            pos (QPoint): Position on screen
        """
        return ToolContextMenu(parent, self, pos)

    def apply_context_menu_action(self, parent, action):
        """Applies given action from context menu. Implement in subclasses as needed.

        Args:
            parent (QWidget): The widget that is controlling the menu
            action (str): The selected action
        """
        super().apply_context_menu_action(parent, action)
        if action == "Results...":
            self.open_results()
        elif action == "Stop":
            # Check that the wheel is still visible, because execution may have stopped before the user clicks Stop
            if self.get_icon().timer.state() != QTimeLine.Running:
                self._toolbox.msg.emit("Tool <b>{0}</b> is not running".format(self.name))
            else:
                self.stop_execution()  # Proceed with stopping
        elif action == "Edit Tool specification":
            self.edit_tool_specification()
        elif action == "Edit main program file...":
            self.open_tool_main_program_file()

    def rename(self, new_name):
        """Rename this item.

        Args:
            new_name (str): New name

        Returns:
            bool: Boolean value depending on success
        """
        ret = super().rename(new_name)
        if not ret:
            return False
        self.output_dir = os.path.join(self.data_dir, TOOL_OUTPUT_DIR)
        if self.output_dir_watcher.directories():
            self.output_dir_watcher.removePaths(self.output_dir_watcher.directories())
        self.watch_output_dir()
        return True

    def notify_destination(self, source_item):
        """See base class."""
        if source_item.item_type() == "Data Store":
            self._toolbox.msg.emit(
                "Link established. Data Store <b>{0}</b> url will "
                "be passed to Tool <b>{1}</b> when executing.".format(source_item.name, self.name)
            )
        elif source_item.item_type() == "Data Connection":
            self._toolbox.msg.emit(
                "Link established. Tool <b>{0}</b> will look for input "
                "files from <b>{1}</b>'s references and data directory.".format(self.name, source_item.name)
            )
        elif source_item.item_type() == "Exporter":
            self._toolbox.msg.emit(
                "Link established. The file exported by <b>{0}</b> will "
                "be passed to Tool <b>{1}</b> when executing.".format(source_item.name, self.name)
            )
        elif source_item.item_type() == "Tool":
            self._toolbox.msg.emit("Link established.")
        else:
            super().notify_destination(source_item)

    @staticmethod
    def default_name_prefix():
        """see base class"""
        return "Tool"<|MERGE_RESOLUTION|>--- conflicted
+++ resolved
@@ -395,12 +395,10 @@
         self._update_basedir()  # Not really needed, since `ResourceMap.update` calls `available_resources_downstream`
         if self.execute_in_work:
             work_or_source = "work"
-<<<<<<< HEAD
             work_dir = self._toolbox.work_dir
             if not work_dir:
                 self._toolbox.msg_error.emit("Work directory missing. Please check Settings.")
-                exec_inst.project_item_execution_finished_signal.emit(-1)  # abort
-                return
+                return ExecutionState.ABORT
             self.basedir = tempfile.mkdtemp(
                 suffix='__toolbox', prefix=self.tool_specification().short_name + '__', dir=work_dir
             )
@@ -417,8 +415,6 @@
                     self.tool_specification().name, work_anchor
                 )
             )
-=======
->>>>>>> 881d6ddc
             if not self.copy_program_files():
                 self._toolbox.msg_error.emit("Copying program files to base directory failed.")
                 return ExecutionState.ABORT
