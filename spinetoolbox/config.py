--- conflicted
+++ resolved
@@ -20,12 +20,8 @@
 import os
 
 SPINE_TOOLBOX_VERSION = "0.3.2"
-<<<<<<< HEAD
-REQUIRED_SPINEDB_API_VERSION = "0.1.8"
+REQUIRED_SPINEDB_API_VERSION = "0.1.9"
 LATEST_PROJECT_VERSION = 1
-=======
-REQUIRED_SPINEDB_API_VERSION = "0.1.9"
->>>>>>> ac22b0e6
 # SPINE GREEN HTML: #99cc33 RGBa: 153, 204, 51, 255
 # SPINE BLUE HTML: #004ac2 RGBa: 0, 74, 194, 255
 # Invalid characters for directory names
