--- conflicted
+++ resolved
@@ -21,13 +21,8 @@
 from pathlib import Path
 
 REQUIRED_SPINE_ENGINE_VERSION = "0.9.25"
-<<<<<<< HEAD
 REQUIRED_SPINEDB_API_VERSION = "0.11.4"
-PREFERRED_SPINE_ITEMS_VERSION = "0.4.47"
-=======
-REQUIRED_SPINEDB_API_VERSION = "0.11.3"
 PREFERRED_SPINE_ITEMS_VERSION = "0.4.48"
->>>>>>> aa2edd09
 LATEST_PROJECT_VERSION = 6
 
 # For the Add/Update SpineOpt wizard
