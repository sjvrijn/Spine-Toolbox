--- conflicted
+++ resolved
@@ -42,14 +42,10 @@
 # "." is actually valid in a folder name but this is
 # to prevent the user from creating folders like /..../
 
-<<<<<<< HEAD
-# Application path, configuration file path, default project path, and default work path
-=======
 # QGraphicsItem arbitrary properties
 ITEM_TYPE = 0
 
 # Application path, configuration file path and default project path
->>>>>>> e1b9be91
 if getattr(sys, "frozen", False):
     APPLICATION_PATH = os.path.realpath(os.path.dirname(sys.executable))
     CONFIGURATION_FILE = os.path.abspath(os.path.join(APPLICATION_PATH, "settings.conf"))
@@ -81,10 +77,6 @@
 
 # Tool types
 TOOL_TYPES = ['GAMS', 'Julia']
-<<<<<<< HEAD
-=======
-
->>>>>>> e1b9be91
 # Required and optional keywords for Tool template definition files
 REQUIRED_KEYS = ['name', 'description', 'tooltype', 'includes']
 OPTIONAL_KEYS = ['short_name', 'inputfiles', 'inputfiles_opt', 'outputfiles', 'cmdline_args']
@@ -139,26 +131,22 @@
 
 TEXTBROWSER_SS = "QTextBrowser{background-color: black;}"
 SPLITTER_SS = "QSplitter::handle:horizontal{background-color: lightgray; border: 1px solid white;}"
-SEPARATOR_SS = "QMainWindow::separator{width: 3px; background-color: lightgray; border: 1px solid white;}"  # QDockWidget handle
+# QDockWidget handle
+SEPARATOR_SS = "QMainWindow::separator{width: 3px; background-color: lightgray; border: 1px solid white;}"
 TOOL_TREEVIEW_HEADER_SS = "QHeaderView::section{background-color: #ffe6cc;}"
 DC_TREEVIEW_HEADER_SS = "QHeaderView::section{background-color: #ffe6cc;}"
-<<<<<<< HEAD
-TT_TREEVIEW_HEADER_SS = "QHeaderView::section{background-color: #ffe6cc;}"
-HEADER_POINTSIZE = 8
-=======
 DS_TREEVIEW_HEADER_SS = "QHeaderView::section{background-color: #ffe6cc;}"
 TT_TREEVIEW_HEADER_SS = "QHeaderView::section{background-color: #ffe6cc;}"
 HEADER_POINTSIZE = 8
 
-# QGraphicsView framerate
+# QGraphicsView frame rate
 FPS = 50
 
-# Spine objet tree item's user roles
+# Spine object tree item's user roles
 REFERENCE = Qt.UserRole
 TABLE = Qt.UserRole+1
 NAME = Qt.UserRole+2
 PARAMETER_HEADER = Qt.UserRole+3
 OBJECT_PARAMETER = Qt.UserRole+4
 PARAMETER_AS_PARENT = Qt.UserRole+5
-PARAMETER_AS_CHILD = Qt.UserRole+6
->>>>>>> e1b9be91
+PARAMETER_AS_CHILD = Qt.UserRole+6