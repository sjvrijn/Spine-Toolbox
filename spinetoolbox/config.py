--- conflicted
+++ resolved
@@ -21,15 +21,9 @@
 
 
 REQUIRED_SPINE_ENGINE_VERSION = "0.6.5"
-<<<<<<< HEAD
-REQUIRED_SPINEDB_API_VERSION = "0.8.8"
+REQUIRED_SPINEDB_API_VERSION = "0.8.9"
 REQUIRED_SPINE_ITEMS_VERSION = "0.1.16"
 LATEST_PROJECT_VERSION = 3
-=======
-REQUIRED_SPINEDB_API_VERSION = "0.8.9"
-REQUIRED_SPINE_ITEMS_VERSION = "0.1.16"
-LATEST_PROJECT_VERSION = 2
->>>>>>> 3ce6e84b
 # SPINE GREEN HTML: #99cc33 RGBa: 153, 204, 51, 255
 # SPINE BLUE HTML: #004ac2 RGBa: 0, 74, 194, 255
 # Invalid characters for directory names
