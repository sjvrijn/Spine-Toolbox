--- conflicted
+++ resolved
@@ -27,6 +27,7 @@
 class IndexId(enum.IntEnum):
     PARAMETER = -1
     PARAMETER_INDEX = -3
+    ALTERNATIVE = -4
 
 
 class PivotTableModel(QAbstractTableModel):
@@ -399,33 +400,16 @@
 
         header_id = self._header_id(index)
         top_left_id = self._top_left_id(index)
-<<<<<<< HEAD
-        if top_left_id == -1:
-            name_field = "parameter_name"
-            item = self.db_mngr.get_item(self.db_map, "parameter definition", header_id)
-        elif top_left_id == -2:
-            name_field = "name"
-            item = self.db_mngr.get_item(self.db_map, "alternative", header_id)
-        else:
-            name_field = "name"
-            item = self.db_mngr.get_item(self.db_map, "object", header_id)
-        if role in (Qt.DisplayRole, Qt.EditRole):
-            return item.get(name_field)
-        if role == Qt.ToolTipRole:
-            description = item.get("description")
-            if description in (None, ""):
-                description = item.get(name_field)
-            return description
-=======
         if top_left_id == IndexId.PARAMETER:
             return fetch_from_db("parameter definition", "parameter_name")
+        if top_left_id == IndexId.ALTERNATIVE:
+            return fetch_from_db("alternative", "name")
         if top_left_id == IndexId.PARAMETER_INDEX:
             # header_id contains the index value already
             if role == PARSED_ROLE:
                 return header_id
             return str(header_id)
         return fetch_from_db("object", "name")
->>>>>>> 0e317171
 
     def header_names(self, index):
         """Returns the header names corresponding to the given data index.
@@ -560,29 +544,6 @@
             return self._batch_set_parameter_value_data(row_map, column_map, data, values)
         return self._batch_set_relationship_data(row_map, column_map, data, values)
 
-<<<<<<< HEAD
-    def _batch_set_parameter_value_data(self, row_map, column_map, data, values):
-        """"""
-
-        def object_parameter_value_to_add(header_ids, value, _):
-            return dict(
-                entity_class_id=self._parent.current_class_id,
-                entity_id=header_ids[0],
-                parameter_definition_id=header_ids[-2],
-                alternative_id=header_ids[-1],
-                value=value,
-            )
-
-        def relationship_parameter_value_to_add(header_ids, value, relationship_ids):
-            object_id_list = ",".join([str(id_) for id_ in header_ids[:-2]])
-            relationship_id = relationship_ids[object_id_list]
-            return dict(
-                entity_class_id=self._parent.current_class_id,
-                entity_id=relationship_id,
-                parameter_definition_id=header_ids[-2],
-                alternative_id=header_ids[-1],
-                value=value,
-=======
     def get_set_data_delayed(self, index):
         """Returns a function that ParameterValueEditor can call to set data for the given index at any later time,
         even if the model changes.
@@ -600,7 +561,6 @@
             parameter_value_to_add = self._make_parameter_value_to_add()
             return lambda value, parameter_value_to_add=parameter_value_to_add, header_ids=header_ids: self._add_parameter_values(
                 [parameter_value_to_add(header_ids, value)]
->>>>>>> 0e317171
             )
         return lambda value, id_=data[0][0], header_ids=header_ids: self._update_parameter_values(
             [self._parameter_value_to_update(id_, header_ids, value)]
@@ -612,6 +572,7 @@
             entity_id=header_ids[0],
             parameter_definition_id=header_ids[-1],
             value=value,
+            alternative_id=header_ids[-2],
         )
 
     def _relationship_parameter_value_to_add(self, header_ids, value, rel_id_lookup):
@@ -622,6 +583,7 @@
             entity_id=relationship_id,
             parameter_definition_id=header_ids[-1],
             value=value,
+            alternative_id=header_ids[-2],
         )
 
     def _make_parameter_value_to_add(self):
@@ -658,16 +620,7 @@
                     item = parameter_value_to_add(header_ids, values[row, column])
                     to_add.append(item)
                 else:
-<<<<<<< HEAD
-                    item = dict(
-                        id=data[i][j],
-                        value=values[row, column],
-                        parameter_definition_id=header_ids[-2],
-                        alternative_id=header_ids[-1],
-                    )
-=======
                     item = self._parameter_value_to_update(data[i][j], header_ids, values[row, column])
->>>>>>> 0e317171
                     to_update.append(item)
         if not to_add and not to_update:
             return False
